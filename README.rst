.. image:: https://raw.githubusercontent.com/nextcord/nextcord/master/assets/repo-banner.svg
   :alt: Nextcord

.. image:: https://img.shields.io/discord/881118111967883295?color=blue&label=discord
   :target: https://discord.gg/ZebatWssCB
   :alt: Discord server invite
.. image:: https://img.shields.io/pypi/v/nextcord.svg
   :target: https://pypi.python.org/pypi/nextcord
   :alt: PyPI version info
.. image:: 	https://img.shields.io/pypi/dm/nextcord?color=informational&label=pypi%20downloads
   :target: https://pypi.python.org/pypi/nextcord
   :alt: PyPI version info
.. image:: https://img.shields.io/pypi/pyversions/nextcord.svg
   :target: https://pypi.python.org/pypi/nextcord
   :alt: PyPI supported Python versions
.. image:: https://img.shields.io/readthedocs/nextcord
<<<<<<< HEAD
   :target: https://docs.nextcord.dev/
=======
   :target: https://nextcord.readthedocs.io/en/stable
>>>>>>> 9e3df4df
   :alt: Nextcord documentation
   
Nextcord
--------
   
A modern, easy-to-use, feature-rich, and async-ready API wrapper for Discord written in Python.


Key Features
-------------

- Modern Pythonic API using ``async`` and ``await``
- Proper rate limit handling
- Optimised in both speed and memory

Installing
----------

**Python 3.8 or higher is required**

To install the library without full voice support, you can just run the following command:

.. code:: sh

    # Linux/macOS
    python3 -m pip install -U nextcord

    # Windows
    py -3 -m pip install -U nextcord

Otherwise to get voice support you should run the following command:

.. code:: sh

    # Linux/macOS
    python3 -m pip install -U "nextcord[voice]"

    # Windows
    py -3 -m pip install -U nextcord[voice]

To install additional packages for speedup, run the following command:

.. code:: sh

    # Linux/macOS
    python3 -m pip install -U "nextcord[speed]"

    # Windows
    py -3 -m pip install -U nextcord[speed]


To install the development version, do the following:

.. code:: sh

    $ git clone https://github.com/nextcord/nextcord/
    $ cd nextcord
    $ python3 -m pip install -U .[voice]


Optional Packages
~~~~~~~~~~~~~~~~~~

* `PyNaCl <https://pypi.org/project/PyNaCl/>`__ (for voice support)
* `aiodns <https://pypi.org/project/aiodns/>`__, `Brotli <https://pypi.org/project/Brotli/>`__, `cchardet <https://pypi.org/project/cchardet/>`__ (for aiohttp speedup)
* `orjson <https://pypi.org/project/orjson/>`__ (for json speedup)

Please note that on Linux installing voice you must install the following packages via your favourite package manager (e.g. ``apt``, ``dnf``, etc) before running the above commands:

* libffi-dev (or ``libffi-devel`` on some systems)
* python-dev (e.g. ``python3.8-dev`` for Python 3.8)


Quick Example
~~~~~~~~~~~~~

.. code:: py

    from nextcord.ext import commands


    bot = commands.Bot(command_prefix='$')

    @bot.command()
    async def ping(ctx):
        await ctx.reply('Pong!')

    bot.run('token')


You can find more examples in the `examples directory <https://github.com/nextcord/nextcord/blob/stable/examples/>`_.

**NOTE:** It is not advised to leave your token directly in your code, as it allows anyone with it to access your bot. If you intend to make your code public you should `store it securely <https://github.com/nextcord/nextcord/blob/stable/examples/secure_token_storage.py/>`_.

Links
------

<<<<<<< HEAD
- `Documentation <https://docs.nextcord.dev/>`_
=======
- `Documentation <https://nextcord.readthedocs.io/en/stable/>`_
>>>>>>> 9e3df4df
- `Official Discord Server <https://discord.gg/ZebatWssCB>`_
- `Discord API <https://discord.gg/discord-api>`_<|MERGE_RESOLUTION|>--- conflicted
+++ resolved
@@ -14,11 +14,7 @@
    :target: https://pypi.python.org/pypi/nextcord
    :alt: PyPI supported Python versions
 .. image:: https://img.shields.io/readthedocs/nextcord
-<<<<<<< HEAD
    :target: https://docs.nextcord.dev/
-=======
-   :target: https://nextcord.readthedocs.io/en/stable
->>>>>>> 9e3df4df
    :alt: Nextcord documentation
    
 Nextcord
@@ -116,10 +112,6 @@
 Links
 ------
 
-<<<<<<< HEAD
 - `Documentation <https://docs.nextcord.dev/>`_
-=======
-- `Documentation <https://nextcord.readthedocs.io/en/stable/>`_
->>>>>>> 9e3df4df
 - `Official Discord Server <https://discord.gg/ZebatWssCB>`_
 - `Discord API <https://discord.gg/discord-api>`_