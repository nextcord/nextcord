.. currentmodule:: nextcord

.. _ext_commands_cogs:

Cogs
====

:class:`~.commands.Cog` is like :class:`nextcord.Cog` except it adds support for :class:`~.commands.Command`
and more special methods.

It should be noted that cogs are typically used alongside with :ref:`ext_commands_extensions`.

Quick Example
-------------

This example cog defines a ``Greetings`` category for your commands, with a single :ref:`command <ext_commands_commands>` named ``hello`` as well as a listener to listen to an :ref:`Event <discord-api-events>`.

.. code-block:: python3

    class Greetings(commands.Cog):
        def __init__(self, bot):
            self.bot = bot
            self._last_member = None

        @commands.Cog.listener()
        async def on_member_join(self, member):
            channel = member.guild.system_channel
            if channel is not None:
                await channel.send(f'Welcome {member.mention}.')

        @commands.command()
        async def hello(self, ctx, *, member: nextcord.Member = None):
            """Says hello"""
            member = member or ctx.author
            if self._last_member is None or self._last_member.id != member.id:
                await ctx.send(f'Hello {member.name}~')
            else:
                await ctx.send(f'Hello {member.name}... This feels familiar.')
            self._last_member = member

<<<<<<< HEAD
=======
A couple of technical notes to take into consideration:

- All listeners must be explicitly marked via decorator, :meth:`~.commands.Cog.listener`.
- The name of the cog is automatically derived from the class name but can be overridden. See :ref:`ext_commands_cogs_meta_options`.
- All commands must now take a ``self`` parameter to allow usage of instance attributes that can be used to maintain state.

Cog Registration
----------------

Once you have defined your cogs, you need to tell the bot to register the cogs to be used. We do this via the :meth:`~.commands.Bot.add_cog` method.

.. code-block:: python3

    bot.add_cog(Greetings(bot))

This binds the cog to the bot, adding all commands and listeners to the bot automatically.

Note that we reference the cog by name, which we can override through :ref:`ext_commands_cogs_meta_options`. So if we ever want to remove the cog eventually, we would have to do the following.

.. code-block:: python3

    bot.remove_cog('Greetings')

Using Cogs
----------

Just as we remove a cog by its name, we can also retrieve it by its name as well. This allows us to use a cog as an inter-command communication protocol to share data. For example:

.. code-block:: python3
    :emphasize-lines: 22,24

    class Economy(commands.Cog):
        ...

        async def withdraw_money(self, member, money):
            # implementation here
            ...

        async def deposit_money(self, member, money):
            # implementation here
            ...

    class Gambling(commands.Cog):
        def __init__(self, bot):
            self.bot = bot

        def coinflip(self):
            return random.randint(0, 1)

        @commands.command()
        async def gamble(self, ctx, money: int):
            """Gambles some money."""
            economy = self.bot.get_cog('Economy')
            if economy is not None:
                await economy.withdraw_money(ctx.author, money)
                if self.coinflip() == 1:
                    await economy.deposit_money(ctx.author, money * 1.5)

>>>>>>> 12dc9120
.. _ext_commands_cogs_special_methods:

Special Methods
---------------

Special Methods are exactly like what they are in :class:`nextcord.Cog`, however there are additional special methods.

They are as follows:

- :meth:`.Cog.cog_unload`
- :meth:`.Cog.cog_check`
- :meth:`.Cog.cog_command_error`
- :meth:`.Cog.cog_before_invoke`
- :meth:`.Cog.cog_after_invoke`
- :meth:`.Cog.bot_check`
- :meth:`.Cog.bot_check_once`

You can visit the reference to get more detail and see additional special methods in :ref:`cogs`.

.. _ext_commands_cogs_meta_options:

Meta Options
------------

Meta options are exactly like what they are in :class:`nextcord.Cog`, however there is an additional option.

For more information, see the documentation of :class:`.CogMeta`.

Inspection
----------

Since cogs ultimately are classes, we have some tools to help us inspect certain properties of the cog.


To get a :class:`list` of commands, we can use :meth:`.Cog.get_commands`. ::

    >>> cog = bot.get_cog('Greetings')
    >>> commands = cog.get_commands()
    >>> print([c.name for c in commands])

If we want to get the subcommands as well, we can use the :meth:`.Cog.walk_commands` generator. ::

    >>> print([c.qualified_name for c in cog.walk_commands()])<|MERGE_RESOLUTION|>--- conflicted
+++ resolved
@@ -38,67 +38,7 @@
                 await ctx.send(f'Hello {member.name}... This feels familiar.')
             self._last_member = member
 
-<<<<<<< HEAD
-=======
-A couple of technical notes to take into consideration:
 
-- All listeners must be explicitly marked via decorator, :meth:`~.commands.Cog.listener`.
-- The name of the cog is automatically derived from the class name but can be overridden. See :ref:`ext_commands_cogs_meta_options`.
-- All commands must now take a ``self`` parameter to allow usage of instance attributes that can be used to maintain state.
-
-Cog Registration
-----------------
-
-Once you have defined your cogs, you need to tell the bot to register the cogs to be used. We do this via the :meth:`~.commands.Bot.add_cog` method.
-
-.. code-block:: python3
-
-    bot.add_cog(Greetings(bot))
-
-This binds the cog to the bot, adding all commands and listeners to the bot automatically.
-
-Note that we reference the cog by name, which we can override through :ref:`ext_commands_cogs_meta_options`. So if we ever want to remove the cog eventually, we would have to do the following.
-
-.. code-block:: python3
-
-    bot.remove_cog('Greetings')
-
-Using Cogs
-----------
-
-Just as we remove a cog by its name, we can also retrieve it by its name as well. This allows us to use a cog as an inter-command communication protocol to share data. For example:
-
-.. code-block:: python3
-    :emphasize-lines: 22,24
-
-    class Economy(commands.Cog):
-        ...
-
-        async def withdraw_money(self, member, money):
-            # implementation here
-            ...
-
-        async def deposit_money(self, member, money):
-            # implementation here
-            ...
-
-    class Gambling(commands.Cog):
-        def __init__(self, bot):
-            self.bot = bot
-
-        def coinflip(self):
-            return random.randint(0, 1)
-
-        @commands.command()
-        async def gamble(self, ctx, money: int):
-            """Gambles some money."""
-            economy = self.bot.get_cog('Economy')
-            if economy is not None:
-                await economy.withdraw_money(ctx.author, money)
-                if self.coinflip() == 1:
-                    await economy.deposit_money(ctx.author, money * 1.5)
-
->>>>>>> 12dc9120
 .. _ext_commands_cogs_special_methods:
 
 Special Methods
