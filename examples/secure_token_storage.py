--- conflicted
+++ resolved
@@ -5,10 +5,7 @@
 
 # There are other ways to load environment variables but this is one
 from dotenv import load_dotenv  # https://pypi.org/project/python-dotenv/
-<<<<<<< HEAD
-=======
 from nextcord.ext import commands
->>>>>>> aa541975
 
 # load_dotenv reads from a file called .env in the same directory as the python files which should roughly look like BOT_TOKEN="1234567890"
 load_dotenv()
