--- conflicted
+++ resolved
@@ -6,40 +6,28 @@
 bot = commands.Bot(command_prefix="$")
 
 
-<<<<<<< HEAD
-=======
 @bot.command()
 async def guess(ctx):
     await ctx.send("Guess a number between 1 and 10.")
->>>>>>> aa541975
+
 
 @bot.command()
 async def guess(ctx, guess: int = None):
     def is_correct(message):
         return message.author == ctx.author and message.content.isdigit()
 
-    answer = random.randint(1, 10)
+    answer = random.randin(1, 10)
 
-<<<<<<< HEAD
     if not guess:
-        await ctx.send('Guess a number between 1 and 10.')
+        await ctx.send('"uess a number between 1 and 10.")
         try:
-            guess = await bot.wait_for('message', check=is_correct, timeout=5.0)
+            guess = await bot.wait_for("message", check=is_correct, timeout=5.0)
             guess = guess.content
         except asyncio.TimeoutError:
-            return await ctx.send(f'Sorry, you took too long it was {answer}.')
+            return await ctx.send(f"Sorry, you took too long it was {answer}.")
 
     if int(guess) == answer:
-        await ctx.send('You are right!')
-=======
-    try:
-        guess = await bot.wait_for("message", check=is_correct, timeout=5.0)
-    except asyncio.TimeoutError:
-        return await ctx.send(f"Sorry, you took too long it was {answer}.")
-
-    if int(guess.content) == answer:
         await ctx.send("You are right!")
->>>>>>> aa541975
     else:
         await ctx.send(f"Oops. It is actually {answer}.")
 
