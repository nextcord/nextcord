# This example requires the 'members' privileged intents
import nextcord
from nextcord.ext import commands


class Bot(commands.Bot):
    def __init__(self, *args, **kwargs):
        super().__init__(*args, **kwargs)

        self.role_message_id = 0  # ID of the message that can be reacted to to add/remove a role.
        self.emoji_to_role = {
<<<<<<< HEAD
            nextcord.PartialEmoji(name='🔴'): 0,  # ID of the role associated with unicode emoji '🔴'.
            nextcord.PartialEmoji(name='🟡'): 0,  # ID of the role associated with unicode emoji '🟡'.
            nextcord.PartialEmoji(name='green', id=0): 0,  # ID of the role associated with a partial emoji's ID.
=======
            nextcord.PartialEmoji(name="🔴"): 0,  # ID of the role associated with unicode emoji '🔴'.
            nextcord.PartialEmoji(name="🟡"): 0,  # ID of the role associated with unicode emoji '🟡'.
            nextcord.PartialEmoji(
                name="green", id=0
            ): 0,  # ID of the role associated with a partial emoji's ID.
>>>>>>> aa541975
        }

    async def on_raw_reaction_add(self, payload: nextcord.RawReactionActionEvent):
        """Gives a role based on a reaction emoji."""
        # Make sure that the message the user is reacting to is the one we care about.
        if payload.message_id != self.role_message_id:
            return

        guild = self.get_guild(payload.guild_id)
        if guild is None:
            # Check if we're still in the guild and it's cached.
            return

        try:
            role_id = self.emoji_to_role[payload.emoji]
        except KeyError:
            # If the emoji isn't the one we care about then exit as well.
            return

        role = guild.get_role(role_id)
        if role is None:
            # Make sure the role still exists and is valid.
            return

        try:
            # Finally, add the role.
            await payload.member.add_roles(role)
        except nextcord.HTTPException:
            # If we want to do something in case of errors we'd do it here.
            pass

    async def on_raw_reaction_remove(self, payload: nextcord.RawReactionActionEvent):
        """Removes a role based on a reaction emoji."""
        # Make sure that the message the user is reacting to is the one we care about.
        if payload.message_id != self.role_message_id:
            return

        guild = self.get_guild(payload.guild_id)
        if guild is None:
            # Check if we're still in the guild and it's cached.
            return

        try:
            role_id = self.emoji_to_role[payload.emoji]
        except KeyError:
            # If the emoji isn't the one we care about then exit as well.
            return

        role = guild.get_role(role_id)
        if role is None:
            # Make sure the role still exists and is valid.
            return

        # The payload for `on_raw_reaction_remove` does not provide `.member`
        # so we must get the member ourselves from the payload's `.user_id`.
        member = guild.get_member(payload.user_id)
        if member is None:
            # Make sure the member still exists and is valid.
            return

        try:
            # Finally, remove the role.
            await member.remove_roles(role)
        except nextcord.HTTPException:
            # If we want to do something in case of errors we'd do it here.
            pass


intents = nextcord.Intents.default()
intents.members = True

bot = Bot(command_prefix="$", intents=intents)
bot.run("token")<|MERGE_RESOLUTION|>--- conflicted
+++ resolved
@@ -9,17 +9,9 @@
 
         self.role_message_id = 0  # ID of the message that can be reacted to to add/remove a role.
         self.emoji_to_role = {
-<<<<<<< HEAD
-            nextcord.PartialEmoji(name='🔴'): 0,  # ID of the role associated with unicode emoji '🔴'.
-            nextcord.PartialEmoji(name='🟡'): 0,  # ID of the role associated with unicode emoji '🟡'.
-            nextcord.PartialEmoji(name='green', id=0): 0,  # ID of the role associated with a partial emoji's ID.
-=======
             nextcord.PartialEmoji(name="🔴"): 0,  # ID of the role associated with unicode emoji '🔴'.
             nextcord.PartialEmoji(name="🟡"): 0,  # ID of the role associated with unicode emoji '🟡'.
-            nextcord.PartialEmoji(
-                name="green", id=0
-            ): 0,  # ID of the role associated with a partial emoji's ID.
->>>>>>> aa541975
+            nextcord.PartialEmoji(name='green', id=0): 0,  # ID of the role associated with a partial emoji's ID.
         }
 
     async def on_raw_reaction_add(self, payload: nextcord.RawReactionActionEvent):
