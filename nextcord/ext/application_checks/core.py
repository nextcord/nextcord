"""
The MIT License (MIT)

Copyright (c) 2015-present Rapptz
Copyright (c) 2021-present tag-epic

Permission is hereby granted, free of charge, to any person obtaining a
copy of this software and associated documentation files (the "Software"),
to deal in the Software without restriction, including without limitation
the rights to use, copy, modify, merge, publish, distribute, sublicense,
and/or sell copies of the Software, and to permit persons to whom the
Software is furnished to do so, subject to the following conditions:

The above copyright notice and this permission notice shall be included in
all copies or substantial portions of the Software.

THE SOFTWARE IS PROVIDED "AS IS", WITHOUT WARRANTY OF ANY KIND, EXPRESS
OR IMPLIED, INCLUDING BUT NOT LIMITED TO THE WARRANTIES OF MERCHANTABILITY,
FITNESS FOR A PARTICULAR PURPOSE AND NONINFRINGEMENT. IN NO EVENT SHALL THE
AUTHORS OR COPYRIGHT HOLDERS BE LIABLE FOR ANY CLAIM, DAMAGES OR OTHER
LIABILITY, WHETHER IN AN ACTION OF CONTRACT, TORT OR OTHERWISE, ARISING
FROM, OUT OF OR IN CONNECTION WITH THE SOFTWARE OR THE USE OR OTHER
DEALINGS IN THE SOFTWARE.
"""

from __future__ import annotations

import asyncio
import functools
from typing import Callable, Union, TypeVar, TYPE_CHECKING

import nextcord
from nextcord.application_command import ApplicationSubcommand, Interaction
from .errors import (
    ApplicationCheckAnyFailure,
    ApplicationCheckFailure,
    ApplicationNoPrivateMessage,
    ApplicationMissingRole,
    ApplicationMissingAnyRole,
    ApplicationBotMissingRole,
    ApplicationBotMissingAnyRole,
    ApplicationMissingPermissions,
    ApplicationBotMissingPermissions,
    ApplicationPrivateMessageOnly,
    ApplicationNotOwner,
    ApplicationNSFWChannelRequired,
    ApplicationCheckForBotOnly,
)

if TYPE_CHECKING:
    from nextcord.types.checks import ApplicationCheck, CoroFunc


__all__ = (
    "check",
    "check_any",
    "has_role",
    "has_any_role",
    "bot_has_role",
    "bot_has_any_role",
    "has_permissions",
    "bot_has_permissions",
    "has_guild_permissions",
    "bot_has_guild_permissions",
    "dm_only",
    "guild_only",
    "is_owner",
    "is_nsfw",
    "application_command_before_invoke",
    "application_command_after_invoke",
)

T = TypeVar("T")

<<<<<<< HEAD
def check(predicate: ApplicationCheck) -> Callable[[T], T]:
=======

def check(predicate: "ApplicationCheck") -> Callable[[T], T]:
>>>>>>> eb45abc6
    r"""A decorator that adds a check to the :class:`.ApplicationCommand` or its
    subclasses. These checks could be accessed via :attr:`.ApplicationCommand.checks`.

    These checks should be predicates that take in a single parameter taking
    a :class:`.Interaction`. If the check returns a ``False``\-like value, 
    a ApplicationCheckFailure is raised during invocation and sent to the 
    :func:`.on_application_command_error` event.

    If an exception should be thrown in the predicate then it should be a
    subclass of :exc:`.ApplicationError`. Any exception not subclassed from it
    will be propagated while those subclassed will be sent to
    :func:`on_application_command_error`.

    A special attribute named ``predicate`` is bound to the value
    returned by this decorator to retrieve the predicate passed to the
    decorator. This allows the following introspection and chaining to be done:

    .. code-block:: python3

        def owner_or_permissions(**perms):
            original = application_checks.has_permissions(**perms).predicate
            async def extended_check(interaction: Interaction):
                if interaction.guild is None:
                    return False
                return interaction.guild.owner_id == interaction.user.id or await original(interaction)
            return application_checks.check(extended_check)

    .. note::

        The function returned by ``predicate`` is **always** a coroutine,
        even if the original function was not a coroutine.

    Examples
    ---------

    Creating a basic check to see if the command invoker is you.

    .. code-block:: python3

        def check_if_it_is_me(interaction: Interaction):
            return interaction.message.author.id == 85309593344815104

        @bot.slash_command()
        @application_checks.check(check_if_it_is_me)
        async def only_for_me(interaction: Interaction):
            await interaction.response.send_message('I know you!')

    Transforming common checks into its own decorator:

    .. code-block:: python3

        def is_me():
            def predicate(interaction: Interaction):
                return interaction.user.id == 85309593344815104
            return application_checks.check(predicate)

        @bot.slash_command()
        @is_me()
        async def only_me(interaction: Interaction):
            await interaction.response.send_message('Only you!')

    Parameters
    -----------
    predicate: Callable[[:class:`~.Interaction`], :class:`bool`]
        The predicate to check if the command should be invoked.
    """

    def decorator(
        func: Union[ApplicationSubcommand, "CoroFunc"]
    ) -> Union[ApplicationSubcommand, "CoroFunc"]:
        if isinstance(func, ApplicationSubcommand):
            func.checks.insert(0, predicate)
        else:
            if not hasattr(func, "__slash_command_checks__"):
                func.__slash_command_checks__ = []

            func.__slash_command_checks__.append(predicate)

        return func

    if asyncio.iscoroutinefunction(predicate):
        decorator.predicate = predicate
    else:

        @functools.wraps(predicate)
        async def wrapper(ctx):
            return predicate(ctx)

        decorator.predicate = wrapper

    return decorator

<<<<<<< HEAD
def check_any(*checks: ApplicationCheck) -> Callable[[T], T]:
=======

def check_any(*checks: "ApplicationCheck") -> Callable[[T], T]:
>>>>>>> eb45abc6
    r"""A :func:`check` that is added that checks if any of the checks passed
    will pass, i.e. using logical OR.

    If all checks fail then :exc:`.ApplicationCheckAnyFailure` is raised to signal the failure.
    It inherits from :exc:`.ApplicationCheckFailure`.

    .. note::

        The ``predicate`` attribute for this function **is** a coroutine.

    Parameters
    ------------
    \*checks: Callable[[:class:`~.Interaction`], :class:`bool`]
        An argument list of checks that have been decorated with
        the :func:`check` decorator.

    Raises
    -------
    TypeError
        A check passed has not been decorated with the :func:`check`
        decorator.

    Examples
    ---------

    Creating a basic check to see if it's the bot owner or
    the server owner:

    .. code-block:: python3

        def is_guild_owner():
            def predicate(interaction: Interaction):
                return interaction.guild is not None and interaction.guild.owner_id == ctx.author.id
            return commands.check(predicate)

        @bot.command()
        @checks.check_any(checks.is_owner(), is_guild_owner())
        async def only_for_owners(interaction: Interaction):
            await interaction.response.send_message('Hello mister owner!')
    """

    unwrapped = []
    for wrapped in checks:
        try:
            pred = wrapped.predicate
        except AttributeError:
            raise TypeError(
                f"{wrapped!r} must be wrapped by checks.check decorator"
            ) from None
        else:
            unwrapped.append(pred)

    async def predicate(interaction: Interaction) -> bool:
        errors = []
        for func in unwrapped:
            try:
                value = await func(interaction)
            except ApplicationCheckFailure as e:
                errors.append(e)
            else:
                if value:
                    return True
        # if we're here, all checks failed
        raise ApplicationCheckAnyFailure(unwrapped, errors)

    return check(predicate)


def has_role(item: Union[int, str]) -> Callable[[T], T]:
    """A :func:`.check` that is added that checks if the member invoking the
    command has the role specified via the name or ID specified.

    If a string is specified, you must give the exact name of the role, including
    caps and spelling.

    If an integer is specified, you must give the exact snowflake ID of the role.

    If the message is invoked in a private message context then the check will
    return ``False``.

    This check raises one of two special exceptions, :exc:`.MissingRole` if the user
    is missing a role, or :exc:`.NoPrivateMessage` if it is used in a private message.
    Both inherit from :exc:`.ApplicationCheckFailure`.

    Parameters
    -----------
    item: Union[:class:`int`, :class:`str`]
        The name or ID of the role to check.
    """

    def predicate(interaction: Interaction) -> bool:
        if interaction.guild is None:
            raise ApplicationNoPrivateMessage()

        # interaction.guild is None doesn't narrow interaction.user to Member
        if isinstance(item, int):
            role = nextcord.utils.get(interaction.user.roles, id=item)  # type: ignore
        else:
            role = nextcord.utils.get(interaction.user.roles, name=item)  # type: ignore
        if role is None:
            raise ApplicationMissingRole(item)
        return True

    return check(predicate)


def has_any_role(*items: Union[int, str]) -> Callable[[T], T]:
    r"""A :func:`.check` that is added that checks if the member invoking the
    command has **any** of the roles specified. This means that if they have
    one out of the three roles specified, then this check will return `True`.

    Similar to :func:`.has_role`\, the names or IDs passed in must be exact.

    This check raises one of two special exceptions, :exc:`.MissingAnyRole` if the user
    is missing all roles, or :exc:`.NoPrivateMessage` if it is used in a private message.
    Both inherit from :exc:`.ApplicationCheckFailure`.

    Parameters
    -----------
    items: List[Union[:class:`str`, :class:`int`]]
        An argument list of names or IDs to check that the member has roles wise.

    Example
    --------

    .. code-block:: python3

        @bot.slash_command()
        @checks.has_any_role('Library Devs', 'Moderators', 492212595072434186)
        async def cool(interaction: Interaction):
            await interaction.response.send_message('You are cool indeed')
    """

    def predicate(interaction: Interaction) -> bool:
        if interaction.guild is None:
            raise ApplicationNoPrivateMessage()

        # interaction.guild is None doesn't narrow interaction.user to Member
        getter = functools.partial(nextcord.utils.get, interaction.user.roles)  # type: ignore
        if any(
            getter(id=item) is not None
            if isinstance(item, int)
            else getter(name=item) is not None
            for item in items
        ):
            return True
        raise ApplicationMissingAnyRole(list(items))

    return check(predicate)


def bot_has_role(item: int) -> Callable[[T], T]:
    """Similar to :func:`.has_role` except checks if the bot itself has the
    role.

    This check raises one of two special exceptions, :exc:`.ApplicationBotMissingRole` if the bot
    is missing the role, or :exc:`.ApplicationNoPrivateMessage` if it is used in a private message.
    Both inherit from :exc:`.ApplicationCheckFailure`.
    """

    def predicate(interaction: Interaction) -> bool:
        if interaction.guild is None:
            raise ApplicationNoPrivateMessage()

        me = interaction.guild.me
        if isinstance(item, int):
            role = nextcord.utils.get(me.roles, id=item)
        else:
            role = nextcord.utils.get(me.roles, name=item)
        if role is None:
            raise ApplicationBotMissingRole(item)
        return True

    return check(predicate)


def bot_has_any_role(*items: int) -> Callable[[T], T]:
    """Similar to :func:`.has_any_role` except checks if the bot itself has
    any of the roles listed.

    This check raises one of two special exceptions, :exc:`.ApplicationBotMissingAnyRole` if the bot
    is missing all roles, or :exc:`.ApplicationNoPrivateMessage` if it is used in a private message.
    Both inherit from :exc:`.ApplicationCheckFailure`.
    """

    def predicate(interaction: Interaction) -> bool:
        if interaction.guild is None:
            raise ApplicationNoPrivateMessage()

        me = interaction.guild.me or interaction.client.user
        getter = functools.partial(nextcord.utils.get, me.roles)
        if any(
            getter(id=item) is not None
            if isinstance(item, int)
            else getter(name=item) is not None
            for item in items
        ):
            return True
        raise ApplicationBotMissingAnyRole(list(items))

    return check(predicate)


def has_permissions(**perms: bool) -> Callable[[T], T]:
    """A :func:`.check` that is added that checks if the member has all of
    the permissions necessary.

    Note that this check operates on the current channel permissions, not the
    guild wide permissions.

    The permissions passed in must be exactly like the properties shown under
    :class:`.nextcord.Permissions`.

    This check raises a special exception, :exc:`.ApplicationMissingPermissions`
    that is inherited from :exc:`.ApplicationCheckFailure`.

    If this check is called in a DM context, it will raise an
    exception, :exc:`.ApplicationNoPrivateMessage`.

    Parameters
    ------------
    perms
        An argument list of permissions to check for.

    Example
    ---------

    .. code-block:: python3

        @bot.slash_command()
        @checks.has_permissions(manage_messages=True)
        async def test(interaction: Interaction):
            await interaction.response.send_message('You can manage messages.')

    """

    invalid = set(perms) - set(nextcord.Permissions.VALID_FLAGS)
    if invalid:
        raise TypeError(f"Invalid permission(s): {', '.join(invalid)}")

    def predicate(interaction: Interaction) -> bool:
        ch = interaction.channel
        try:
            permissions = ch.permissions_for(interaction.user)  # type: ignore
        except AttributeError:
            raise ApplicationNoPrivateMessage()

        missing = [
            perm for perm, value in perms.items() if getattr(permissions, perm) != value
        ]

        if not missing:
            return True

        raise ApplicationMissingPermissions(missing)

    return check(predicate)


def bot_has_permissions(**perms: bool) -> Callable[[T], T]:
    """Similar to :func:`.has_permissions` except checks if the bot itself has
    the permissions listed.

    This check raises a special exception, :exc:`.ApplicationBotMissingPermissions`
    that is inherited from :exc:`.ApplicationCheckFailure`.

    If this check is called in a DM context, it will raise an
    exception, :exc:`.ApplicationNoPrivateMessage`.
    """

    invalid = set(perms) - set(nextcord.Permissions.VALID_FLAGS)
    if invalid:
        raise TypeError(f"Invalid permission(s): {', '.join(invalid)}")

    def predicate(interaction: Interaction) -> bool:
        guild = interaction.guild
        me = guild.me if guild is not None else interaction.client.user
        ch = interaction.channel
        try:
            permissions = ch.permissions_for(me)  # type: ignore
        except AttributeError:
            raise ApplicationNoPrivateMessage()

        missing = [
            perm for perm, value in perms.items() if getattr(permissions, perm) != value
        ]

        if not missing:
            return True

        raise ApplicationBotMissingPermissions(missing)

    return check(predicate)


def has_guild_permissions(**perms: bool) -> Callable[[T], T]:
    """Similar to :func:`.has_permissions`, but operates on guild wide
    permissions instead of the current channel permissions.

    If this check is called in a DM context, it will raise an
    exception, :exc:`.ApplicationNoPrivateMessage`.
    """

    invalid = set(perms) - set(nextcord.Permissions.VALID_FLAGS)
    if invalid:
        raise TypeError(f"Invalid permission(s): {', '.join(invalid)}")

    def predicate(interaction: Interaction) -> bool:
        if not interaction.guild:
            raise ApplicationNoPrivateMessage

        permissions = interaction.user.guild_permissions  # type: ignore
        missing = [
            perm for perm, value in perms.items() if getattr(permissions, perm) != value
        ]

        if not missing:
            return True

        raise ApplicationMissingPermissions(missing)

    return check(predicate)


def bot_has_guild_permissions(**perms: bool) -> Callable[[T], T]:
    """Similar to :func:`.has_guild_permissions`, but checks the bot
    members guild permissions.
    """

    invalid = set(perms) - set(nextcord.Permissions.VALID_FLAGS)
    if invalid:
        raise TypeError(f"Invalid permission(s): {', '.join(invalid)}")

    def predicate(interaction: Interaction) -> bool:
        if not interaction.guild:
            raise ApplicationNoPrivateMessage

        permissions = interaction.guild.me.guild_permissions  # type: ignore
        missing = [
            perm for perm, value in perms.items() if getattr(permissions, perm) != value
        ]

        if not missing:
            return True

        raise ApplicationBotMissingPermissions(missing)

    return check(predicate)


def dm_only() -> Callable[[T], T]:
    """A :func:`.check` that indicates this command must only be used in a
    DM context. Only private messages are allowed when
    using the command.

    This check raises a special exception, :exc:`.ApplicationPrivateMessageOnly`
    that is inherited from :exc:`.ApplicationCheckFailure`.
    """

    def predicate(interaction: Interaction) -> bool:
        if interaction.guild is not None:
            raise ApplicationPrivateMessageOnly()
        return True

    return check(predicate)


def guild_only() -> Callable[[T], T]:
    """A :func:`.check` that indicates this command must only be used in a
    guild context only. Basically, no private messages are allowed when
    using the command.

    This check raises a special exception, :exc:`.ApplicationNoPrivateMessage`
    that is inherited from :exc:`.ApplicationCheckFailure`.
    """

    def predicate(interaction: Interaction) -> bool:
        if interaction.guild is None:
            raise ApplicationNoPrivateMessage()
        return True

    return check(predicate)


def is_owner() -> Callable[[T], T]:
    """A :func:`.check` that checks if the person invoking this command is the
    owner of the bot.

    This is powered by :meth:`.ext.commands.Bot.is_owner`.

    This check raises a special exception, :exc:`.ApplicationNotOwner` that is derived
    from :exc:`.ApplicationCheckFailure`.

    This check may only be used with :class:`~ext.commands.Bot`. Otherwise, it will
    raise :exc:`.ApplicationCheckForBotOnly`.
    """

    async def predicate(interaction: Interaction) -> bool:
        if not hasattr(interaction.client, "is_owner"):
            raise ApplicationCheckForBotOnly()

        if not await interaction.client.is_owner(interaction.user):
            raise ApplicationNotOwner("You do not own this bot.")
        return True

    return check(predicate)


def is_nsfw() -> Callable[[T], T]:
    """A :func:`.check` that checks if the channel is a NSFW channel.

    This check raises a special exception, :exc:`.ApplicationNSFWChannelRequired`
    that is derived from :exc:`.ApplicationCheckFailure`.
    """

    def pred(interaction: Interaction) -> bool:
        ch = interaction.channel
        if interaction.guild is None or (
            isinstance(ch, (nextcord.TextChannel, nextcord.Thread)) and ch.is_nsfw()
        ):
            return True
        raise ApplicationNSFWChannelRequired(ch)  # type: ignore

    return check(pred)


def application_command_before_invoke(coro) -> Callable[[T], T]:
    """A decorator that registers a coroutine as a pre-invoke hook.

    This allows you to refer to one before invoke hook for several commands that
    do not have to be within the same cog.

    Example
    ---------

    .. code-block:: python3

        async def record_usage(interaction: Interaction):
            print(interaction.user, 'used', interaction.application_command, 'at', interaction.message.created_at)

        @bot.slash_command()
        @application_checks.application_command_before_invoke(record_usage)
        async def who(interaction: Interaction): # Output: <User> used who at <Time>
            await interaction.response.send_message('i am a bot')

        class What(commands.Cog):

            @application_checks.application_command_before_invoke(record_usage)
            @slash_command()
            async def when(self, interaction: Interaction): # Output: <User> used when at <Time>
                await interaction.response.send_message(f'and i have existed since {interaction.client.user.created_at}')

            @slash_command()
            async def where(self, interaction: Interaction): # Output: <Nothing>
                await interaction.response.send_message('on Discord')

            @slash_command()
            async def why(self, interaction: Interaction): # Output: <Nothing>
                await interaction.response.send_message('because someone made me')

        bot.add_cog(What())
    """

    def decorator(
        func: Union[ApplicationSubcommand, "CoroFunc"]
    ) -> Union[ApplicationSubcommand, "CoroFunc"]:
        if isinstance(func, ApplicationSubcommand):
            func.application_command_before_invoke(coro)
        else:
            func.__application_command_before_invoke__ = coro
        return func

    return decorator  # type: ignore


def application_command_after_invoke(coro) -> Callable[[T], T]:
    """A decorator that registers a coroutine as a post-invoke hook.

    This allows you to refer to one after invoke hook for several commands that
    do not have to be within the same cog.
    """

    def decorator(
        func: Union[ApplicationSubcommand, "CoroFunc"]
    ) -> Union[ApplicationSubcommand, "CoroFunc"]:
        if isinstance(func, ApplicationSubcommand):
            func.application_command_after_invoke(coro)
        else:
            func.__application_command_after_invoke__ = coro
        return func

    return decorator  # type: ignore<|MERGE_RESOLUTION|>--- conflicted
+++ resolved
@@ -72,12 +72,8 @@
 
 T = TypeVar("T")
 
-<<<<<<< HEAD
-def check(predicate: ApplicationCheck) -> Callable[[T], T]:
-=======
 
 def check(predicate: "ApplicationCheck") -> Callable[[T], T]:
->>>>>>> eb45abc6
     r"""A decorator that adds a check to the :class:`.ApplicationCommand` or its
     subclasses. These checks could be accessed via :attr:`.ApplicationCommand.checks`.
 
@@ -170,12 +166,8 @@
 
     return decorator
 
-<<<<<<< HEAD
-def check_any(*checks: ApplicationCheck) -> Callable[[T], T]:
-=======
 
 def check_any(*checks: "ApplicationCheck") -> Callable[[T], T]:
->>>>>>> eb45abc6
     r"""A :func:`check` that is added that checks if any of the checks passed
     will pass, i.e. using logical OR.
 
