# SPDX-License-Identifier: MIT

from typing import Optional, Tuple, Type, overload

from typing_extensions import Self

import nextcord

from .errors import ExpectedClosingQuoteError, InvalidEndOfQuotedStringError, UnexpectedQuoteError

<<<<<<< HEAD
__all__ = (
    "Separator",
    "Quotation",
)


class Separator:
    """An argument delimiter.

    Attributes
    ----------
    value: Optional[:class:`str`]
        The value for the argument delimiter. By default, this is a space.
    strip_ws: bool
        Whether to strip surrounding whitespace
    """

    __slots__ = ("value", "strip_ws")

    def __init__(self, value: Optional[str] = None, *, strip_ws: bool = True) -> None:
        if value == "":
            raise ValueError("Separators must be a non-empty string or None.")

        self.value: str = value or " "
        self.strip_ws: bool = strip_ws

    def validate(self, character: str) -> bool:
        """Validates a given character against a separator.

        If the separator is any whitespace, then the character is checked to be whitespace
        via :func:`str.isspace`.

        Parameters
        ----------
        character: :class:`str`
            The character to check this separator against.
        """
        if self.value.isspace():
            return character.isspace()

        return self.value == character

    def __repr__(self) -> str:
        return f"<Separator value={self.value!r} strip_ws={self.strip_ws}>"


class Quotation:
    """Delimiters for a quoted argument.

    Parameters
    ----------
    start: :class:`str`
        The character that starts a quotation.
    end: Optional[:class:`str`]
        The character that ends a quotation. By default, this is set to the start.
    """

    __slots__ = ("_values", "_is_default", "_cs_all_values", "_cs_initial_quotations")

    @overload
    def __init__(self, start: str, /) -> None:
        ...

    @overload
    def __init__(self, start: str, end: str, /) -> None:
        ...

    def __init__(self, start: str, end: Optional[str] = None) -> None:
        if start == "" or end == "":
            raise ValueError("Quotations must be an non-empty string.")

        self._values: dict[str, str] = {start: end or start}
        self._is_default: bool = False

    @classmethod
    def from_pairs(cls: Type[Self], *pairs: Tuple[str, str]) -> Self:
        """Creates a quotation from a pair from quotations.

        Example
        -------

        .. code-block:: python3

            @bot.command(quotation=Quotation.from_pairs(("'", "'"), ('"', '"'), (">", "<")))
            async def foo(ctx, *c):
                await ctx.send(",".join(c))

        """
        if not pairs:
            raise ValueError("Pairs must be provided.")

        pair = pairs[0]
        pairs = pairs[1:]

        self = cls(pair[0], pair[1])
        for start, end in pairs:
            if start == "" or end == "":
                raise ValueError("Quotations must be an non-empty string.")

            self._values[start] = end

        return self

    @classmethod
    def defaults(cls: Type[Self]) -> Self:
        """Creates a quotation from the default recognized pair of quotations.

        The following are the defaults:
            * ``''``
            * ``""``
            * ``‘‘``
            * ``‚‛``
            * ``“”``
            * ``„‟``
            * ``⹂⹂``
            * ``「」``
            * ``『』``
            * ``〝〞``
            * ``﹁﹂``
            * ``﹃﹄``
            * ``＂＂``
            * ``｢｣``
            * ``«»``
            * ``‹›``
            * ``《》``
            * ``〈〉``
        """
        pairs = [
            ("'", "'"),
            ('"', '"'),
            ("‘", "’"),
            ("‚", "‛"),
            ("“", "”"),
            ("„", "‟"),
            ("⹂", "⹂"),
            ("「", "」"),
            ("『", "』"),
            ("〝", "〞"),
            ("﹁", "﹂"),
            ("﹃", "﹄"),
            ("＂", "＂"),
            ("｢", "｣"),
            ("«", "»"),
            ("‹", "›"),
            ("《", "》"),
            ("〈", "〉"),
        ]

        self = cls.from_pairs(*pairs)
        self._is_default = True
        return self

    @nextcord.utils.cached_slot_property("_cs_all_values")
    def all_values(self):
        """Set[:class:`str`] All of the possible values for a quotation."""
        return set(self._values.keys()) | set(self._values.values())

    @nextcord.utils.cached_slot_property("_cs_initial_quotations")
    def initial_quotations(self):
        """Tuple[:class:`str`\, :class:`str`] The first quotation mapping provided."""
        return tuple(self._values.items())[0]

    @property
    def is_default(self):
        ":class:`bool` Whether this quotation contains the default values."
        return self._is_default

    def get(self, key: str) -> Optional[str]:
        return self._values.get(key)

    def __contains__(self, item: str) -> bool:
        return item in self._values

    def __repr__(self) -> str:
        return f"<Quotation values={self.all_values!r}>"
=======
# map from opening quotes to closing quotes
_quotes = {
    '"': '"',
    "‘": "’",  # noqa: RUF001
    "‚": "‛",  # noqa: RUF001
    "“": "”",
    "„": "‟",
    "⹂": "⹂",
    "「": "」",
    "『": "』",
    "〝": "〞",
    "﹁": "﹂",
    "﹃": "﹄",
    "＂": "＂",  # noqa: RUF001
    "｢": "｣",
    "«": "»",
    "‹": "›",  # noqa: RUF001
    "《": "》",
    "〈": "〉",
}
_all_quotes = set(_quotes.keys()) | set(_quotes.values())
>>>>>>> 108e9577


class StringView:
    def __init__(self, buffer) -> None:
        self.index = 0
        self.buffer = buffer
        self.end = len(buffer)
        self.previous = 0
        self.separator: Separator = Separator()
        self.quotation: Quotation = Quotation.defaults()

    @property
    def current(self):
        return None if self.eof else self.buffer[self.index]

    @property
    def eof(self):
        return self.index >= self.end

    def undo(self) -> None:
        self.index = self.previous

    def skip_ws(self):
        pos = 0
        while not self.eof:
            try:
                current = self.buffer[self.index + pos]
                if not self.separator.validate(current) and not current.isspace():
                    break
                pos += 1
            except IndexError:
                break

        self.previous = self.index
        self.index += pos
        return self.previous != self.index

    def skip_string(self, string: str) -> bool:
        strlen = len(string)
        if self.buffer[self.index : self.index + strlen] == string:
            self.previous = self.index
            self.index += strlen
            return True
        return False

    def read_rest(self):
        result = self.buffer[self.index :]
        self.previous = self.index
        self.index = self.end
        return result

    def read(self, n):
        result = self.buffer[self.index : self.index + n]
        self.previous = self.index
        self.index += n
        return result

    def get(self):
        try:
            result = self.buffer[self.index + 1]
        except IndexError:
            result = None

        self.previous = self.index
        self.index += 1
        return result

    def get_word(self):
        pos = 0
        while not self.eof:
            try:
                current = self.buffer[self.index + pos]
                if self.separator.validate(current):
                    break
                pos += 1
            except IndexError:
                break
        self.previous = self.index
        result = self.buffer[self.index : self.index + pos]
        self.index += pos
        return result

    def get_quoted_word(self):
        current = self.current
        if current is None:
            return None

        close_quote = self.quotation.get(current)

        is_quoted = bool(close_quote)
        if is_quoted:
            result = []
            _escaped_quotes = (current, close_quote)
        else:
            result = [current]
            # TODO: should this include globally recognized quotes or only the custom ones?
            _escaped_quotes = self.quotation.all_values

        while not self.eof:
            current = self.get()
            if not current:
                if is_quoted:
                    # unexpected EOF
                    raise ExpectedClosingQuoteError(close_quote)

                r = "".join(result)
                if self.separator.strip_ws:
                    r = r.strip()

                return r

            # currently we accept strings in the format of "hello world"
            # to embed a quote inside the string you must escape it: "a \"world\""
            if current == "\\":
                next_char = self.get()
                if not next_char:
                    # string ends with \ and no character after it
                    if is_quoted:
                        # if we're quoted then we're expecting a closing quote
                        raise ExpectedClosingQuoteError(close_quote)
                    # if we aren't then we just let it through
                    return "".join(result)

                if next_char in _escaped_quotes or self.separator.validate(next_char):
                    # escaped quote or separator
                    result.append(next_char)
                else:
                    # different escape character, ignore it
                    self.undo()
                    result.append(current)
                continue

            if not is_quoted and current in self.quotation:
                # we aren't quoted
                raise UnexpectedQuoteError(current)

            # closing quote
            if is_quoted and current == close_quote:
                next_char = self.get()
                valid_eof = not next_char or self.separator.validate(next_char)
                if not valid_eof:
                    raise InvalidEndOfQuotedStringError(next_char or "")

                # we're quoted so it's okay
                return "".join(result)

            if self.separator.validate(current) and not is_quoted:
                # end of word found
                r = "".join(result)
                if self.separator.strip_ws:
                    r = r.strip()

                return r

            result.append(current)
        return None

    def __repr__(self) -> str:
        return (
            f"<StringView pos: {self.index} prev: {self.previous} end: {self.end} eof: {self.eof}>"
        )<|MERGE_RESOLUTION|>--- conflicted
+++ resolved
@@ -8,7 +8,6 @@
 
 from .errors import ExpectedClosingQuoteError, InvalidEndOfQuotedStringError, UnexpectedQuoteError
 
-<<<<<<< HEAD
 __all__ = (
     "Separator",
     "Quotation",
@@ -139,8 +138,8 @@
         pairs = [
             ("'", "'"),
             ('"', '"'),
-            ("‘", "’"),
-            ("‚", "‛"),
+            ("‘", "’"),  # noqa: RUF001
+            ("‚", "‛"),  # noqa: RUF001
             ("“", "”"),
             ("„", "‟"),
             ("⹂", "⹂"),
@@ -149,10 +148,10 @@
             ("〝", "〞"),
             ("﹁", "﹂"),
             ("﹃", "﹄"),
-            ("＂", "＂"),
+            ("＂", "＂"),  # noqa: RUF001
             ("｢", "｣"),
             ("«", "»"),
-            ("‹", "›"),
+            ("‹", "›"),  # noqa: RUF001
             ("《", "》"),
             ("〈", "〉"),
         ]
@@ -184,29 +183,6 @@
 
     def __repr__(self) -> str:
         return f"<Quotation values={self.all_values!r}>"
-=======
-# map from opening quotes to closing quotes
-_quotes = {
-    '"': '"',
-    "‘": "’",  # noqa: RUF001
-    "‚": "‛",  # noqa: RUF001
-    "“": "”",
-    "„": "‟",
-    "⹂": "⹂",
-    "「": "」",
-    "『": "』",
-    "〝": "〞",
-    "﹁": "﹂",
-    "﹃": "﹄",
-    "＂": "＂",  # noqa: RUF001
-    "｢": "｣",
-    "«": "»",
-    "‹": "›",  # noqa: RUF001
-    "《": "》",
-    "〈": "〉",
-}
-_all_quotes = set(_quotes.keys()) | set(_quotes.values())
->>>>>>> 108e9577
 
 
 class StringView:
