--- conflicted
+++ resolved
@@ -613,11 +613,7 @@
         else:
             return nextcord.Color(value=value)
 
-<<<<<<< HEAD
-    def parse_rgb_number(self, argument, number: int):
-=======
     def parse_rgb_number(self, argument, number: str):
->>>>>>> 2b6c4411
         if number[-1] == "%":
             value = int(number[:-1])
             if not (0 <= value <= 100):
