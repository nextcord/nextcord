--- conflicted
+++ resolved
@@ -23,13 +23,7 @@
 """
 from __future__ import annotations
 
-<<<<<<< HEAD
-from typing import TYPE_CHECKING, Any, Callable, Dict, Generator, List, Tuple, Type, TypeVar
-=======
-import asyncio
-import inspect
 from typing import TYPE_CHECKING, Any, Callable, ClassVar, Dict, Generator, List, Tuple, TypeVar
->>>>>>> 46385d60
 
 import nextcord.utils
 from nextcord.cog import Cog as _Cog, CogMeta as _CogMeta, _cog_special_method
