"""
The MIT License (MIT)

Copyright (c) 2015-present Rapptz

Permission is hereby granted, free of charge, to any person obtaining a
copy of this software and associated documentation files (the "Software"),
to deal in the Software without restriction, including without limitation
the rights to use, copy, modify, merge, publish, distribute, sublicense,
and/or sell copies of the Software, and to permit persons to whom the
Software is furnished to do so, subject to the following conditions:

The above copyright notice and this permission notice shall be included in
all copies or substantial portions of the Software.

THE SOFTWARE IS PROVIDED "AS IS", WITHOUT WARRANTY OF ANY KIND, EXPRESS
OR IMPLIED, INCLUDING BUT NOT LIMITED TO THE WARRANTIES OF MERCHANTABILITY,
FITNESS FOR A PARTICULAR PURPOSE AND NONINFRINGEMENT. IN NO EVENT SHALL THE
AUTHORS OR COPYRIGHT HOLDERS BE LIABLE FOR ANY CLAIM, DAMAGES OR OTHER
LIABILITY, WHETHER IN AN ACTION OF CONTRACT, TORT OR OTHERWISE, ARISING
FROM, OUT OF OR IN CONNECTION WITH THE SOFTWARE OR THE USE OR OTHER
DEALINGS IN THE SOFTWARE.
"""
from __future__ import annotations

import asyncio
import datetime
import functools
import inspect
from typing import (
    TYPE_CHECKING,
    Any,
    Callable,
    Dict,
    Generator,
    Generic,
    List,
    Literal,
    Optional,
    Set,
    Tuple,
    Type,
    TypeVar,
    Union,
    overload,
)

import nextcord

from ._types import _BaseCommand
from .cog import Cog
from .context import Context
from .converter import Greedy, get_converter, run_converters
from .cooldowns import BucketType, Cooldown, CooldownMapping, DynamicCooldownMapping, MaxConcurrency
from .errors import *

if TYPE_CHECKING:
    from typing_extensions import Concatenate, ParamSpec, TypeGuard

    from nextcord.message import Message

    from ._types import Check, Coro, CoroFunc, Error, Hook


__all__ = (
    "Command",
    "Group",
    "GroupMixin",
    "command",
    "group",
    "has_role",
    "has_permissions",
    "has_any_role",
    "check",
    "check_any",
    "before_invoke",
    "after_invoke",
    "bot_has_role",
    "bot_has_permissions",
    "bot_has_any_role",
    "cooldown",
    "dynamic_cooldown",
    "max_concurrency",
    "dm_only",
    "guild_only",
    "is_owner",
    "is_nsfw",
    "has_guild_permissions",
    "bot_has_guild_permissions",
)

MISSING: Any = nextcord.utils.MISSING

T = TypeVar("T")
CogT = TypeVar("CogT", bound="Cog")
CommandT = TypeVar("CommandT", bound="Command")
ContextT = TypeVar("ContextT", bound="Context")
# CHT = TypeVar('CHT', bound='Check')
GroupT = TypeVar("GroupT", bound="Group")
HookT = TypeVar("HookT", bound="Hook")
ErrorT = TypeVar("ErrorT", bound="Error")

if TYPE_CHECKING:
    P = ParamSpec("P")
else:
    P = TypeVar("P")


def unwrap_function(function: Callable[..., Any]) -> Callable[..., Any]:
    partial = functools.partial
    while True:
        if hasattr(function, "__wrapped__"):
            function = function.__wrapped__
        elif isinstance(function, partial):
            function = function.func
        else:
            return function


def get_signature_parameters(
    function: Callable[..., Any], globalns: Dict[str, Any]
) -> Dict[str, inspect.Parameter]:
    signature = inspect.signature(function)
    params = {}
    cache: Dict[str, Any] = {}
    eval_annotation = nextcord.utils.evaluate_annotation
    for name, parameter in signature.parameters.items():
        annotation = parameter.annotation
        if annotation is parameter.empty:
            params[name] = parameter
            continue
        if annotation is None:
            params[name] = parameter.replace(annotation=type(None))
            continue

        annotation = eval_annotation(annotation, globalns, globalns, cache)
        if annotation is Greedy:
            raise TypeError("Unparameterized Greedy[...] is disallowed in signature.")

        params[name] = parameter.replace(annotation=annotation)

    return params


def wrap_callback(coro):
    @functools.wraps(coro)
    async def wrapped(*args, **kwargs):
        try:
            ret = await coro(*args, **kwargs)
        except CommandError:
            raise
        except asyncio.CancelledError:
            return
        except Exception as exc:
            raise CommandInvokeError(exc) from exc
        return ret

    return wrapped


def hooked_wrapped_callback(command, ctx, coro):
    @functools.wraps(coro)
    async def wrapped(*args, **kwargs):
        try:
            ret = await coro(*args, **kwargs)
        except CommandError:
            ctx.command_failed = True
            raise
        except asyncio.CancelledError:
            ctx.command_failed = True
            return
        except Exception as exc:
            ctx.command_failed = True
            raise CommandInvokeError(exc) from exc
        finally:
            if command._max_concurrency is not None:
                await command._max_concurrency.release(ctx)

            await command.call_after_hooks(ctx)
        return ret

    return wrapped


class _CaseInsensitiveDict(dict):
    def __contains__(self, k):
        return super().__contains__(k.casefold())

    def __delitem__(self, k):
        return super().__delitem__(k.casefold())

    def __getitem__(self, k):
        return super().__getitem__(k.casefold())

    def get(self, k, default=None):
        return super().get(k.casefold(), default)

    def pop(self, k, default=None):
        return super().pop(k.casefold(), default)

    def __setitem__(self, k, v):
        super().__setitem__(k.casefold(), v)


class Command(_BaseCommand, Generic[CogT, P, T]):
    r"""A class that implements the protocol for a bot text command.

    These are not created manually, instead they are created via the
    decorator or functional interface.

    Attributes
    -----------
    name: :class:`str`
        The name of the command.
    callback: :ref:`coroutine <coroutine>`
        The coroutine that is executed when the command is called.
    help: Optional[:class:`str`]
        The long help text for the command.
    brief: Optional[:class:`str`]
        The short help text for the command.
    usage: Optional[:class:`str`]
        A replacement for arguments in the default help text.
    aliases: Union[List[:class:`str`], Tuple[:class:`str`]]
        The list of aliases the command can be invoked under.
    enabled: :class:`bool`
        A boolean that indicates if the command is currently enabled.
        If the command is invoked while it is disabled, then
        :exc:`.DisabledCommand` is raised to the :func:`.on_command_error`
        event. Defaults to ``True``.
    parent: Optional[:class:`Group`]
        The parent group that this command belongs to. ``None`` if there
        isn't one.
    cog: Optional[:class:`Cog`]
        The cog that this command belongs to. ``None`` if there isn't one.
    checks: List[Callable[[:class:`.Context`], :class:`bool`]]
        A list of predicates that verifies if the command could be executed
        with the given :class:`.Context` as the sole parameter. If an exception
        is necessary to be thrown to signal failure, then one inherited from
        :exc:`.CommandError` should be used. Note that if the checks fail then
        :exc:`.CheckFailure` exception is raised to the :func:`.on_command_error`
        event.
    description: :class:`str`
        The message prefixed into the default help command.
    hidden: :class:`bool`
        If ``True``\, the default help command does not show this in the
        help output.
    rest_is_raw: :class:`bool`
        If ``False`` and a keyword-only argument is provided then the keyword
        only argument is stripped and handled as if it was a regular argument
        that handles :exc:`.MissingRequiredArgument` and default values in a
        regular matter rather than passing the rest completely raw. If ``True``
        then the keyword-only argument will pass in the rest of the arguments
        in a completely raw matter. Defaults to ``False``.
    invoked_subcommand: Optional[:class:`Command`]
        The subcommand that was invoked, if any.
    require_var_positional: :class:`bool`
        If ``True`` and a variadic positional argument is specified, requires
        the user to specify at least one argument. Defaults to ``False``.

        .. versionadded:: 1.5

    ignore_extra: :class:`bool`
        If ``True``\, ignores extraneous strings passed to a command if all its
        requirements are met (e.g. ``?foo a b c`` when only expecting ``a``
        and ``b``). Otherwise :func:`.on_command_error` and local error handlers
        are called with :exc:`.TooManyArguments`. Defaults to ``True``.
    cooldown_after_parsing: :class:`bool`
        If ``True``\, cooldown processing is done after argument parsing,
        which calls converters. If ``False`` then cooldown processing is done
        first and then the converters are called second. Defaults to ``False``.
    extras: :class:`dict`
        A dict of user provided extras to attach to the Command.

        .. note::
            This object may be copied by the library.

        .. versionadded:: 2.0

    inherit_hooks: :class:`bool`
        If ``True`` and this command has a parent :class:`Group` then this command
        will inherit all checks, pre_invoke and after_invoke's defined on the the :class:`Group`
        This defaults to ``False``

        .. note::
            Any ``pre_invoke`` or ``after_invoke``'s defined on this will override parent ones.

        .. versionadded:: 2.0.0
    """
    __original_kwargs__: Dict[str, Any]

    def __new__(cls: Type[CommandT], *args: Any, **kwargs: Any) -> CommandT:
        # if you're wondering why this is done, it's because we need to ensure
        # we have a complete original copy of **kwargs even for classes that
        # mess with it by popping before delegating to the subclass __init__.
        # In order to do this, we need to control the instance creation and
        # inject the original kwargs through __new__ rather than doing it
        # inside __init__.
        self = super().__new__(cls)

        # we do a shallow copy because it's probably the most common use case.
        # this could potentially break if someone modifies a list or something
        # while it's in movement, but for now this is the cheapest and
        # fastest way to do what we want.
        self.__original_kwargs__ = kwargs.copy()
        return self

    def __init__(
        self,
        func: Union[
            Callable[Concatenate[CogT, ContextT, P], Coro[T]],
            Callable[Concatenate[ContextT, P], Coro[T]],
        ],
        **kwargs: Any,
    ):
        if not asyncio.iscoroutinefunction(func):
            raise TypeError("Callback must be a coroutine.")

        name = kwargs.get("name") or func.__name__
        if not isinstance(name, str):
            raise TypeError("Name of a command must be a string.")
        self.name: str = name

        self.callback = func
        self.enabled: bool = kwargs.get("enabled", True)

        help_doc = kwargs.get("help")
        if help_doc is not None:
            help_doc = inspect.cleandoc(help_doc)
        else:
            help_doc = inspect.getdoc(func)
            if isinstance(help_doc, bytes):
                help_doc = help_doc.decode("utf-8")

        self.help: Optional[str] = help_doc

        self.brief: Optional[str] = kwargs.get("brief")
        self.usage: Optional[str] = kwargs.get("usage")
        self.rest_is_raw: bool = kwargs.get("rest_is_raw", False)
        self.aliases: Union[List[str], Tuple[str]] = kwargs.get("aliases", [])
        self.extras: Dict[str, Any] = kwargs.get("extras", {})

        if not isinstance(self.aliases, (list, tuple)):
            raise TypeError("Aliases of a command must be a list or a tuple of strings.")

        self.description: str = inspect.cleandoc(kwargs.get("description", ""))
        self.hidden: bool = kwargs.get("hidden", False)

        try:
            checks = func.__commands_checks__
            checks.reverse()
        except AttributeError:
            checks = kwargs.get("checks", [])

        self.checks: List[Check] = checks

        try:
            cooldown = func.__commands_cooldown__
        except AttributeError:
            cooldown = kwargs.get("cooldown")

        if cooldown is None:
            buckets = CooldownMapping(cooldown, BucketType.default)
        elif isinstance(cooldown, CooldownMapping):
            buckets = cooldown
        else:
            raise TypeError("Cooldown must be an instance of CooldownMapping or None.")
        self._buckets: CooldownMapping = buckets

        try:
            max_concurrency = func.__commands_max_concurrency__
        except AttributeError:
            max_concurrency = kwargs.get("max_concurrency")

        self._max_concurrency: Optional[MaxConcurrency] = max_concurrency

        self.require_var_positional: bool = kwargs.get("require_var_positional", False)
        self.ignore_extra: bool = kwargs.get("ignore_extra", True)
        self.cooldown_after_parsing: bool = kwargs.get("cooldown_after_parsing", False)
        self.cog: Optional[CogT] = None

        # bandaid for the fact that sometimes parent can be the bot instance
        parent = kwargs.get("parent")
        self.parent: Optional[GroupMixin] = parent if isinstance(parent, _BaseCommand) else None  # type: ignore

        self._before_invoke: Optional[Hook] = None
        try:
            before_invoke = func.__before_invoke__
        except AttributeError:
            pass
        else:
            self.before_invoke(before_invoke)

        self._after_invoke: Optional[Hook] = None
        try:
            after_invoke = func.__after_invoke__
        except AttributeError:
            pass
        else:
            self.after_invoke(after_invoke)

        # Attempt to bind to parent hooks if applicable
        if not kwargs.get("inherit_hooks", False):
            return

        # We should be binding hooks
        if not self.parent:
            return

        inherited_before_invoke: Optional[Hook] = None
        try:
            inherited_before_invoke = self.parent._before_invoke  # type: ignore
        except AttributeError:
            pass
        else:
            if inherited_before_invoke:
                self.before_invoke(inherited_before_invoke)

        inherited_after_invoke: Optional[Hook] = None
        try:
            inherited_after_invoke = self.parent._after_invoke  # type: ignore
        except AttributeError:
            pass
        else:
            if inherited_after_invoke:
                self.after_invoke(inherited_after_invoke)

        self.checks.extend(self.parent.checks)  # type: ignore

<<<<<<< HEAD
    # Issue #511
    @property
    def required_permissions(self) -> Dict[str, bool]:
        """Returns the permissions required to run this command.

        Returns
        -------
        Dict[:class:`str`, :class:`bool`]
            A dictionary of the required permissions for this command.

        Notes
        -----
        This relates to :func:`.has_permissions`
        """
        return getattr(self.callback, "__required_permissions", {})

    @property
    def required_bot_permissions(self) -> Dict[str, bool]:
        """Returns the permissions the bot needs to run this command.

        Returns
        -------
        Dict[:class:`str`, :class:`bool`]
            A dictionary of the required permissions for this command.

        Notes
        -----
        This relates to :func:`.bot_has_permissions`
        """
        return getattr(self.callback, "__required_bot_permissions", {})

    @property
    def required_guild_permissions(self) -> Dict[str, bool]:
        """Returns the guild permissions
        needed to run this command.

        Returns
        -------
        Dict[:class:`str`, :class:`bool`]
            A dictionary of the required permissions for this command.

        Notes
        -----
        This relates to :func:`.has_guild_permissions`
        """
        return getattr(self.callback, "__required_guild_permissions", {})

    @property
    def required_bot_guild_permissions(self) -> Dict[str, bool]:
        """Returns the permissions the bot needs
        to have in this guild in order to run this command.

        Returns
        -------
        Dict[:class:`str`, :class:`bool`]
            A dictionary of the required permissions for this command.

        Notes
        -----
        This relates to :func:`.bot_has_guild_permissions`
        """
        return getattr(self.callback, "__required_bot_guild_permissions", {})

=======
>>>>>>> af3809bf
    @property
    def callback(
        self,
    ) -> Union[
        Callable[Concatenate[CogT, Context, P], Coro[T]],
        Callable[Concatenate[Context, P], Coro[T]],
    ]:
        return self._callback

    @callback.setter
    def callback(
        self,
        function: Union[
            Callable[Concatenate[CogT, Context, P], Coro[T]],
            Callable[Concatenate[Context, P], Coro[T]],
        ],
    ) -> None:
        self._callback = function
        unwrap = unwrap_function(function)
        self.module = unwrap.__module__

        try:
            globalns = unwrap.__globals__
        except AttributeError:
            globalns = {}

        self.params = get_signature_parameters(function, globalns)

    def add_check(self, func: Check) -> None:
        """Adds a check to the command.

        This is the non-decorator interface to :func:`.check`.

        .. versionadded:: 1.3

        Parameters
        -----------
        func
            The function that will be used as a check.
        """

        self.checks.append(func)

    def remove_check(self, func: Check) -> None:
        """Removes a check from the command.

        This function is idempotent and will not raise an exception
        if the function is not in the command's checks.

        .. versionadded:: 1.3

        Parameters
        -----------
        func
            The function to remove from the checks.
        """

        try:
            self.checks.remove(func)
        except ValueError:
            pass

    def update(self, **kwargs: Any) -> None:
        """Updates :class:`Command` instance with updated attribute.

        This works similarly to the :func:`.command` decorator in terms
        of parameters in that they are passed to the :class:`Command` or
        subclass constructors, sans the name and callback.
        """
        self.__init__(self.callback, **dict(self.__original_kwargs__, **kwargs))

    async def __call__(self, context: Context, *args: P.args, **kwargs: P.kwargs) -> T:
        """|coro|

        Calls the internal callback that the command holds.

        .. note::

            This bypasses all mechanisms -- including checks, converters,
            invoke hooks, cooldowns, etc. You must take care to pass
            the proper arguments and types to this function.

        .. versionadded:: 1.3
        """
        if self.cog is not None:
            return await self.callback(self.cog, context, *args, **kwargs)  # type: ignore
        else:
            return await self.callback(context, *args, **kwargs)  # type: ignore

    def _ensure_assignment_on_copy(self, other: CommandT) -> CommandT:
        other._before_invoke = self._before_invoke
        other._after_invoke = self._after_invoke
        if self.checks != other.checks:
            other.checks = self.checks.copy()
        if self._buckets.valid and not other._buckets.valid:
            other._buckets = self._buckets.copy()
        if self._max_concurrency != other._max_concurrency:
            # _max_concurrency won't be None at this point
            other._max_concurrency = self._max_concurrency.copy()  # type: ignore

        try:
            other.on_error = self.on_error
        except AttributeError:
            pass
        return other

    def copy(self: CommandT) -> CommandT:
        """Creates a copy of this command.

        Returns
        --------
        :class:`Command`
            A new instance of this command.
        """
        ret = self.__class__(self.callback, **self.__original_kwargs__)
        return self._ensure_assignment_on_copy(ret)

    def _update_copy(self: CommandT, kwargs: Dict[str, Any]) -> CommandT:
        if kwargs:
            kw = kwargs.copy()
            kw.update(self.__original_kwargs__)
            copy = self.__class__(self.callback, **kw)
            return self._ensure_assignment_on_copy(copy)
        else:
            return self.copy()

    async def dispatch_error(self, ctx: Context, error: Exception) -> None:
        ctx.command_failed = True
        cog = self.cog
        try:
            coro = self.on_error
        except AttributeError:
            pass
        else:
            injected = wrap_callback(coro)
            if cog is not None:
                await injected(cog, ctx, error)
            else:
                await injected(ctx, error)

        try:
            if cog is not None:
                local = Cog._get_overridden_method(cog.cog_command_error)
                if local is not None:
                    wrapped = wrap_callback(local)
                    await wrapped(ctx, error)
        finally:
            ctx.bot.dispatch("command_error", ctx, error)

    async def transform(self, ctx: Context, param: inspect.Parameter) -> Any:
        required = param.default is param.empty
        converter = get_converter(param)
        consume_rest_is_special = param.kind == param.KEYWORD_ONLY and not self.rest_is_raw
        view = ctx.view
        view.skip_ws()

        # The greedy converter is simple -- it keeps going until it fails in which case,
        # it undos the view ready for the next parameter to use instead
        if isinstance(converter, Greedy):
            if param.kind in (param.POSITIONAL_OR_KEYWORD, param.POSITIONAL_ONLY):
                return await self._transform_greedy_pos(ctx, param, required, converter.converter)
            elif param.kind == param.VAR_POSITIONAL:
                return await self._transform_greedy_var_pos(ctx, param, converter.converter)
            else:
                # if we're here, then it's a KEYWORD_ONLY param type
                # since this is mostly useless, we'll helpfully transform Greedy[X]
                # into just X and do the parsing that way.
                converter = converter.converter

        if view.eof:
            if param.kind == param.VAR_POSITIONAL:
                raise RuntimeError()  # break the loop
            if required:
                if self._is_typing_optional(param.annotation):
                    return None
                if hasattr(converter, "__commands_is_flag__") and converter._can_be_constructible():
                    return await converter._construct_default(ctx)
                raise MissingRequiredArgument(param)
            return param.default

        previous = view.index
        if consume_rest_is_special:
            argument = view.read_rest().strip()
        else:
            try:
                argument = view.get_quoted_word()
            except ArgumentParsingError as exc:
                if self._is_typing_optional(param.annotation):
                    view.index = previous
                    return None
                else:
                    raise exc
        view.previous = previous

        # type-checker fails to narrow argument
        return await run_converters(ctx, converter, argument, param)

    async def _transform_greedy_pos(
        self, ctx: Context, param: inspect.Parameter, required: bool, converter: Any
    ) -> Any:
        view = ctx.view
        result = []
        while not view.eof:
            # for use with a manual undo
            previous = view.index

            view.skip_ws()
            try:
                argument = view.get_quoted_word()
                value = await run_converters(ctx, converter, argument, param)  # type: ignore
            except (CommandError, ArgumentParsingError):
                view.index = previous
                break
            else:
                result.append(value)

        if not result and not required:
            return param.default
        return result

    async def _transform_greedy_var_pos(
        self, ctx: Context, param: inspect.Parameter, converter: Any
    ) -> Any:
        view = ctx.view
        previous = view.index
        try:
            argument = view.get_quoted_word()
            value = await run_converters(ctx, converter, argument, param)  # type: ignore
        except (CommandError, ArgumentParsingError):
            view.index = previous
            raise RuntimeError() from None  # break loop
        else:
            return value

    @property
    def clean_params(self) -> Dict[str, inspect.Parameter]:
        """Dict[:class:`str`, :class:`inspect.Parameter`]:
        Retrieves the parameter dictionary without the context or self parameters.

        Useful for inspecting signature.
        """
        result = self.params.copy()
        if self.cog is not None:
            # first parameter is self
            try:
                del result[next(iter(result))]
            except StopIteration:
                raise ValueError("missing 'self' parameter") from None

        try:
            # first/second parameter is context
            del result[next(iter(result))]
        except StopIteration:
            raise ValueError("missing 'context' parameter") from None

        return result

    @property
    def full_parent_name(self) -> str:
        """:class:`str`: Retrieves the fully qualified parent command name.

        This the base command name required to execute it. For example,
        in ``?one two three`` the parent name would be ``one two``.
        """
        entries = []
        command = self
        # command.parent is type-hinted as GroupMixin some attributes are resolved via MRO
        while command.parent is not None:  # type: ignore
            command = command.parent  # type: ignore
            entries.append(command.name)  # type: ignore

        return " ".join(reversed(entries))

    @property
    def parents(self) -> List[Group]:
        """List[:class:`Group`]: Retrieves the parents of this command.

        If the command has no parents then it returns an empty :class:`list`.

        For example in commands ``?a b c test``, the parents are ``[c, b, a]``.

        .. versionadded:: 1.1
        """
        entries = []
        command = self
        while command.parent is not None:  # type: ignore
            command = command.parent  # type: ignore
            entries.append(command)

        return entries

    @property
    def root_parent(self) -> Optional[Group]:
        """Optional[:class:`Group`]: Retrieves the root parent of this command.

        If the command has no parents then it returns ``None``.

        For example in commands ``?a b c test``, the root parent is ``a``.
        """
        if not self.parent:
            return None
        return self.parents[-1]

    @property
    def qualified_name(self) -> str:
        """:class:`str`: Retrieves the fully qualified command name.

        This is the full parent name with the command name as well.
        For example, in ``?one two three`` the qualified name would be
        ``one two three``.
        """

        parent = self.full_parent_name
        if parent:
            return parent + " " + self.name
        else:
            return self.name

    def __str__(self) -> str:
        return self.qualified_name

    async def _parse_arguments(self, ctx: Context) -> None:
        ctx.args = [ctx] if self.cog is None else [self.cog, ctx]
        ctx.kwargs = {}
        args = ctx.args
        kwargs = ctx.kwargs

        view = ctx.view
        iterator = iter(self.params.items())

        if self.cog is not None:
            # we have 'self' as the first parameter so just advance
            # the iterator and resume parsing
            try:
                next(iterator)
            except StopIteration:
                raise nextcord.ClientException(
                    f'Callback for {self.name} command is missing "self" parameter.'
                )

        # next we have the 'ctx' as the next parameter
        try:
            next(iterator)
        except StopIteration:
            raise nextcord.ClientException(
                f'Callback for {self.name} command is missing "ctx" parameter.'
            )

        for name, param in iterator:
            ctx.current_parameter = param
            if param.kind in (param.POSITIONAL_OR_KEYWORD, param.POSITIONAL_ONLY):
                transformed = await self.transform(ctx, param)
                args.append(transformed)
            elif param.kind == param.KEYWORD_ONLY:
                # kwarg only param denotes "consume rest" semantics
                if self.rest_is_raw:
                    converter = get_converter(param)
                    argument = view.read_rest()
                    kwargs[name] = await run_converters(ctx, converter, argument, param)
                else:
                    kwargs[name] = await self.transform(ctx, param)
                break
            elif param.kind == param.VAR_POSITIONAL:
                if view.eof and self.require_var_positional:
                    raise MissingRequiredArgument(param)
                while not view.eof:
                    try:
                        transformed = await self.transform(ctx, param)
                        args.append(transformed)
                    except RuntimeError:
                        break

        if not self.ignore_extra and not view.eof:
            raise TooManyArguments("Too many arguments passed to " + self.qualified_name)

    async def call_before_hooks(self, ctx: Context) -> None:
        # now that we're done preparing we can call the pre-command hooks
        # first, call the command local hook:
        cog = self.cog
        if self._before_invoke is not None:
            # should be cog if @commands.before_invoke is used
            instance = getattr(self._before_invoke, "__self__", cog)
            # __self__ only exists for methods, not functions
            # however, if @command.before_invoke is used, it will be a function
            if instance:
                await self._before_invoke(instance, ctx)  # type: ignore
            else:
                await self._before_invoke(ctx)  # type: ignore

        # call the cog local hook if applicable:
        if cog is not None:
            hook = Cog._get_overridden_method(cog.cog_before_invoke)
            if hook is not None:
                await hook(ctx)

        # call the bot global hook if necessary
        hook = ctx.bot._before_invoke
        if hook is not None:
            await hook(ctx)

    async def call_after_hooks(self, ctx: Context) -> None:
        cog = self.cog
        if self._after_invoke is not None:
            instance = getattr(self._after_invoke, "__self__", cog)
            if instance:
                await self._after_invoke(instance, ctx)  # type: ignore
            else:
                await self._after_invoke(ctx)  # type: ignore

        # call the cog local hook if applicable:
        if cog is not None:
            hook = Cog._get_overridden_method(cog.cog_after_invoke)
            if hook is not None:
                await hook(ctx)

        hook = ctx.bot._after_invoke
        if hook is not None:
            await hook(ctx)

    def _prepare_cooldowns(self, ctx: Context) -> None:
        if self._buckets.valid:
            dt = ctx.message.edited_at or ctx.message.created_at
            current = dt.replace(tzinfo=datetime.timezone.utc).timestamp()
            bucket = self._buckets.get_bucket(ctx.message, current)
            if bucket is not None:
                retry_after = bucket.update_rate_limit(current)
                if retry_after:
                    raise CommandOnCooldown(bucket, retry_after, self._buckets.type)  # type: ignore

    async def prepare(self, ctx: Context) -> None:
        ctx.command = self

        if not await self.can_run(ctx):
            raise CheckFailure(f"The check functions for command {self.qualified_name} failed.")

        if self._max_concurrency is not None:
            # For this application, context can be duck-typed as a Message
            await self._max_concurrency.acquire(ctx)  # type: ignore

        try:
            if self.cooldown_after_parsing:
                await self._parse_arguments(ctx)
                self._prepare_cooldowns(ctx)
            else:
                self._prepare_cooldowns(ctx)
                await self._parse_arguments(ctx)

            await self.call_before_hooks(ctx)
        except:
            if self._max_concurrency is not None:
                await self._max_concurrency.release(ctx)  # type: ignore
            raise

    def is_on_cooldown(self, ctx: Context) -> bool:
        """Checks whether the command is currently on cooldown.

        Parameters
        -----------
        ctx: :class:`.Context`
            The invocation context to use when checking the commands cooldown status.

        Returns
        --------
        :class:`bool`
            A boolean indicating if the command is on cooldown.
        """
        if not self._buckets.valid:
            return False

        bucket = self._buckets.get_bucket(ctx.message)
        dt = ctx.message.edited_at or ctx.message.created_at
        current = dt.replace(tzinfo=datetime.timezone.utc).timestamp()
        return bucket.get_tokens(current) == 0

    def reset_cooldown(self, ctx: Context) -> None:
        """Resets the cooldown on this command.

        Parameters
        -----------
        ctx: :class:`.Context`
            The invocation context to reset the cooldown under.
        """
        if self._buckets.valid:
            bucket = self._buckets.get_bucket(ctx.message)
            bucket.reset()

    def get_cooldown_retry_after(self, ctx: Context) -> float:
        """Retrieves the amount of seconds before this command can be tried again.

        .. versionadded:: 1.4

        Parameters
        -----------
        ctx: :class:`.Context`
            The invocation context to retrieve the cooldown from.

        Returns
        --------
        :class:`float`
            The amount of time left on this command's cooldown in seconds.
            If this is ``0.0`` then the command isn't on cooldown.
        """
        if self._buckets.valid:
            bucket = self._buckets.get_bucket(ctx.message)
            dt = ctx.message.edited_at or ctx.message.created_at
            current = dt.replace(tzinfo=datetime.timezone.utc).timestamp()
            return bucket.get_retry_after(current)

        return 0.0

    async def invoke(self, ctx: Context) -> None:
        await self.prepare(ctx)

        # terminate the invoked_subcommand chain.
        # since we're in a regular command (and not a group) then
        # the invoked subcommand is None.
        ctx.invoked_subcommand = None
        ctx.subcommand_passed = None
        injected = hooked_wrapped_callback(self, ctx, self.callback)
        await injected(*ctx.args, **ctx.kwargs)

    async def reinvoke(self, ctx: Context, *, call_hooks: bool = False) -> None:
        ctx.command = self
        await self._parse_arguments(ctx)

        if call_hooks:
            await self.call_before_hooks(ctx)

        ctx.invoked_subcommand = None
        try:
            await self.callback(*ctx.args, **ctx.kwargs)  # type: ignore
        except:
            ctx.command_failed = True
            raise
        finally:
            if call_hooks:
                await self.call_after_hooks(ctx)

    def error(self, coro: ErrorT) -> ErrorT:
        """A decorator that registers a coroutine as a local error handler.

        A local error handler is an :func:`.on_command_error` event limited to
        a single command. However, the :func:`.on_command_error` is still
        invoked afterwards as the catch-all.

        Parameters
        -----------
        coro: :ref:`coroutine <coroutine>`
            The coroutine to register as the local error handler.

        Raises
        -------
        TypeError
            The coroutine passed is not actually a coroutine.
        """

        if not asyncio.iscoroutinefunction(coro):
            raise TypeError("The error handler must be a coroutine.")

        self.on_error: Error = coro
        return coro

    def has_error_handler(self) -> bool:
        """:class:`bool`: Checks whether the command has an error handler registered.

        .. versionadded:: 1.7
        """
        return hasattr(self, "on_error")

    def before_invoke(self, coro: HookT) -> HookT:
        """A decorator that registers a coroutine as a pre-invoke hook.

        A pre-invoke hook is called directly before the command is
        called. This makes it a useful function to set up database
        connections or any type of set up required.

        This pre-invoke hook takes a sole parameter, a :class:`.Context`.

        See :meth:`.Bot.before_invoke` for more info.

        Parameters
        -----------
        coro: :ref:`coroutine <coroutine>`
            The coroutine to register as the pre-invoke hook.

        Raises
        -------
        TypeError
            The coroutine passed is not actually a coroutine.
        """
        if not asyncio.iscoroutinefunction(coro):
            raise TypeError("The pre-invoke hook must be a coroutine.")

        self._before_invoke = coro
        return coro

    def after_invoke(self, coro: HookT) -> HookT:
        """A decorator that registers a coroutine as a post-invoke hook.

        A post-invoke hook is called directly after the command is
        called. This makes it a useful function to clean-up database
        connections or any type of clean up required.

        This post-invoke hook takes a sole parameter, a :class:`.Context`.

        See :meth:`.Bot.after_invoke` for more info.

        Parameters
        -----------
        coro: :ref:`coroutine <coroutine>`
            The coroutine to register as the post-invoke hook.

        Raises
        -------
        TypeError
            The coroutine passed is not actually a coroutine.
        """
        if not asyncio.iscoroutinefunction(coro):
            raise TypeError("The post-invoke hook must be a coroutine.")

        self._after_invoke = coro
        return coro

    @property
    def cog_name(self) -> Optional[str]:
        """Optional[:class:`str`]: The name of the cog this command belongs to, if any."""
        return type(self.cog).__cog_name__ if self.cog is not None else None

    @property
    def short_doc(self) -> str:
        """:class:`str`: Gets the "short" documentation of a command.

        By default, this is the :attr:`.brief` attribute.
        If that lookup leads to an empty string then the first line of the
        :attr:`.help` attribute is used instead.
        """
        if self.brief is not None:
            return self.brief
        if self.help is not None:
            return self.help.split("\n", 1)[0]
        return ""

    def _is_typing_optional(self, annotation: Union[T, Optional[T]]) -> TypeGuard[Optional[T]]:
        return getattr(annotation, "__origin__", None) is Union and type(None) in annotation.__args__  # type: ignore

    @property
    def signature(self) -> str:
        """:class:`str`: Returns a POSIX-like signature useful for help command output."""
        if self.usage is not None:
            return self.usage

        params = self.clean_params
        if not params:
            return ""

        result = []
        for name, param in params.items():
            greedy = isinstance(param.annotation, Greedy)
            optional = False  # postpone evaluation of if it's an optional argument

            # for typing.Literal[...], typing.Optional[typing.Literal[...]], and Greedy[typing.Literal[...]], the
            # parameter signature is a literal list of it's values
            annotation = param.annotation.converter if greedy else param.annotation
            origin = getattr(annotation, "__origin__", None)
            if not greedy and origin is Union:
                none_cls = type(None)
                union_args = annotation.__args__
                optional = union_args[-1] is none_cls
                if len(union_args) == 2 and optional:
                    annotation = union_args[0]
                    origin = getattr(annotation, "__origin__", None)

            if origin is Literal:
                name = "|".join(
                    f'"{v}"' if isinstance(v, str) else str(v) for v in annotation.__args__
                )
            if param.default is not param.empty:
                # We don't want None or '' to trigger the [name=value] case and instead it should
                # do [name] since [name=None] or [name=] are not exactly useful for the user.
                should_print = (
                    param.default if isinstance(param.default, str) else param.default is not None
                )
                if should_print:
                    result.append(
                        f"[{name}={param.default}]"
                        if not greedy
                        else f"[{name}={param.default}]..."
                    )
                    continue
                else:
                    result.append(f"[{name}]")

            elif param.kind == param.VAR_POSITIONAL:
                if self.require_var_positional:
                    result.append(f"<{name}...>")
                else:
                    result.append(f"[{name}...]")
            elif greedy:
                result.append(f"[{name}]...")
            elif optional:
                result.append(f"[{name}]")
            else:
                result.append(f"<{name}>")

        return " ".join(result)

    async def can_run(self, ctx: Context) -> bool:
        """|coro|

        Checks if the command can be executed by checking all the predicates
        inside the :attr:`~Command.checks` attribute. This also checks whether the
        command is disabled.

        .. versionchanged:: 1.3
            Checks whether the command is disabled or not

        Parameters
        -----------
        ctx: :class:`.Context`
            The ctx of the command currently being invoked.

        Raises
        -------
        :class:`CommandError`
            Any command error that was raised during a check call will be propagated
            by this function.

        Returns
        --------
        :class:`bool`
            A boolean indicating if the command can be invoked.
        """

        if not self.enabled:
            raise DisabledCommand(f"{self.name} command is disabled")

        original = ctx.command
        ctx.command = self

        try:
            if not await ctx.bot.can_run(ctx):
                raise CheckFailure(
                    f"The global check functions for command {self.qualified_name} failed."
                )

            cog = self.cog
            if cog is not None:
                local_check = Cog._get_overridden_method(cog.cog_check)
                if local_check is not None:
                    ret = await nextcord.utils.maybe_coroutine(local_check, ctx)
                    if not ret:
                        return False

            predicates = self.checks
            if not predicates:
                # since we have no checks, then we just return True.
                return True

            return await nextcord.utils.async_all(predicate(ctx) for predicate in predicates)  # type: ignore
        finally:
            ctx.command = original


class GroupMixin(Generic[CogT]):
    """A mixin that implements common functionality for classes that behave
    similar to :class:`.Group` and are allowed to register commands.

    Attributes
    -----------
    all_commands: :class:`dict`
        A mapping of command name to :class:`.Command`
        objects.
    case_insensitive: :class:`bool`
        Whether the commands should be case insensitive. Defaults to ``False``.
    """

    def __init__(self, *args: Any, **kwargs: Any) -> None:
        case_insensitive = kwargs.get("case_insensitive", False)
        self.all_commands: Dict[str, Command[CogT, Any, Any]] = (
            _CaseInsensitiveDict() if case_insensitive else {}
        )
        self.case_insensitive: bool = case_insensitive
        super().__init__(*args, **kwargs)

    @property
    def commands(self) -> Set[Command[CogT, Any, Any]]:
        """Set[:class:`.Command`]: A unique set of commands without aliases that are registered."""
        return set(self.all_commands.values())

    def recursively_remove_all_commands(self) -> None:
        for command in self.all_commands.copy().values():
            if isinstance(command, GroupMixin):
                command.recursively_remove_all_commands()
            self.remove_command(command.name)

    def add_command(self, command: Command[CogT, Any, Any]) -> None:
        """Adds a :class:`.Command` into the internal list of commands.

        This is usually not called, instead the :meth:`~.GroupMixin.command` or
        :meth:`~.GroupMixin.group` shortcut decorators are used instead.

        .. versionchanged:: 1.4
             Raise :exc:`.CommandRegistrationError` instead of generic :exc:`.ClientException`

        Parameters
        -----------
        command: :class:`Command`
            The command to add.

        Raises
        -------
        :exc:`.CommandRegistrationError`
            If the command or its alias is already registered by different command.
        TypeError
            If the command passed is not a subclass of :class:`.Command`.
        """

        if not isinstance(command, Command):
            raise TypeError("The command passed must be a subclass of Command")

        if isinstance(self, Command):
            command.parent = self

        if command.name in self.all_commands:
            raise CommandRegistrationError(command.name)

        self.all_commands[command.name] = command
        for alias in command.aliases:
            if alias in self.all_commands:
                self.remove_command(command.name)
                raise CommandRegistrationError(alias, alias_conflict=True)
            self.all_commands[alias] = command

    def remove_command(self, name: str) -> Optional[Command[CogT, Any, Any]]:
        """Remove a :class:`.Command` from the internal list
        of commands.

        This could also be used as a way to remove aliases.

        Parameters
        -----------
        name: :class:`str`
            The name of the command to remove.

        Returns
        --------
        Optional[:class:`.Command`]
            The command that was removed. If the name is not valid then
            ``None`` is returned instead.
        """
        command = self.all_commands.pop(name, None)

        # does not exist
        if command is None:
            return None

        if name in command.aliases:
            # we're removing an alias so we don't want to remove the rest
            return command

        # we're not removing the alias so let's delete the rest of them.
        for alias in command.aliases:
            cmd = self.all_commands.pop(alias, None)
            # in the case of a CommandRegistrationError, an alias might conflict
            # with an already existing command. If this is the case, we want to
            # make sure the pre-existing command is not removed.
            if cmd is not None and cmd != command:
                self.all_commands[alias] = cmd
        return command

    def walk_commands(self) -> Generator[Command[CogT, Any, Any], None, None]:
        """An iterator that recursively walks through all commands and subcommands.

        .. versionchanged:: 1.4
            Duplicates due to aliases are no longer returned

        Yields
        ------
        Union[:class:`.Command`, :class:`.Group`]
            A command or group from the internal list of commands.
        """
        for command in self.commands:
            yield command
            if isinstance(command, GroupMixin):
                yield from command.walk_commands()

    def get_command(self, name: str) -> Optional[Command[CogT, Any, Any]]:
        """Get a :class:`.Command` from the internal list
        of commands.

        This could also be used as a way to get aliases.

        The name could be fully qualified (e.g. ``'foo bar'``) will get
        the subcommand ``bar`` of the group command ``foo``. If a
        subcommand is not found then ``None`` is returned just as usual.

        Parameters
        -----------
        name: :class:`str`
            The name of the command to get.

        Returns
        --------
        Optional[:class:`Command`]
            The command that was requested. If not found, returns ``None``.
        """

        # fast path, no space in name.
        if " " not in name:
            return self.all_commands.get(name)

        names = name.split()
        if not names:
            return None
        obj = self.all_commands.get(names[0])
        if not isinstance(obj, GroupMixin):
            return obj

        for name in names[1:]:
            try:
                obj = obj.all_commands[name]  # type: ignore
            except (AttributeError, KeyError):
                return None

        return obj

    @overload
    def command(
        self,
        name: str = ...,
        cls: Type[Command[CogT, P, T]] = ...,
        *args: Any,
        **kwargs: Any,
    ) -> Callable[
        [
            Union[
                Callable[Concatenate[CogT, ContextT, P], Coro[T]],
                Callable[Concatenate[ContextT, P], Coro[T]],
            ]
        ],
        Command[CogT, P, T],
    ]:
        ...

    @overload
    def command(
        self,
        name: str = ...,
        cls: Type[CommandT] = ...,
        *args: Any,
        **kwargs: Any,
    ) -> Callable[[Callable[Concatenate[Context, P], Coro[Any]]], CommandT]:
        ...

    def command(
        self,
        name: str = MISSING,
        cls: Type[CommandT] = MISSING,
        *args: Any,
        **kwargs: Any,
    ) -> Callable[[Callable[Concatenate[Context, P], Coro[Any]]], CommandT]:
        """A shortcut decorator that invokes :func:`.command` and adds it to
        the internal command list via :meth:`~.GroupMixin.add_command`.

        Returns
        --------
        Callable[..., :class:`Command`]
            A decorator that converts the provided method into a Command, adds it to the bot, then returns it.
        """

        def decorator(func: Callable[Concatenate[ContextT, P], Coro[Any]]) -> CommandT:
            kwargs.setdefault("parent", self)
            result = command(name=name, cls=cls, *args, **kwargs)(func)
            self.add_command(result)
            return result  # type: ignore
            # pyright really doesnt know what typevars are

        return decorator

    @overload
    def group(
        self,
        name: str = ...,
        cls: Type[Group[CogT, P, T]] = ...,
        *args: Any,
        **kwargs: Any,
    ) -> Callable[
        [
            Union[
                Callable[Concatenate[CogT, ContextT, P], Coro[T]],
                Callable[Concatenate[ContextT, P], Coro[T]],
            ]
        ],
        Group[CogT, P, T],
    ]:
        ...

    @overload
    def group(
        self,
        name: str = ...,
        cls: Type[GroupT] = ...,
        *args: Any,
        **kwargs: Any,
    ) -> Callable[[Callable[Concatenate[Context, P], Coro[Any]]], GroupT]:
        ...

    def group(
        self,
        name: str = MISSING,
        cls: Type[GroupT] = MISSING,
        *args: Any,
        **kwargs: Any,
    ) -> Callable[[Callable[Concatenate[Context, P], Coro[Any]]], GroupT]:
        """A shortcut decorator that invokes :func:`.group` and adds it to
        the internal command list via :meth:`~.GroupMixin.add_command`.

        Returns
        --------
        Callable[..., :class:`Group`]
            A decorator that converts the provided method into a Group, adds it to the bot, then returns it.
        """

        def decorator(func: Callable[Concatenate[ContextT, P], Coro[Any]]) -> GroupT:
            kwargs.setdefault("parent", self)
            result = group(name=name, cls=cls, *args, **kwargs)(func)
            self.add_command(result)
            return result  # type: ignore

        return decorator


class Group(GroupMixin[CogT], Command[CogT, P, T]):
    """A class that implements a grouping protocol for commands to be
    executed as subcommands.

    This class is a subclass of :class:`.Command` and thus all options
    valid in :class:`.Command` are valid in here as well.

    Attributes
    -----------
    invoke_without_command: :class:`bool`
        Indicates if the group callback should begin parsing and
        invocation only if no subcommand was found. Useful for
        making it an error handling function to tell the user that
        no subcommand was found or to have different functionality
        in case no subcommand was found. If this is ``False``, then
        the group callback will always be invoked first. This means
        that the checks and the parsing dictated by its parameters
        will be executed. Defaults to ``False``.
    case_insensitive: :class:`bool`
        Indicates if the group's commands should be case insensitive.
        Defaults to ``False``.
    """

    def __init__(self, *args: Any, **attrs: Any) -> None:
        self.invoke_without_command: bool = attrs.pop("invoke_without_command", False)
        super().__init__(*args, **attrs)

    def copy(self: GroupT) -> GroupT:
        """Creates a copy of this :class:`Group`.

        Returns
        --------
        :class:`Group`
            A new instance of this group.
        """
        ret = super().copy()
        for cmd in self.commands:
            ret.add_command(cmd.copy())
        return ret

    async def invoke(self, ctx: Context) -> None:
        ctx.invoked_subcommand = None
        ctx.subcommand_passed = None
        early_invoke = not self.invoke_without_command
        if early_invoke:
            await self.prepare(ctx)

        view = ctx.view
        previous = view.index
        view.skip_ws()
        trigger = view.get_word()

        if trigger:
            ctx.subcommand_passed = trigger
            ctx.invoked_subcommand = self.all_commands.get(trigger, None)

        if early_invoke:
            injected = hooked_wrapped_callback(self, ctx, self.callback)
            await injected(*ctx.args, **ctx.kwargs)

        ctx.invoked_parents.append(ctx.invoked_with)  # type: ignore

        if trigger and ctx.invoked_subcommand:
            ctx.invoked_with = trigger
            await ctx.invoked_subcommand.invoke(ctx)
        elif not early_invoke:
            # undo the trigger parsing
            view.index = previous
            view.previous = previous
            await super().invoke(ctx)

    async def reinvoke(self, ctx: Context, *, call_hooks: bool = False) -> None:
        ctx.invoked_subcommand = None
        early_invoke = not self.invoke_without_command
        if early_invoke:
            ctx.command = self
            await self._parse_arguments(ctx)

            if call_hooks:
                await self.call_before_hooks(ctx)

        view = ctx.view
        previous = view.index
        view.skip_ws()
        trigger = view.get_word()

        if trigger:
            ctx.subcommand_passed = trigger
            ctx.invoked_subcommand = self.all_commands.get(trigger, None)

        if early_invoke:
            try:
                await self.callback(*ctx.args, **ctx.kwargs)  # type: ignore
            except:
                ctx.command_failed = True
                raise
            finally:
                if call_hooks:
                    await self.call_after_hooks(ctx)

        ctx.invoked_parents.append(ctx.invoked_with)  # type: ignore

        if trigger and ctx.invoked_subcommand:
            ctx.invoked_with = trigger
            await ctx.invoked_subcommand.reinvoke(ctx, call_hooks=call_hooks)
        elif not early_invoke:
            # undo the trigger parsing
            view.index = previous
            view.previous = previous
            await super().reinvoke(ctx, call_hooks=call_hooks)


# Decorators


@overload
def command(
    name: str = ...,
    cls: Type[Command[CogT, P, T]] = ...,
    **attrs: Any,
) -> Callable[
    [
        Union[
            Callable[Concatenate[CogT, ContextT, P], Coro[T]],
            Callable[Concatenate[ContextT, P], Coro[T]],
        ]
    ],
    Command[CogT, P, T],
]:
    ...


@overload
def command(
    name: str = ...,
    cls: Type[CommandT] = ...,
    **attrs: Any,
) -> Callable[
    [
        Union[
            Callable[Concatenate[Cog, ContextT, P], Coro[Any]],
            Callable[Concatenate[ContextT, P], Coro[Any]],
        ]
    ],
    CommandT,
]:
    ...


def command(
    name: str = MISSING, cls: Type[CommandT] = MISSING, **attrs: Any
) -> Callable[
    [
        Union[
            Callable[Concatenate[ContextT, P], Coro[Any]],
            Callable[Concatenate[CogT, ContextT, P], Coro[T]],
        ]
    ],
    Union[Command[CogT, P, T], CommandT],
]:
    """A decorator that transforms a function into a :class:`.Command`
    or if called with :func:`.group`, :class:`.Group`.

    By default the ``help`` attribute is received automatically from the
    docstring of the function and is cleaned up with the use of
    ``inspect.cleandoc``. If the docstring is ``bytes``, then it is decoded
    into :class:`str` using utf-8 encoding.

    All checks added using the :func:`.check` & co. decorators are added into
    the function. There is no way to supply your own checks through this
    decorator.

    Parameters
    -----------
    name: :class:`str`
        The name to create the command with. By default this uses the
        function name unchanged.
    cls
        The class to construct with. By default this is :class:`.Command`.
        You usually do not change this.
    attrs
        Keyword arguments to pass into the construction of the class denoted
        by ``cls``.

    Raises
    -------
    TypeError
        If the function is not a coroutine or is already a command.
    """
    if cls is MISSING:
        cls = Command  # type: ignore

    def decorator(
        func: Union[
            Callable[Concatenate[ContextT, P], Coro[Any]],
            Callable[Concatenate[CogT, ContextT, P], Coro[Any]],
        ]
    ) -> CommandT:
        if isinstance(func, Command):
            raise TypeError("Callback is already a command.")
        return cls(func, name=name, **attrs)  # type: ignore
        # huge error i cannot comprehend

    return decorator


@overload
def group(
    name: str = ...,
    cls: Type[Group[CogT, P, T]] = ...,
    **attrs: Any,
) -> Callable[
    [
        Union[
            Callable[Concatenate[CogT, ContextT, P], Coro[T]],
            Callable[Concatenate[ContextT, P], Coro[T]],
        ]
    ],
    Group[CogT, P, T],
]:
    ...


@overload
def group(
    name: str = ...,
    cls: Type[GroupT] = ...,
    **attrs: Any,
) -> Callable[
    [
        Union[
            Callable[Concatenate[Cog, ContextT, P], Coro[Any]],
            Callable[Concatenate[ContextT, P], Coro[Any]],
        ]
    ],
    GroupT,
]:
    ...


def group(
    name: str = MISSING,
    cls: Type[GroupT] = MISSING,
    **attrs: Any,
) -> Callable[
    [
        Union[
            Callable[Concatenate[ContextT, P], Coro[Any]],
            Callable[Concatenate[CogT, ContextT, P], Coro[T]],
        ]
    ],
    Union[Group[CogT, P, T], GroupT],
]:
    """A decorator that transforms a function into a :class:`.Group`.

    This is similar to the :func:`.command` decorator but the ``cls``
    parameter is set to :class:`Group` by default.

    .. versionchanged:: 1.1
        The ``cls`` parameter can now be passed.
    """
    if cls is MISSING:
        cls = Group  # type: ignore
    return command(name=name, cls=cls, **attrs)  # type: ignore


def check(predicate: Check) -> Callable[[T], T]:
    r"""A decorator that adds a check to the :class:`.Command` or its
    subclasses. These checks could be accessed via :attr:`.Command.checks`.

    These checks should be predicates that take in a single parameter taking
    a :class:`.Context`. If the check returns a ``False``\-like value then
    during invocation a :exc:`.CheckFailure` exception is raised and sent to
    the :func:`.on_command_error` event.

    If an exception should be thrown in the predicate then it should be a
    subclass of :exc:`.CommandError`. Any exception not subclassed from it
    will be propagated while those subclassed will be sent to
    :func:`.on_command_error`.

    A special attribute named ``predicate`` is bound to the value
    returned by this decorator to retrieve the predicate passed to the
    decorator. This allows the following introspection and chaining to be done:

    .. code-block:: python3

        def owner_or_permissions(**perms):
            original = commands.has_permissions(**perms).predicate
            async def extended_check(ctx):
                if ctx.guild is None:
                    return False
                return ctx.guild.owner_id == ctx.author.id or await original(ctx)
            return commands.check(extended_check)

    .. note::

        The function returned by ``predicate`` is **always** a coroutine,
        even if the original function was not a coroutine.

    .. versionchanged:: 1.3
        The ``predicate`` attribute was added.

    Examples
    ---------

    Creating a basic check to see if the command invoker is you.

    .. code-block:: python3

        def check_if_it_is_me(ctx):
            return ctx.message.author.id == 85309593344815104

        @bot.command()
        @commands.check(check_if_it_is_me)
        async def only_for_me(ctx):
            await ctx.send('I know you!')

    Transforming common checks into its own decorator:

    .. code-block:: python3

        def is_me():
            def predicate(ctx):
                return ctx.message.author.id == 85309593344815104
            return commands.check(predicate)

        @bot.command()
        @is_me()
        async def only_me(ctx):
            await ctx.send('Only you!')

    Parameters
    -----------
    predicate: Callable[[:class:`Context`], :class:`bool`]
        The predicate to check if the command should be invoked.
    """

    def decorator(func: Union[Command, CoroFunc]) -> Union[Command, CoroFunc]:
        if isinstance(func, Command):
            func.checks.append(predicate)
        else:
            if not hasattr(func, "__commands_checks__"):
                func.__commands_checks__ = []

            func.__commands_checks__.append(predicate)

        return func

    if asyncio.iscoroutinefunction(predicate):
        decorator.predicate = predicate
    else:

        @functools.wraps(predicate)
        async def wrapper(ctx):
            return predicate(ctx)  # type: ignore

        decorator.predicate = wrapper

    return decorator  # type: ignore


def check_any(*checks: Check) -> Callable[[T], T]:
    r"""A :func:`check` that is added that checks if any of the checks passed
    will pass, i.e. using logical OR.

    If all checks fail then :exc:`.CheckAnyFailure` is raised to signal the failure.
    It inherits from :exc:`.CheckFailure`.

    .. note::

        The ``predicate`` attribute for this function **is** a coroutine.

    .. versionadded:: 1.3

    Parameters
    ------------
    \*checks: Callable[[:class:`Context`], :class:`bool`]
        An argument list of checks that have been decorated with
        the :func:`check` decorator.

    Raises
    -------
    TypeError
        A check passed has not been decorated with the :func:`check`
        decorator.

    Examples
    ---------

    Creating a basic check to see if it's the bot owner or
    the server owner:

    .. code-block:: python3

        def is_guild_owner():
            def predicate(ctx):
                return ctx.guild is not None and ctx.guild.owner_id == ctx.author.id
            return commands.check(predicate)

        @bot.command()
        @commands.check_any(commands.is_owner(), is_guild_owner())
        async def only_for_owners(ctx):
            await ctx.send('Hello mister owner!')
    """

    unwrapped = []
    for wrapped in checks:
        try:
            pred = wrapped.predicate
        except AttributeError:
            raise TypeError(f"{wrapped!r} must be wrapped by commands.check decorator") from None
        else:
            unwrapped.append(pred)

    async def predicate(ctx: Context) -> bool:
        errors = []
        for func in unwrapped:
            try:
                value = await func(ctx)
            except CheckFailure as e:
                errors.append(e)
            else:
                if value:
                    return True
        # if we're here, all checks failed
        raise CheckAnyFailure(unwrapped, errors)

    return check(predicate)


def has_role(item: Union[int, str]) -> Callable[[T], T]:
    """A :func:`.check` that is added that checks if the member invoking the
    command has the role specified via the name or ID specified.

    If a string is specified, you must give the exact name of the role, including
    caps and spelling.

    If an integer is specified, you must give the exact snowflake ID of the role.

    If the message is invoked in a private message context then the check will
    return ``False``.

    This check raises one of two special exceptions, :exc:`.MissingRole` if the user
    is missing a role, or :exc:`.NoPrivateMessage` if it is used in a private message.
    Both inherit from :exc:`.CheckFailure`.

    .. versionchanged:: 1.1

        Raise :exc:`.MissingRole` or :exc:`.NoPrivateMessage`
        instead of generic :exc:`.CheckFailure`

    Parameters
    -----------
    item: Union[:class:`int`, :class:`str`]
        The name or ID of the role to check.
    """

    def predicate(ctx: Context) -> bool:
        if ctx.guild is None:
            raise NoPrivateMessage()

        # ctx.guild is None doesn't narrow ctx.author to Member
        if isinstance(item, int):
            role = nextcord.utils.get(ctx.author.roles, id=item)  # type: ignore
        else:
            role = nextcord.utils.get(ctx.author.roles, name=item)  # type: ignore
        if role is None:
            raise MissingRole(item)
        return True

    return check(predicate)


def has_any_role(*items: Union[int, str]) -> Callable[[T], T]:
    r"""A :func:`.check` that is added that checks if the member invoking the
    command has **any** of the roles specified. This means that if they have
    one out of the three roles specified, then this check will return `True`.

    Similar to :func:`.has_role`\, the names or IDs passed in must be exact.

    This check raises one of two special exceptions, :exc:`.MissingAnyRole` if the user
    is missing all roles, or :exc:`.NoPrivateMessage` if it is used in a private message.
    Both inherit from :exc:`.CheckFailure`.

    .. versionchanged:: 1.1

        Raise :exc:`.MissingAnyRole` or :exc:`.NoPrivateMessage`
        instead of generic :exc:`.CheckFailure`

    Parameters
    -----------
    items: List[Union[:class:`str`, :class:`int`]]
        An argument list of names or IDs to check that the member has roles wise.

    Example
    --------

    .. code-block:: python3

        @bot.command()
        @commands.has_any_role('Library Devs', 'Moderators', 492212595072434186)
        async def cool(ctx):
            await ctx.send('You are cool indeed')
    """

    def predicate(ctx):
        if ctx.guild is None:
            raise NoPrivateMessage()

        # ctx.guild is None doesn't narrow ctx.author to Member
        getter = functools.partial(nextcord.utils.get, ctx.author.roles)
        if any(
            getter(id=item) is not None if isinstance(item, int) else getter(name=item) is not None
            for item in items
        ):
            return True
        raise MissingAnyRole(list(items))

    return check(predicate)


def bot_has_role(item: int) -> Callable[[T], T]:
    """Similar to :func:`.has_role` except checks if the bot itself has the
    role.

    This check raises one of two special exceptions, :exc:`.BotMissingRole` if the bot
    is missing the role, or :exc:`.NoPrivateMessage` if it is used in a private message.
    Both inherit from :exc:`.CheckFailure`.

    .. versionchanged:: 1.1

        Raise :exc:`.BotMissingRole` or :exc:`.NoPrivateMessage`
        instead of generic :exc:`.CheckFailure`
    """

    def predicate(ctx):
        if ctx.guild is None:
            raise NoPrivateMessage()

        me = ctx.me
        if isinstance(item, int):
            role = nextcord.utils.get(me.roles, id=item)
        else:
            role = nextcord.utils.get(me.roles, name=item)
        if role is None:
            raise BotMissingRole(item)
        return True

    return check(predicate)


def bot_has_any_role(*items: int) -> Callable[[T], T]:
    """Similar to :func:`.has_any_role` except checks if the bot itself has
    any of the roles listed.

    This check raises one of two special exceptions, :exc:`.BotMissingAnyRole` if the bot
    is missing all roles, or :exc:`.NoPrivateMessage` if it is used in a private message.
    Both inherit from :exc:`.CheckFailure`.

    .. versionchanged:: 1.1

        Raise :exc:`.BotMissingAnyRole` or :exc:`.NoPrivateMessage`
        instead of generic checkfailure
    """

    def predicate(ctx):
        if ctx.guild is None:
            raise NoPrivateMessage()

        me = ctx.me
        getter = functools.partial(nextcord.utils.get, me.roles)
        if any(
            getter(id=item) is not None if isinstance(item, int) else getter(name=item) is not None
            for item in items
        ):
            return True
        raise BotMissingAnyRole(list(items))

    return check(predicate)


def has_permissions(**perms: bool) -> Callable[[T], T]:
    """A :func:`.check` that is added that checks if the member has all of
    the permissions necessary.

    Note that this check operates on the current channel permissions, not the
    guild wide permissions.

    The permissions passed in must be exactly like the properties shown under
    :class:`.nextcord.Permissions`.

    This check raises a special exception, :exc:`.MissingPermissions`
    that is inherited from :exc:`.CheckFailure`.

    Parameters
    ------------
    perms
        An argument list of permissions to check for.

    Example
    ---------

    .. code-block:: python3

        @bot.command()
        @commands.has_permissions(manage_messages=True)
        async def test(ctx):
            await ctx.send('You can manage messages.')

    """

    invalid = set(perms) - set(nextcord.Permissions.VALID_FLAGS)
    if invalid:
        raise TypeError(f"Invalid permission(s): {', '.join(invalid)}")

    def predicate(ctx: Context) -> bool:
        setattr(ctx.command.callback, "__required_permissions", perms)
        ch = ctx.channel
        permissions = ch.permissions_for(ctx.author)  # type: ignore

        missing = [perm for perm, value in perms.items() if getattr(permissions, perm) != value]

        if not missing:
            return True

        raise MissingPermissions(missing)

    return check(predicate)


def bot_has_permissions(**perms: bool) -> Callable[[T], T]:
    """Similar to :func:`.has_permissions` except checks if the bot itself has
    the permissions listed.

    This check raises a special exception, :exc:`.BotMissingPermissions`
    that is inherited from :exc:`.CheckFailure`.
    """

    invalid = set(perms) - set(nextcord.Permissions.VALID_FLAGS)
    if invalid:
        raise TypeError(f"Invalid permission(s): {', '.join(invalid)}")

    def predicate(ctx: Context) -> bool:
        setattr(ctx.command.callback, "__required_bot_permissions", perms)
        guild = ctx.guild
        me = guild.me if guild is not None else ctx.bot.user
        permissions = ctx.channel.permissions_for(me)  # type: ignore

        missing = [perm for perm, value in perms.items() if getattr(permissions, perm) != value]

        if not missing:
            return True

        raise BotMissingPermissions(missing)

    return check(predicate)


def has_guild_permissions(**perms: bool) -> Callable[[T], T]:
    """Similar to :func:`.has_permissions`, but operates on guild wide
    permissions instead of the current channel permissions.

    If this check is called in a DM context, it will raise an
    exception, :exc:`.NoPrivateMessage`.

    .. versionadded:: 1.3
    """

    invalid = set(perms) - set(nextcord.Permissions.VALID_FLAGS)
    if invalid:
        raise TypeError(f"Invalid permission(s): {', '.join(invalid)}")

    def predicate(ctx: Context) -> bool:
        if not ctx.guild:
            raise NoPrivateMessage

        setattr(ctx.command.callback, "__required_guild_permissions", perms)
        permissions = ctx.author.guild_permissions  # type: ignore
        missing = [perm for perm, value in perms.items() if getattr(permissions, perm) != value]

        if not missing:
            return True

        raise MissingPermissions(missing)

    return check(predicate)


def bot_has_guild_permissions(**perms: bool) -> Callable[[T], T]:
    """Similar to :func:`.has_guild_permissions`, but checks the bot
    members guild permissions.

    .. versionadded:: 1.3
    """

    invalid = set(perms) - set(nextcord.Permissions.VALID_FLAGS)
    if invalid:
        raise TypeError(f"Invalid permission(s): {', '.join(invalid)}")

    def predicate(ctx: Context) -> bool:
        if not ctx.guild:
            raise NoPrivateMessage

        setattr(ctx.command.callback, "__required_bot_guild_permissions", perms)
        permissions = ctx.me.guild_permissions  # type: ignore
        missing = [perm for perm, value in perms.items() if getattr(permissions, perm) != value]

        if not missing:
            return True

        raise BotMissingPermissions(missing)

    return check(predicate)


def dm_only() -> Callable[[T], T]:
    """A :func:`.check` that indicates this command must only be used in a
    DM context. Only private messages are allowed when
    using the command.

    This check raises a special exception, :exc:`.PrivateMessageOnly`
    that is inherited from :exc:`.CheckFailure`.

    .. versionadded:: 1.1
    """

    def predicate(ctx: Context) -> bool:
        if ctx.guild is not None:
            raise PrivateMessageOnly()
        return True

    return check(predicate)


def guild_only() -> Callable[[T], T]:
    """A :func:`.check` that indicates this command must only be used in a
    guild context only. Basically, no private messages are allowed when
    using the command.

    This check raises a special exception, :exc:`.NoPrivateMessage`
    that is inherited from :exc:`.CheckFailure`.
    """

    def predicate(ctx: Context) -> bool:
        if ctx.guild is None:
            raise NoPrivateMessage()
        return True

    return check(predicate)


def is_owner() -> Callable[[T], T]:
    """A :func:`.check` that checks if the person invoking this command is the
    owner of the bot.

    This is powered by :meth:`.Bot.is_owner`.

    This check raises a special exception, :exc:`.NotOwner` that is derived
    from :exc:`.CheckFailure`.
    """

    async def predicate(ctx: Context) -> bool:
        if not await ctx.bot.is_owner(ctx.author):
            raise NotOwner("You do not own this bot.")
        return True

    return check(predicate)


def is_nsfw() -> Callable[[T], T]:
    """A :func:`.check` that checks if the channel is a NSFW channel.

    This check raises a special exception, :exc:`.NSFWChannelRequired`
    that is derived from :exc:`.CheckFailure`.

    .. versionchanged:: 1.1

        Raise :exc:`.NSFWChannelRequired` instead of generic :exc:`.CheckFailure`.
        DM channels will also now pass this check.
    """

    def pred(ctx: Context) -> bool:
        ch = ctx.channel
        if ctx.guild is None or (
            isinstance(ch, (nextcord.TextChannel, nextcord.Thread)) and ch.is_nsfw()
        ):
            return True
        raise NSFWChannelRequired(ch)  # type: ignore

    return check(pred)


def cooldown(
    rate: int, per: float, type: Union[BucketType, Callable[[Message], Any]] = BucketType.default
) -> Callable[[T], T]:
    """A decorator that adds a cooldown to a :class:`.Command`

    A cooldown allows a command to only be used a specific amount
    of times in a specific time frame. These cooldowns can be based
    either on a per-guild, per-channel, per-user, per-role or global basis.
    Denoted by the third argument of ``type`` which must be of enum
    type :class:`.BucketType`.

    If a cooldown is triggered, then :exc:`.CommandOnCooldown` is triggered in
    :func:`.on_command_error` and the local error handler.

    A command can only have a single cooldown.

    Parameters
    ------------
    rate: :class:`int`
        The number of times a command can be used before triggering a cooldown.
    per: :class:`float`
        The amount of seconds to wait for a cooldown when it's been triggered.
    type: Union[:class:`.BucketType`, Callable[[:class:`.Message`], Any]]
        The type of cooldown to have. If callable, should return a key for the mapping.

        .. versionchanged:: 1.7
            Callables are now supported for custom bucket types.
    """

    def decorator(func: Union[Command, CoroFunc]) -> Union[Command, CoroFunc]:
        if isinstance(func, Command):
            func._buckets = CooldownMapping(Cooldown(rate, per), type)
        else:
            func.__commands_cooldown__ = CooldownMapping(Cooldown(rate, per), type)
        return func

    return decorator  # type: ignore


def dynamic_cooldown(
    cooldown: Union[BucketType, Callable[[Message], Any]], type: BucketType = BucketType.default
) -> Callable[[T], T]:
    """A decorator that adds a dynamic cooldown to a :class:`.Command`

    This differs from :func:`.cooldown` in that it takes a function that
    accepts a single parameter of type :class:`.nextcord.Message` and must
    return a :class:`.Cooldown` or ``None``. If ``None`` is returned then
    that cooldown is effectively bypassed.

    A cooldown allows a command to only be used a specific amount
    of times in a specific time frame. These cooldowns can be based
    either on a per-guild, per-channel, per-user, per-role or global basis.
    Denoted by the third argument of ``type`` which must be of enum
    type :class:`.BucketType`.

    If a cooldown is triggered, then :exc:`.CommandOnCooldown` is triggered in
    :func:`.on_command_error` and the local error handler.

    A command can only have a single cooldown.

    .. versionadded:: 2.0

    Parameters
    ------------
    cooldown: Callable[[:class:`.nextcord.Message`], Optional[:class:`.Cooldown`]]
        A function that takes a message and returns a cooldown that will
        apply to this invocation or ``None`` if the cooldown should be bypassed.
    type: :class:`.BucketType`
        The type of cooldown to have.
    """
    if not callable(cooldown):
        raise TypeError("A callable must be provided")

    def decorator(func: Union[Command, CoroFunc]) -> Union[Command, CoroFunc]:
        if isinstance(func, Command):
            func._buckets = DynamicCooldownMapping(cooldown, type)
        else:
            func.__commands_cooldown__ = DynamicCooldownMapping(cooldown, type)
        return func

    return decorator  # type: ignore


def max_concurrency(
    number: int, per: BucketType = BucketType.default, *, wait: bool = False
) -> Callable[[T], T]:
    """A decorator that adds a maximum concurrency to a :class:`.Command` or its subclasses.

    This enables you to only allow a certain number of command invocations at the same time,
    for example if a command takes too long or if only one user can use it at a time. This
    differs from a cooldown in that there is no set waiting period or token bucket -- only
    a set number of people can run the command.

    .. versionadded:: 1.3

    Parameters
    -------------
    number: :class:`int`
        The maximum number of invocations of this command that can be running at the same time.
    per: :class:`.BucketType`
        The bucket that this concurrency is based on, e.g. ``BucketType.guild`` would allow
        it to be used up to ``number`` times per guild.
    wait: :class:`bool`
        Whether the command should wait for the queue to be over. If this is set to ``False``
        then instead of waiting until the command can run again, the command raises
        :exc:`.MaxConcurrencyReached` to its error handler. If this is set to ``True``
        then the command waits until it can be executed.
    """

    def decorator(func: Union[Command, CoroFunc]) -> Union[Command, CoroFunc]:
        value = MaxConcurrency(number, per=per, wait=wait)
        if isinstance(func, Command):
            func._max_concurrency = value
        else:
            func.__commands_max_concurrency__ = value
        return func

    return decorator  # type: ignore


def before_invoke(coro) -> Callable[[T], T]:
    """A decorator that registers a coroutine as a pre-invoke hook.

    This allows you to refer to one before invoke hook for several commands that
    do not have to be within the same cog.

    .. versionadded:: 1.4

    Example
    ---------

    .. code-block:: python3

        async def record_usage(ctx):
            print(ctx.author, 'used', ctx.command, 'at', ctx.message.created_at)

        @bot.command()
        @commands.before_invoke(record_usage)
        async def who(ctx): # Output: <User> used who at <Time>
            await ctx.send('i am a bot')

        class What(commands.Cog):

            @commands.before_invoke(record_usage)
            @commands.command()
            async def when(self, ctx): # Output: <User> used when at <Time>
                await ctx.send(f'and i have existed since {ctx.bot.user.created_at}')

            @commands.command()
            async def where(self, ctx): # Output: <Nothing>
                await ctx.send('on Discord')

            @commands.command()
            async def why(self, ctx): # Output: <Nothing>
                await ctx.send('because someone made me')

        bot.add_cog(What())
    """

    def decorator(func: Union[Command, CoroFunc]) -> Union[Command, CoroFunc]:
        if isinstance(func, Command):
            func.before_invoke(coro)
        else:
            func.__before_invoke__ = coro
        return func

    return decorator  # type: ignore


def after_invoke(coro) -> Callable[[T], T]:
    """A decorator that registers a coroutine as a post-invoke hook.

    This allows you to refer to one after invoke hook for several commands that
    do not have to be within the same cog.

    .. versionadded:: 1.4
    """

    def decorator(func: Union[Command, CoroFunc]) -> Union[Command, CoroFunc]:
        if isinstance(func, Command):
            func.after_invoke(coro)
        else:
            func.__after_invoke__ = coro
        return func

    return decorator  # type: ignore<|MERGE_RESOLUTION|>--- conflicted
+++ resolved
@@ -426,7 +426,6 @@
 
         self.checks.extend(self.parent.checks)  # type: ignore
 
-<<<<<<< HEAD
     # Issue #511
     @property
     def required_permissions(self) -> Dict[str, bool]:
@@ -490,8 +489,6 @@
         """
         return getattr(self.callback, "__required_bot_guild_permissions", {})
 
-=======
->>>>>>> af3809bf
     @property
     def callback(
         self,
