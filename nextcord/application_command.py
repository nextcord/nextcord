--- conflicted
+++ resolved
@@ -1078,32 +1078,9 @@
             # await self.invoke_callback(interaction, **kwargs)
             await self.invoke_callback_with_hooks(state, interaction, **kwargs)
 
-<<<<<<< HEAD
-=======
-    Parameters
-    ----------
-    callback: Callable
-        Function or method to call when the application command is triggered. Must be a coroutine.
-    cmd_type: :class:`ApplicationCommandType`
-        Type of application command this should be.
-    name: :class:`str`
-        Name of the command that users will see. If not set, it defaults to the name of the callback.
-    description: :class:`str`
-        Description of the command that users will see. If not specified, the docstring will be used.
-        If no docstring is found for the command callback, it defaults to "No description provided".
-    guild_ids: Iterable[:class:`int`]
-        IDs of :class:`Guild`'s to add this command to. If unset, this will be a global command.
-    default_permission: Optional[:class:`bool`]
-        If users should be able to use this command by default or not. Defaults to Discords default.
-    force_global: :class:`bool`
-        If True, will force this command to register as a global command, even if `guild_ids` is set. Will still
-        register to guilds. Has no effect if `guild_ids` are never set or added to.
-    """
->>>>>>> d0de4830
 
 class BaseApplicationCommand(CallbackMixin, AppCmdWrapperMixin):
     def __init__(
-<<<<<<< HEAD
             self,
             name: str = MISSING,
             description: str = MISSING,
@@ -1113,17 +1090,6 @@
             default_permission: bool = MISSING,
             parent_cog: Optional[ClientCog] = None,
             force_global: bool = False
-=======
-        self,
-        callback: Callable = MISSING,
-        cmd_type: ApplicationCommandType = MISSING,
-        name: str = MISSING,
-        description: str = MISSING,
-        guild_ids: Iterable[int] = MISSING,
-        default_permission: Optional[bool] = None,
-        force_global: bool = False,
-        inherit_hooks: bool = False,
->>>>>>> d0de4830
     ):
         AppCmdWrapperMixin.__init__(self, callback)
         CallbackMixin.__init__(self, callback=callback, parent_cog=parent_cog)
@@ -1134,14 +1100,6 @@
         self.guild_ids_to_rollout: Set[int] = set(guild_ids) if guild_ids else set()
         self.default_permission: bool = default_permission
         self.force_global: bool = force_global
-<<<<<<< HEAD
-=======
-        self.default_permission: Optional[bool] = default_permission
-        self._guild_ids_to_rollout: Set[int] = set(guild_ids) if guild_ids else set()
-        self._guild_ids: Set[int] = set()
-        # Guild ID is key (None is global), command ID is value.
-        self._command_ids: Dict[Optional[int], int] = {}
->>>>>>> d0de4830
 
         self.command_ids: Dict[Optional[int], int] = {}  # {Guild ID (None for global): command ID}
         self.options: Dict[str, SlashOption] = {}
