"""
The MIT License (MIT)

Copyright (c) 2021-present tag-epic

Permission is hereby granted, free of charge, to any person obtaining a
copy of this software and associated documentation files (the "Software"),
to deal in the Software without restriction, including without limitation
the rights to use, copy, modify, merge, publish, distribute, sublicense,
and/or sell copies of the Software, and to permit persons to whom the
Software is furnished to do so, subject to the following conditions:

The above copyright notice and this permission notice shall be included in
all copies or substantial portions of the Software.

THE SOFTWARE IS PROVIDED "AS IS", WITHOUT WARRANTY OF ANY KIND, EXPRESS
OR IMPLIED, INCLUDING BUT NOT LIMITED TO THE WARRANTIES OF MERCHANTABILITY,
FITNESS FOR A PARTICULAR PURPOSE AND NONINFRINGEMENT. IN NO EVENT SHALL THE
AUTHORS OR COPYRIGHT HOLDERS BE LIABLE FOR ANY CLAIM, DAMAGES OR OTHER
LIABILITY, WHETHER IN AN ACTION OF CONTRACT, TORT OR OTHERWISE, ARISING
FROM, OUT OF OR IN CONNECTION WITH THE SOFTWARE OR THE USE OR OTHER
DEALINGS IN THE SOFTWARE.
"""

from __future__ import annotations
import asyncio
import typing
import inspect
import warnings
from abc import abstractmethod, ABCMeta
from inspect import signature, Parameter
from typing import (
    Any,
    Callable,
    Dict,
    Iterable,
    List,
    Optional,
    Set,
    Type,
    TYPE_CHECKING,
    Tuple,
    Union,
    TypeVar,
)
import typing

from .abc import GuildChannel
from .enums import ApplicationCommandType, ApplicationCommandOptionType, ChannelType
from .errors import (
    InvalidCommandType,
    ApplicationCheckFailure,
    ApplicationError,
    ApplicationInvokeError,
)
from .interactions import Interaction
from .guild import Guild
from .member import Member
from .message import Attachment, Message
from .role import Role
from .user import User
from .utils import MISSING, find, maybe_coroutine, parse_docstring

if TYPE_CHECKING:
    from .state import ConnectionState
    from .types.checks import (
        ApplicationErrorCallback,
        ApplicationHook,
        ApplicationCheck,
    )

    _SlashOptionMetaBase = Any
    _CustomTypingMetaBase = Any
else:
    _CustomTypingMetaBase = object

__all__ = (
    "ApplicationCommand",
    "ApplicationSubcommand",
    "ClientCog",
    "Mentionable",
    "message_command",
    "SlashOption",
    "slash_command",
    "user_command",
)

# Maximum allowed length of a command or option description
_MAX_COMMAND_DESCRIPTION_LENGTH = 100

T = TypeVar("T")
FuncT = TypeVar("FuncT", bound=Callable[..., Any])


def _cog_special_method(func: FuncT) -> FuncT:
    func.__cog_special_method__ = None
    return func


DEFAULT_SLASH_DESCRIPTION = "No description provided."


class AppCmdCallbackWrapper:
    def __new__(
            cls,
            callback: Union[Callable, AppCmdCallbackWrapper, BaseApplicationCommand, BaseApplicationSubcommand],
            *args,
            **kwargs,
    ):
        # wrapper = cls(callback)
        wrapper = super(AppCmdCallbackWrapper, cls).__new__(cls)
        wrapper.__init__(callback, *args, **kwargs)
        if isinstance(callback, (BaseApplicationCommand, BaseApplicationSubcommand)):
            print(callback, type(callback), wrapper, type(wrapper))
            callback.modify_callbacks += wrapper.modify_callbacks
            return callback
        else:
            return wrapper

    def __init__(self, callback: Union[Callable, AppCmdCallbackWrapper]):
        # noinspection PyTypeChecker
        self.callback: Callable = None
        self.modify_callbacks: List[Callable] = [self.modify]
        if isinstance(callback, AppCmdCallbackWrapper):
            self.callback = callback.callback
            self.modify_callbacks += callback.modify_callbacks
        else:
            self.callback = callback

    def modify(self, app_cmd: BaseApplicationCommand):
        raise NotImplementedError


class AppCmdWrapperMixin:
    def __init__(self, callback: Union[Callable, AppCmdCallbackWrapper]):
        self.modify_callbacks: List[Callable] = []
        if isinstance(callback, AppCmdCallbackWrapper):
            self.modify_callbacks += callback.modify_callbacks


class ApplicationCommandOption:
    def __init__(
            self,
            cmd_type: ApplicationCommandOptionType = MISSING,
            name: str = MISSING,
            description: str = MISSING,
            required: bool = MISSING,
            choices: Union[Dict[str, Union[str, int, float]], Iterable[Union[str, int, float]]] = MISSING,
            channel_types: List[ChannelType] = MISSING,
            min_value: Union[int, float] = MISSING,
            max_value: Union[int, float] = MISSING,
            autocomplete: bool = MISSING,
    ):
        """This represents the `Application Command Option Structure
        <https://discord.com/developers/docs/interactions/application-commands#application-command-object-application-command-option-structure>`_
        with no frills added.

        Parameters
        ----------
        cmd_type: :class:`ApplicationCommandOptionType`
            Type of option the command should have.
        name: :class:`str`
            Display name of the option. Must be lowercase with no spaces, 1-32 characters.
        description: :class:`str`
            Description of the option. Must be 1-100 characters.
        required: :class:`bool`
            If the option is required or optional.
        choices
        channel_types: List[:class:`ChannelType`]
        min_value: Union[:class:`int`, :class:`float`]
        max_value: Union[:class:`int`, :class:`float`]
        autocomplete: :class:`bool`
        """
        self.type: Optional[ApplicationCommandOptionType] = cmd_type
        self.name: Optional[str] = name
        self.description: Optional[str] = description
        self.required: Optional[bool] = required
        self.choices: Optional[Union[Dict[str, Union[str, int, float]], Iterable[Union[str, int, float]]]] = choices
        self.channel_types: Optional[List[ChannelType]] = channel_types
        self.min_value: Optional[Union[int, float]] = min_value
        self.max_value: Optional[Union[int, float]] = max_value
        self.autocomplete: Optional[bool] = autocomplete

    @property
    def payload(self) -> dict:
        """Returns a dict payload made of the attributes of the option to be sent to Discord."""
        # noinspection PyUnresolvedReferences
        ret = {"type": self.type.value, "name": self.name, "description": self.description}
        if self.required:
            ret["required"] = self.required
        if self.choices:
            # Discord returns the names as strings, might as well do it here so payload comparison is easy.
            if isinstance(self.choices, dict):
                ret["choices"] = [{"name": str(key), "value": value} for key, value in self.choices.items()]
            else:
                ret["choices"] = [{"name": str(value), "value": value} for value in self.choices]
        if self.channel_types:
            # noinspection PyUnresolvedReferences
            ret["channel_types"] = [channel_type.value for channel_type in self.channel_types]
        if self.min_value is not MISSING:
            ret["min_value"] = self.min_value
        if self.max_value is not MISSING:
            ret["max_value"] = self.max_value
        if self.autocomplete:
            ret["autocomplete"] = self.autocomplete
        return ret


class BaseCommandOption(ApplicationCommandOption):
    def __init__(self, parameter: Parameter, parent_cog: ClientCog = MISSING):
        """Represents an application command option, but takes a Parameter and ClientCog as an argument.

        Parameters
        ----------
        parameter: :class:`Parameter`
            Function parameter to construct the command option with.
        parent_cog: :class:`ClientCog`
            Class that the function the option is for resides in.
        """
        ApplicationCommandOption.__init__(self)
        self.parameter: Parameter = parameter
        self.functional_name: str = parameter.name
        """Name of the kwarg in the function/method"""
        self.parent_cog: Optional[ClientCog] = parent_cog


class OptionConverter(_CustomTypingMetaBase):
    def __init__(self, option_type: Union[type, ApplicationCommandOptionType] = str):
        """Based on, in basic functionality, to the ext.commands Converter. Users subclass this and use convert to
        provide custom "typings" for slash commands.

        Parameters
        ----------
        option_type: Union[:class:`type`, :class:`ApplicationCommandOptionType`]
            Option type to forward to Discord.
        """
        self.type: Union[type, ApplicationCommandOptionType] = option_type

    async def convert(self, state: ConnectionState, interaction: Interaction, value: Any) -> Any:
        raise NotImplementedError

    def modify(self, option: BaseCommandOption) -> None:
        pass


class ClientCog:
    # TODO: I get it's a terrible name, I just don't want it to duplicate current Cog right now.
    # __cog_application_commands__: List[ApplicationCommand]
    # __cog_to_register__: List[ApplicationCommand]
    _cog_application_commands__: List[BaseApplicationCommand]

    def __new__(cls, *args: Any, **kwargs: Any):
        new_cls = super(ClientCog, cls).__new__(cls)
        new_cls._read_application_commands()
        return new_cls

    def _read_application_commands(self) -> None:
        # self.__cog_to_register__ = []
        self.__cog_application_commands__ = []
        for base in reversed(self.__class__.__mro__):
            for elem, value in base.__dict__.items():
                is_static_method = isinstance(value, staticmethod)
                if is_static_method:
                    value = value.__func__
                # if isinstance(value, ApplicationCommand):
                if isinstance(value, BaseApplicationCommand):
                    value.parent_cog = self
                    value.from_callback(value.callback)
                    self.__cog_application_commands__.append(value)
                # elif isinstance(value, ApplicationSubcommand):
                elif isinstance(value, BaseApplicationSubcommand):
                    # As ApplicationSubcommands are part of a parent command and
                    # not usable on their own, we mostly ignore them, but do set the self_argument.
                    value.parent_cog = self
                    value.from_callback(value.callback)

    @property
    def __cog_to_register__(self) -> List[BaseApplicationCommand]:
        warnings.warn(".__cog_to_register__ is deprecated, please use .__cog_application_commands__ instead.",
                      stacklevel=2, category=FutureWarning)
        # TODO: Remove at later date.
        return self.__cog_application_commands__

    @property
    def to_register(self) -> List[BaseApplicationCommand]:
        warnings.warn(".to_register is deprecated, please use .application_commands instead.", stacklevel=2,
                      category=FutureWarning)
        # TODO: Remove at later date.
        return self.__cog_application_commands__

    @property
    def application_commands(self) -> List[BaseApplicationCommand]:
        return self.__cog_application_commands__

    def process_app_cmds(self) -> None:
        # TODO: Find better name, check conflicts with actual cogs.
        for app_cmd in self.application_commands:
            app_cmd.from_callback(app_cmd.callback)

    @classmethod
    def _get_overridden_method(cls, method: FuncT) -> Optional[FuncT]:
        """Return None if the method is not overridden. Otherwise returns the overridden method."""
        return getattr(method.__func__, "__cog_special_method__", method)

    @_cog_special_method
    def cog_application_command_check(self, interaction: Interaction) -> bool:
        """A special method that registers as a :func:`.ext.application_checks.check`
        for every application command and subcommand in this cog.

        This function **can** be a coroutine and must take a sole parameter,
        ``interaction``, to represent the :class:`.Interaction`.
        """
        return True

    @_cog_special_method
    async def cog_application_command_before_invoke(
            self, interaction: Interaction
    ) -> None:
        """A special method that acts as a cog local pre-invoke hook.

        This is similar to :meth:`.ApplicationCommand.before_invoke`.

        This **must** be a coroutine.

        Parameters
        -----------
        interaction: :class:`.Interaction`
            The invocation interaction.
        """
        pass

    @_cog_special_method
    async def cog_application_command_after_invoke(
            self, interaction: Interaction
    ) -> None:
        """A special method that acts as a cog local post-invoke hook.

        This is similar to :meth:`.Command.after_invoke`.

        This **must** be a coroutine.

        Parameters
        -----------
        interaction: :class:`.Interaction`
            The invocation interaction.
        """
        pass


class CallbackMixin:
    name: str
    options: Dict[str, BaseCommandOption]

    def __init__(self, callback: Optional[Callable] = None, parent_cog: Optional[ClientCog] = MISSING):
        """Contains code specific for adding callback support to a command class.

        Parameters
        ----------
        callback: Optional[Callable]
            Callback to create options from and invoke. If provided, it must be a coroutine function.
        parent_cog: Optional[:class:`ClientCog`]
            Class that the callback resides on. Will be passed into the callback if provided.
        """
        self.callback: Callable = callback
        self._callback_before_invoke: Optional[ApplicationHook] = None
        self._callback_after_invoke: Optional[ApplicationHook] = None
        self.error_callback: Optional[Callable] = None
        self.checks: List[ApplicationCheck] = []
        if self.callback:
            if not asyncio.iscoroutinefunction(self.callback):
                print(self.callback, type(self.callback))
                raise TypeError("Callback must be a coroutine")
        self.parent_cog = parent_cog

    @property
    def error_name(self) -> str:
        """Returns a string containing the class name, command name, and the callback to use in raising exceptions."""
        return f"{self.__class__.__name__} {self.name} {self.callback}"

    @property
    def cog_before_invoke(self) -> Optional[ApplicationHook]:
        """Returns the cog_application_command_before_invoke method for the cog that this command is in.
        Returns ``None`` if not the method is not found.
        """
        if not self.parent_cog:
            return None

        return ClientCog._get_overridden_method(
            self.parent_cog.cog_application_command_before_invoke
        )

    @property
    def cog_after_invoke(self) -> Optional[ApplicationHook]:
        """Returns the cog_application_command_after_invoke method for the cog that this command is in.
        Returns ``None`` if not the method is not found.
        """
        if not self.parent_cog:
            return None

        return ClientCog._get_overridden_method(
            self.parent_cog.cog_application_command_after_invoke
        )

    def has_error_handler(self) -> bool:
        """:class:`bool`: Checks whether the command has an error handler registered."""
        return self.error_callback is not None

    def from_callback(
            self,
            callback: Callable,
            option_class: Optional[Type[BaseCommandOption]] = BaseCommandOption
    ):
        """Creates objects of type `option_class` with the parameters of the function, and stores them in
        the options attribute.

        Parameters
        ----------
        callback: Callable
            Callback to create options from. Must be a coroutine function.
        option_class: Optional[Type[:class:`BaseCommandOption`]]
            Class to create the options using. Should either be or subclass :class:`BaseCommandOption`. Defaults
            to :class:`BaseCommandOption`.

        Returns
        -------
        self:
            Self for possible chaining.

        """
        self.callback = callback
        if not asyncio.iscoroutinefunction(self.callback):
            raise TypeError("Callback must be a coroutine")
        if self.name is MISSING:
            self.name = self.callback.__name__
        # While this arguably is Slash Commands only, we could do some neat stuff in the future with it in other
        #  commands. While Discord doesn't support anything else having Options, we might be able to do something here.
        if option_class:
            first_arg = True
            typehints = typing.get_type_hints(self.callback)
            # self_skip = inspect.ismethod(self.callback)  # Getting the callback as a method was problematic. Look
            #  into this in the future, it's better than just checking if self.parent_cog exists.
            self_skip = True if self.parent_cog else False
            for name, param in signature(self.callback).parameters.items():
                # self_skip = name == "self"  # If self.parent_cog isn't reliable enough for some reason, use this.

                if first_arg:
                    if not self_skip:
                        first_arg = False
                    else:
                        self_skip = False
                else:
                    if isinstance(param.annotation, str):
                        # Thank you Disnake for the guidance to use this.
                        param = param.replace(annotation=typehints.get(name, param.empty))
                    arg = option_class(param, parent_cog=self.parent_cog)
                    self.options[arg.name] = arg

    async def can_run(self, interaction: Interaction):
        """|coro|

        Checks if the command can be executed by checking all the predicates
        inside the :attr:`~ApplicationCommand.checks` attribute, as well as all global and cog checks.

        Parameters
        -----------
        interaction: :class:`.Interaction`
            The interaction of the command currently being invoked.

        Raises
        -------
        :class:`ApplicationError`
            Any application command error that was raised during a check call will be propagated
            by this function.

        Returns
        --------
        :class:`bool`
            A boolean indicating if the command can be invoked.
        """
        # Global checks
        for check in interaction.client._connection._application_command_checks:
            try:
                check_result = await maybe_coroutine(check, interaction)
            # To catch any subclasses of ApplicationCheckFailure.
            except ApplicationCheckFailure:
                raise
            # If the check returns False, the command can't be run.
            else:
                if not check_result:
                    error = ApplicationCheckFailure(
                        f"The global check functions for application command {self.qualified_name} failed."
                    )
                    raise error

        # Cog check
        if self.parent_cog:
            cog_check = ClientCog._get_overridden_method(
                self.parent_cog.cog_application_command_check
            )
            if cog_check is not None and not await maybe_coroutine(
                    cog_check, interaction
            ):
                raise ApplicationCheckFailure(
                    f"The cog check functions for application command {self.qualified_name} failed."
                )

        # Command checks
        print(f"Check list {self.checks}")
        for check in self.checks:
            try:
                check_result = await maybe_coroutine(check, interaction)
            # To catch any subclasses of ApplicationCheckFailure.
            except ApplicationCheckFailure as error:
                raise
            # If the check returns False, the command can't be run.
            else:
                if not check_result:
                    error = ApplicationCheckFailure(
                        f"The check functions for application command {self.qualified_name} failed."
                    )
                    raise error

        return True

    async def invoke_callback_with_hooks(self, state: ConnectionState, interaction: Interaction, *args, **kwargs):
        interaction._set_application_command(self)
        try:
            can_run = await self.can_run(interaction)
        except Exception as error:
            state.dispatch("application_command_error", interaction, error)
            await self.invoke_error(interaction, error)
            return

        if can_run:
            if self._callback_before_invoke is not None:
                await self._callback_before_invoke(interaction)

            if (before_invoke := self.cog_before_invoke) is not None:
                await before_invoke(interaction)
            if (before_invoke := state._application_command_before_invoke) is not None:
                await before_invoke(interaction)

            try:
                await self.invoke_callback(interaction, *args, **kwargs)
            except Exception as error:
                state.dispatch(
                    "application_command_error",
                    interaction,
                    ApplicationInvokeError(error),
                )
                await self.invoke_error(interaction, error)
            finally:
                if self._callback_after_invoke is not None:
                    await self._callback_after_invoke(interaction)

                if (after_invoke := self.cog_after_invoke) is not None:
                    await after_invoke(interaction)

                if (after_invoke := state._application_command_after_invoke) is not None:
                    await after_invoke(interaction)

    async def invoke_callback(self, interaction: Interaction, *args, **kwargs):
        if self.parent_cog:
            await self.callback(self.parent_cog, interaction, *args, **kwargs)
        else:
            await self.callback(interaction, *args, **kwargs)

    async def invoke_error(self, interaction: Interaction, error: ApplicationError) -> None:
        if self.has_error_handler():
            if self.parent_cog:
                await self.error_callback(self.parent_cog, interaction, error)
            else:
                await self.error_callback(interaction, error)

    def error(self, callback: ApplicationErrorCallback) -> Callable:
        """Decorates a function, setting it as a callback to be called when a :class:`ApplicationError` or any of
        its subclasses is raised inside the :class:`ApplicationCommand`.

        Parameters
        ----------
        callback: Callable[[:class:`Interaction`, :class:`ApplicationError`], :class:`asyncio.Awaitable[Any]`]
            The callback to call when an error occurs.
        """
        if not asyncio.iscoroutinefunction(callback):
            raise TypeError("The error handler must be a coroutine.")

        self.error_callback = callback
        return callback


class AutocompleteOptionMixin:
    def __init__(self, autocomplete_callback: Callable = MISSING, parent_cog: ClientCog = MISSING):
        """Contains code for providing autocomplete support, specifically for options.

        Parameters
        ----------
        autocomplete_callback: `Callable`
            Callback to create options from and invoke. If provided, it must be a coroutine function.
        parent_cog: Optional[:class:`ClientCog`]
            Class that the callback resides on. Will be passed into the callback if provided.

        """
        self.autocomplete_callback: Optional[Callable] = autocomplete_callback
        self.autocomplete_options: Set[str] = set()
        self.parent_cog: Optional[ClientCog] = parent_cog

    def from_autocomplete_callback(self, callback: Callable):
        """Parses

        Parameters
        ----------
        callback

        Returns
        -------

        """
        self.autocomplete_callback = callback
        if not asyncio.iscoroutinefunction(self.autocomplete_callback):
            raise TypeError("Callback must be a coroutine")
        skip_count = 2  # We skip the first and second args, they are always the Interaction and
        #  the primary autocomplete value.
        if self.parent_cog:
            # If there's a parent cog, there should be a self. Skip it too.
            skip_count += 1
        for name, param in signature(self.autocomplete_callback).parameters.items():
            if skip_count:
                skip_count -= 1
            else:
                self.autocomplete_options.add(name)
        return self

    async def invoke_autocomplete_callback(
            self,
            interaction: Interaction,
            option_value: Any,
            **kwargs
    ):
        if self.parent_cog:
            return await self.autocomplete_callback(self.parent_cog, interaction, option_value, **kwargs)
        else:
            return await self.autocomplete_callback(interaction, option_value, **kwargs)


class AutocompleteCommandMixin:
    options: Dict[str, SlashCommandOption]
    children: Dict[str, SlashApplicationSubcommand]
    _state: ConnectionState

    def __init__(self, parent_cog: Optional[ClientCog] = None):
        self.parent_cog = parent_cog
        self._temp_autocomplete_callbacks: Dict[str, Callable] = {}

    async def call_autocomplete_from_interaction(self, interaction: Interaction):
        await self.call_autocomplete(self._state, interaction)

    async def call_autocomplete(
            self,
            state: ConnectionState,
            interaction: Interaction,
            option_data: Optional[List[Dict[str, Any]]] = None
    ):
        if not option_data:
            option_data = interaction.data.get("options", {})
        if self.children:
            await self.children[option_data[0]["name"]].call_autocomplete(
                state, interaction, option_data[0].get("options", {})
            )
        else:
            focused_option_name = None
            for arg in option_data:
                if arg.get("focused", None) is True:
                    if focused_option_name:
                        raise ValueError("Multiple options are focused, is that supposed to be possible?")
                    focused_option_name = arg["name"]

            if not focused_option_name:
                raise ValueError("There's supposed to be a focused option, but it's not found?")
            focused_option = self.options[focused_option_name]
            if focused_option.autocomplete_callback is MISSING:
                raise ValueError(f"{self.error_name} Autocomplete called for option {focused_option.functional_name} "
                                 f"but it doesn't have an autocomplete function?")

            kwargs = {}
            uncalled_options = focused_option.autocomplete_options.copy()
            uncalled_options.discard(focused_option.name)
            focused_option_value = None
            for arg_data in option_data:
                if (option := self.options.get(arg_data["name"], None)) and option.functional_name in uncalled_options:
                    uncalled_options.discard(option.functional_name)
                    kwargs[option.functional_name] = await option.handle_value(state, arg_data["value"], interaction)
                elif arg_data["name"] == focused_option.name:
                    focused_option_value = await focused_option.handle_value(state, arg_data["value"], interaction)
            for option_name in uncalled_options:
                kwargs[option_name] = None
            value = await focused_option.invoke_autocomplete_callback(interaction, focused_option_value, **kwargs)
            if value and not interaction.response.is_done():
                await interaction.response.send_autocomplete(value)

    def from_autocomplete(self):
        for arg_name, callback in self._temp_autocomplete_callbacks.items():
            found = False
            for name, option in self.options.items():
                if option.functional_name == arg_name:
                    if option.autocomplete is MISSING:
                        # If autocomplete isn't set, enable it for them.
                        option.autocomplete = True
                    if option.autocomplete:
                        # option.autocomplete_callback = callback
                        option.from_autocomplete_callback(callback)
                        found = True
            if found:
                continue
            # If it hasn't returned yet, it didn't find a valid kwarg. Raise it.
            raise ValueError(f"{self.error_name} kwarg \"{arg_name}\" for autocomplete not found.")

    def on_autocomplete(self, on_kwarg: str):
        def decorator(func: Callable):
            self._temp_autocomplete_callbacks[on_kwarg] = func
            return func
        return decorator

    @property
    def error_name(self) -> str:
        # Signals that this mixin needs this.
        raise NotImplementedError


class SlashCommandMixin(metaclass=ABCMeta):
    options: Dict[str, SlashCommandOption]
    children: Dict[str, SlashCommandMixin]

    @abstractmethod
    async def invoke_callback(self, interaction: Interaction, *args, **kwargs):
        pass

    @abstractmethod
    async def invoke_callback_with_hooks(self, state: ConnectionState, interaction: Interaction, *args, **kwargs):
        pass

    @property
    @abstractmethod
    def error_name(self) -> str:
        pass

    async def call_slash(self, state: ConnectionState, interaction: Interaction, option_data: List[Dict[str, Any]] = None):
        if option_data is None:
            option_data = interaction.data.get("options", {})
        if self.children:
            await self.children[option_data[0]["name"]].call_slash(state, interaction, option_data[0].get("options", {}))
        else:
            kwargs = {}
            uncalled_args = self.options.copy()
            for arg_data in option_data:
                if arg_data["name"] in uncalled_args:
                    uncalled_args.pop(arg_data["name"])
                    kwargs[self.options[arg_data["name"]].functional_name] = \
                        await self.options[arg_data["name"]].handle_value(state, arg_data["value"],
                                                                          interaction)
                else:
                    # TODO: Handle this better.
                    raise NotImplementedError(
                        f"An argument was provided that wasn't already in the function, did you"
                        f"recently change it?\nRegistered Options: {self.options}, Discord-sent"
                        f"args: {interaction.data['options']}, broke on {arg_data}"
                    )
            for uncalled_arg in uncalled_args.values():
                kwargs[uncalled_arg.functional_name] = uncalled_arg.default
            # await self.invoke_callback(interaction, **kwargs)
            await self.invoke_callback_with_hooks(state, interaction, **kwargs)


# Extends Any so that type checkers won't complain that it's a default for a parameter of a different type
class SlashOption(ApplicationCommandOption, _CustomTypingMetaBase):
    """Provides Discord with information about an option in a command.

    When this class is set as the default argument of a parameter in an Application Command, additional information
    about the parameter is sent to Discord for the user to see.

    Parameters
    ----------
    name: :class:`str`
        The name of the Option on Discords side. If left as None, it defaults to the parameter name.
    description: :class:`str`
        The description of the Option on Discords side. If left as None, it defaults to "".
    required: :class:`bool`
        If a user is required to provide this argument before sending the command. Defaults to Discords choice. (False at this time)
    choices: Union[Dict[:class:`str`, Union[:class:`str`, :class:`int`, :class:`float`]], Iterable[Union[:class:`str`, :class:`int`, :class:`float`]]]
        A list of choices that a user must choose.
        If a :class:`dict` is given, the keys are what the users are able to see, the values are what is sent back
        to the bot.
        Otherwise, it is treated as an `Iterable` where what the user sees and is sent back to the bot are the same.
    channel_types: List[:class:`ChannelType`]
        List of `ChannelType` enums, limiting the users choice to only those channel types. The parameter must be
        typed as :class:`GuildChannel` for this to function.
    min_value: Union[:class:`int`, :class:`float`]
        Minimum integer or floating point value the user is allowed to input. The parameter must be typed as an
        :class:`int` or :class:`float` for this to function.
    max_value: Union[:class:`int`, :class:`float`]
        Maximum integer or floating point value the user is allowed to input. The parameter must be typed as an
        :class:`int` or :class:`float` for this to function.
    autocomplete: :class:`bool`
        If this parameter has an autocomplete function decorated for it. If unset, it will automatically be `True`
        if an autocomplete function for it is found.
    default: Any
        When required is not True and the user doesn't provide a value for this Option, this value is given instead.
    verify: :class:`bool`
        If True, the given values will be checked to ensure that the payload to Discord is valid.
    """
    def __init__(
            self,
            name: str = MISSING,
            description: str = MISSING,
            required: bool = MISSING,
            choices: Union[Dict[str, Union[str, int, float]], Iterable[Union[str, int, float]]] = MISSING,
            channel_types: List[ChannelType] = MISSING,
            min_value: Union[int, float] = MISSING,
            max_value: Union[int, float] = MISSING,
            autocomplete: bool = MISSING,
            autocomplete_callback: Callable = MISSING,
            default: Any = MISSING,
            verify: bool = True
    ):
        super().__init__(name=name, description=description, required=required, choices=choices,
                         channel_types=channel_types, min_value=min_value, max_value=max_value,
                         autocomplete=autocomplete)
        self.autocomplete_callback: Callable = autocomplete_callback
        self.default: Any = default
        self._verify: bool = verify
        if self._verify:
            self.verify()

    def verify(self) -> bool:
        """Checks if the given values conflict with one another or are invalid."""
        if self.choices and self.autocomplete:  # Incompatible according to Discord Docs.
            raise ValueError("Autocomplete may not be set to true if choices are present.")
        return True


class SlashCommandOption(BaseCommandOption, SlashOption, AutocompleteOptionMixin):
    option_types = {
        str: ApplicationCommandOptionType.string,
        int: ApplicationCommandOptionType.integer,
        bool: ApplicationCommandOptionType.boolean,
        User: ApplicationCommandOptionType.user,
        Member: ApplicationCommandOptionType.user,
        GuildChannel: ApplicationCommandOptionType.channel,
        Role: ApplicationCommandOptionType.role,
        # TODO: Is this in the library at all currently? This includes Users and Roles.
        # Mentionable: CommandOptionType.mentionable
        float: ApplicationCommandOptionType.number,
        Attachment: ApplicationCommandOptionType.attachment,
    }
    """Maps Python annotations/typehints to Discord Application Command type values."""
    def __init__(self, parameter: Parameter, parent_cog: ClientCog = None):
        BaseCommandOption.__init__(self, parameter)
        SlashOption.__init__(self)  # We subclassed SlashOption because we must handle all attributes it has.
        AutocompleteOptionMixin.__init__(self, parent_cog=parent_cog)
        # self.functional_name = parameter.name

        if isinstance(parameter.default, SlashOption):
            # Remember: Values that the user provided in SlashOption should override any logic.
            #  Verify can raise errors on incompatible values.
            cmd_arg = parameter.default
            cmd_arg_given = True
        else:
            cmd_arg = SlashOption()
            cmd_arg_given = False

        self.name = cmd_arg.name or parameter.name
        self._description = cmd_arg.description
        if cmd_arg.required is not MISSING:  # If the user manually set it...
            self.required = cmd_arg.required
        elif type(None) in typing.get_args(parameter.annotation):  # If it's typed as Optional/None...
            self.required = False
        elif cmd_arg.default is not MISSING:  # If the SlashOption has a default...
            self.required = False
        elif parameter.default is not parameter.empty and not cmd_arg_given:
            # If a default was given AND it's not SlashOption...
            self.required = False
        else:  # Parameters in Python, by default, are required. While Discord defaults to not-required, this is Python.
            self.required = True
        self.choices = cmd_arg.choices
        self.min_value = cmd_arg.min_value
        self.max_value = cmd_arg.max_value
        self.autocomplete = cmd_arg.autocomplete
        self.autocomplete_callback = cmd_arg.autocomplete_callback
        if self.autocomplete_callback:
            if not asyncio.iscoroutinefunction(self.autocomplete_callback):
                raise TypeError(f"Given autocomplete callback for kwarg {self.functional_name} isn't a coroutine.")

        if cmd_arg_given is False and parameter.default is not parameter.empty:
            # If we weren't given a SlashOption, but we were given something else, set the default to that.
            self.default = parameter.default
        else:
            # Else, just set the default to whatever cmd_arg is set to. Either MISSING, or something set by the user.
            self.default = cmd_arg.default
        if self.default is MISSING:
            self.default = None

        self.converter: Optional[OptionConverter] = MISSING

        if isinstance(parameter.annotation, OptionConverter):  # If annotated with an instantiated OptionConverter...
            self.converter = parameter.annotation
        elif inspect.isclass(parameter.annotation) and issubclass(parameter.annotation, OptionConverter):
            # If annotated with OptionConverter...
            self.converter = parameter.annotation()
        else:
            for t in typing.get_args(parameter.annotation):
                if issubclass(t, OptionConverter):
                    # If annotated with OptionConverter inside of Optional...
                    self.converter = t()  # Optional cannot have instantiated objects in it apparently?
                    break

        if self.converter:
            self.type: ApplicationCommandOptionType = self.get_type(self.converter)

        else:
            self.type: ApplicationCommandOptionType = self.get_type(parameter.annotation)

        if self.converter:
            self.converter.modify(self)
        # noinspection PyProtectedMember
        if cmd_arg._verify:
            self.verify()

    @property
    def description(self) -> str:
        """If no description is set, it returns "No description provided" """
        if not self._description:
            return "No description provided"
        else:
            return self._description

    @description.setter
    def description(self, value: str):
        self._description = value

    def get_type(self, param_typing: Union[type, OptionConverter]) -> ApplicationCommandOptionType:
        if isinstance(param_typing, OptionConverter):
            if isinstance(param_typing.type, type):
                param_typing = param_typing.type
            else:
                return param_typing.type
        # noinspection PyTypeChecker,PyUnboundLocalVariable
        if param_typing is self.parameter.empty:
            return ApplicationCommandOptionType.string
        elif valid_type := self.option_types.get(param_typing, None):
            return valid_type
        elif (
            type(None) in typing.get_args(param_typing)
            and (inner_type := find(lambda t: t is not type(None), typing.get_args(param_typing)))
            and (valid_type := self.option_types.get(inner_type, None))
        ):
            return valid_type
        else:
            raise NotImplementedError(f'Type "{param_typing}" isn\'t a supported typing for Application Commands.')

    def verify(self) -> None:
        """This should run through :class:`SlashOption` variables and raise errors when conflicting data is given."""
        super().verify()
        if self.channel_types and self.type is not ApplicationCommandOptionType.channel:
            raise ValueError("channel_types can only be given when the var is typed as nextcord.abc.GuildChannel")
        if self.min_value is not MISSING and type(self.min_value) not in (int, float):
            raise ValueError("min_value must be an int or float.")
        if self.max_value is not MISSING and type(self.max_value) not in (int, float):
            raise ValueError("max_value must be an int or float.")
        if (self.min_value is not MISSING or self.max_value is not MISSING) and self.type not in (
                ApplicationCommandOptionType.integer, ApplicationCommandOptionType.number):
            raise ValueError("min_value or max_value can only be set if the type is integer or number.")

    async def handle_value(self, state: ConnectionState, value: Any, interaction: Interaction) -> Any:
        if self.type is ApplicationCommandOptionType.channel:
            value = state.get_channel(int(value))
        elif self.type is ApplicationCommandOptionType.user:
            user_id = int(value)
            user_dict = {user.id: user for user in get_users_from_interaction(state, interaction)}
            value = user_dict[user_id]
        elif self.type is ApplicationCommandOptionType.role:
            value = interaction.guild.get_role(int(value))
        elif self.type is ApplicationCommandOptionType.integer:
            value = int(value) if value != '' else None
        elif self.type is ApplicationCommandOptionType.number:
            value = float(value)
        elif self.type is ApplicationCommandOptionType.attachment:
            resolved_attachment_data: dict = interaction.data["resolved"]["attachments"][value]
            value = Attachment(data=resolved_attachment_data, state=state)
        elif self.type is ApplicationCommandOptionType.mentionable:
            user_role_list = get_users_from_interaction(state, interaction) + \
                             get_roles_from_interaction(state, interaction)
            mentionables = {mentionable.id: mentionable for mentionable in user_role_list}
            value = mentionables[int(value)]

        if self.converter:
            return await self.converter.convert(state, interaction, value)
        if value is MISSING:
            return None
        else:
            return value


class BaseApplicationSubcommand(CallbackMixin, AppCmdWrapperMixin):
    def __init__(
            self,
            name: str = MISSING,
            description: str = MISSING,
            callback: Callable = MISSING,
            parent_cmd: Union[BaseApplicationCommand, BaseApplicationSubcommand] = MISSING,
            cmd_type: ApplicationCommandOptionType = MISSING,
            parent_cog: Optional[ClientCog] = None,
    ):
        AppCmdWrapperMixin.__init__(self, callback)
        if isinstance(callback, AppCmdCallbackWrapper):
            callback = callback.callback
        CallbackMixin.__init__(self, callback=callback, parent_cog=parent_cog)

        self.name: str = name
        self._description: str = description
        self.type: ApplicationCommandOptionType = cmd_type
        self.parent_cmd: Union[BaseApplicationCommand, BaseApplicationSubcommand] = parent_cmd

        self.options: Dict[str, SlashCommandOption] = {}
        self.children: Dict[str, BaseApplicationSubcommand] = {}

    @property
    def description(self) -> str:
        return self._description

    @description.setter
    def description(self, new_description: str):
        self._description = new_description

    @property
    def payload(self) -> dict:
        # noinspection PyUnresolvedReferences
        ret = {
            "type": self.type.value,
            "name": str(self.name),  # Might as well stringify the name, will come in handy if people try using numbers.
            "description": self.description,
        }
        return ret

    def from_callback(
            self,
            callback: Callable,
            option_class: Type[SlashCommandOption] = SlashCommandOption,
            call_children: bool = False
    ):
        super().from_callback(callback=callback, option_class=option_class)
        if call_children:
            if self.children:
                for child in self.children.values():
                    child.from_callback(callback=child.callback, option_class=option_class, call_children=call_children)
        for modify_callback in self.modify_callbacks:
            modify_callback(self)
        return self


class BaseApplicationCommand(CallbackMixin, AppCmdWrapperMixin):
    def __init__(
            self,
            name: str = MISSING,
            description: str = MISSING,
            callback: Callable = MISSING,
            cmd_type: ApplicationCommandType = MISSING,
            guild_ids: Iterable[int] = MISSING,
            default_permission: bool = MISSING,
            parent_cog: Optional[ClientCog] = None,
            force_global: bool = False
    ):
        AppCmdWrapperMixin.__init__(self, callback)
        if isinstance(callback, AppCmdCallbackWrapper):
            callback = callback.callback
        CallbackMixin.__init__(self, callback=callback, parent_cog=parent_cog)
        self._state: Optional[ConnectionState] = None
        self.type: ApplicationCommandType = cmd_type
        self.name: str = name
        self._description: str = description
        self.guild_ids_to_rollout: Set[int] = set(guild_ids) if guild_ids else set()
        self.default_permission: bool = default_permission
        self.force_global: bool = force_global

        self.command_ids: Dict[Optional[int], int] = {}  # {Guild ID (None for global): command ID}
        self.options: Dict[str, SlashOption] = {}

    # Simple-ish getter + setter methods.

    @property
    def description(self) -> str:
        return self._description

    @description.setter
    def description(self, new_description: str):
        self._description = new_description

    @property
    def is_guild(self) -> bool:
        guild_only_ids = set(self.command_ids.keys())
        guild_only_ids.discard(None)
        return True if (self.guild_ids_to_rollout or guild_only_ids) else None

    @property
    def guild_ids(self) -> Set[int]:
        # TODO Is this worthwhile?
        guild_only_ids = set(self.command_ids.keys())
        guild_only_ids.discard(None)
        return guild_only_ids

    def add_guild_rollout(self, guild: Union[int, Guild]) -> None:
        """Adds a Guild to the command to be rolled out when the rollout is run.

        Parameters
        ----------
        guild: Union[:class:`int`, :class:`Guild`]
            Guild or Guild ID to add this command to roll out to.
        """
        # TODO: Is this worth doing? People can just do guild_ids_to_rollout.add(guild.id)
        if isinstance(guild, Guild):
            # I don't like doing `guild = guild.id` and this keeps it extendable.
            guild_id = guild.id
        else:
            guild_id = guild
        self.guild_ids_to_rollout.add(guild_id)

    @property
    def is_global(self) -> bool:
        return True if (self.force_global or not self.is_guild) else False

    def get_signature(self, guild_id: Optional[int] = None) -> Tuple[str, int, Optional[int]]:
        # noinspection PyUnresolvedReferences
        return self.name, self.type.value, guild_id

    def get_rollout_signatures(self) -> Set[Tuple[str, int, Optional[int]]]:
        ret = set()
        if self.is_global:
            # noinspection PyUnresolvedReferences
            ret.add((self.name, self.type.value, None))
        for guild_id in self.guild_ids_to_rollout:
            # noinspection PyUnresolvedReferences
            ret.add((self.name, self.type.value, guild_id))
        return ret

    def get_signatures(self) -> Set[Tuple[str, int, Optional[int]]]:
        """Returns all basic signatures for this ApplicationCommand."""
        ret = set()
        if self.is_global:
            # noinspection PyUnresolvedReferences
            ret.add((self.name, self.type.value, None))
        if self.is_guild:
            for guild_id in self.guild_ids:
                # noinspection PyUnresolvedReferences
                ret.add((self.name, self.type.value, guild_id))
        return ret

    def get_payload(self, guild_id: Optional[int]) -> dict:
        # noinspection PyUnresolvedReferences
        ret = {
            "type": self.type.value,
            "name": str(self.name),  # Might as well stringify the name, will come in handy if people try using numbers.
            "description": self.description,
        }
        if self.default_permission is not MISSING:
            ret["default_permission"] = self.default_permission
        else:
            ret["default_permission"] = True
        if guild_id:
            ret["guild_id"] = guild_id
        return ret

    def get_guild_payload(self, guild_id: int):
        warnings.warn(".get_guild_payload is deprecated, use .get_payload(guild_id) instead.", stacklevel=2, category=FutureWarning)
        return self.get_payload(guild_id)

    @property
    def global_payload(self) -> dict:
        warnings.warn(".global_payload is deprecated, use .get_payload(None) instead.", stacklevel=2,
                      category=FutureWarning)
        return self.get_payload(None)

    def parse_discord_response(self, state: ConnectionState, data: dict):
        self._state = state
        command_id = int(data["id"])
        if guild_id := data.get("guild_id", None):
            guild_id = int(guild_id)
            self.command_ids[guild_id] = command_id
            # self.guild_ids.add(guild_id)
            self.guild_ids_to_rollout.add(guild_id)
        else:
            self.command_ids[None] = command_id

    def check_against_raw_payload(self, raw_payload: dict, guild_id: Optional[int] = None) -> bool:
        warnings.warn(
            ".check_against_raw_payload() is deprecated, please use .is_payload_valid instead.",
            stacklevel=2,
            category=FutureWarning
        )
        return self.is_payload_valid(raw_payload, guild_id)

    def is_payload_valid(self, raw_payload: dict, guild_id: Optional[int] = None) -> bool:
        cmd_payload = self.get_payload(guild_id)
        if cmd_payload.get("guild_id", 0) != int(raw_payload.get("guild_id", 0)):
            return False
        if not check_dictionary_values(cmd_payload, raw_payload, "default_permission", "description", "type", "name"):
            return False
        if len(cmd_payload.get("options", [])) != len(raw_payload.get("options", [])):
            return False
        for cmd_option in cmd_payload.get("options", []):
            # I absolutely do not trust Discord or us ordering things nicely, so check through both.
            found_correct_value = False
            for raw_option in raw_payload.get("options", []):
                if cmd_option["name"] == raw_option["name"]:
                    found_correct_value = True
                    # At this time, ApplicationCommand options are identical between locally-generated payloads and
                    # payloads from Discord. If that were to change, switch from a recursive setup and manually
                    # check_dictionary_values.
                    if not deep_dictionary_check(cmd_option, raw_option):
                        return False
                    break
            if not found_correct_value:
                return False
        return True

    def is_interaction_valid(self, interaction: Interaction) -> bool:
        """Checks if the interaction given is possibly valid for this command.
        If the command has more parameters (especially optionals) than the interaction coming in, this may cause a
        desync between your bot and Discord.

        Parameters
        ----------
        interaction: :class:`Interaction`
            Interaction to validate.

        Returns
        -------
        valid: :class:`bool`
            If the interaction could possibly be for this command.
        """
        print("Beginning validity check.")
        data = interaction.data
        our_payload = self.get_payload(data.get("guild_id", None))

        def recursive_subcommand_check(inter_pos: dict, cmd_pos: dict) -> bool:
            inter_options = inter_pos.get("options")
            cmd_options = cmd_pos.get("options")
            our_options = {opt["name"]: opt for opt in cmd_options}
            if len(inter_options) == 1 and (  # If the length is only 1, it might be a subcommand (group).
                inter_options[0]["type"] in (
                    ApplicationCommandOptionType.sub_command.value,
                    ApplicationCommandOptionType.sub_command_group.value
                    )) and (  # This checks if it's a subcommand (group).
                found_opt := our_options.get(inter_options[0]["name"])  # This checks if the name matches an option.
            ) and inter_options[0]["type"] == found_opt["type"]:  # And this makes sure both are the same type.
                print("Recursing further.")
                return recursive_subcommand_check(inter_options[0], found_opt)  # If all of the above pass, recurse.
            else:
                # It isn't a subcommand (group), run normal option checks.
                print("Launching option checks.")
                return option_check(inter_options, cmd_options)

        # def option_check(inter_pos: dict, cmd_pos: dict) -> bool:
            # inter_options = inter_pos.get("options")
            # cmd_options = cmd_pos.get("options")
            #
            # all_our_options = {}
            # required_options = {}
            # for our_opt in cmd_options:
            #     all_our_options[our_opt["name"]] = our_opt
            #     if our_opt.get("required"):
            #         required_options[our_opt["name"]] = our_opt
            #
            # if (inter_options is None and cmd_options is None) or (
            #     len(inter_options) == 0 and len(cmd_options) == 0
            # ):
            #     # If they both don't exist or have a length of zero, run basic checks.
            #     return ()

        def option_check(inter_options: dict, cmd_options: dict) -> bool:
            all_our_options = {}
            required_options = {}
            for our_opt in cmd_options:
                all_our_options[our_opt["name"]] = our_opt
                if our_opt.get("required"):
                    required_options[our_opt["name"]] = our_opt

            all_inter_options = {inter_opt["name"]: inter_opt for inter_opt in inter_options}

            if len(all_our_options) >= len(all_inter_options):
                # If we have more options (including options) than the interaction, we are good to proceed.
                all_our_options_copy = all_our_options.copy()
                all_inter_options_copy = all_inter_options.copy()
                # Begin checking required options.
                for our_opt_name, our_opt in required_options.items():
                    if inter_opt := all_inter_options.get(our_opt_name):
                        if inter_opt["name"] == our_opt["name"] and inter_opt["type"] == our_opt["type"]:
                            all_our_options_copy.pop(our_opt_name)
                            all_inter_options_copy.pop(our_opt_name)
                        else:
                            print("Required option don't match name and/or type.")
                            return False  # Options don't match name and/or type.

                    else:
                        print("Inter missing required option.")
                        return False  # Required option wasn't found.
                # Begin checking optional arguments.
                for inter_opt_name, inter_opt in all_inter_options_copy:  # Should only contain optionals now.
                    if our_opt := all_our_options_copy.get(inter_opt_name):
                        if inter_opt["name"] == our_opt["name"] and inter_opt["type"] == our_opt["type"]:
                            pass
                        else:
                            print("Optional option don't match name and/or type.")
                            return False  # Options don't match name and/or type.
                    else:
                        print("Inter has option that we don't.")
                        return False  # They have an option name that we don't.
            else:
                print(f"We have less options than them: {all_our_options} vs {all_inter_options}")
                return False  # Interaction has more options than we do.
            return True  # No checks failed.

        if not check_dictionary_values(our_payload, data, "name", "guild_id", "type"):
            print("Failed basic dictionary check.")
            return False
        else:
            print("Starting more complex check.")
            data_options = data.get("options")
            payload_options = our_payload.get("options")
            if data_options and payload_options:
                print("Starting recursive subcommand check.")
                return recursive_subcommand_check(data, our_payload)
            elif data_options is None and payload_options is None:
                return True  # User and Message commands don't have options.
            else:
                print(f"Mismatch between data and payload options: {data_options} {payload_options}")
                # There is a mismatch between the two, fail it.
                return False



    def from_callback(
            self,
            callback: Callable,
            option_class: Optional[Type[BaseCommandOption]] = BaseCommandOption
    ):
        super().from_callback(callback=callback, option_class=option_class)

    async def call(self, state: ConnectionState, interaction: Interaction):
        raise NotImplementedError


class SlashApplicationSubcommand(BaseApplicationSubcommand, SlashCommandMixin, AutocompleteCommandMixin):
    children: Dict[str, SlashApplicationSubcommand]

    def __init__(
            self,
            name: str = MISSING,
            description: str = MISSING,
            callback: Callable = MISSING,
            parent_cmd: Union[BaseApplicationCommand, BaseApplicationSubcommand] = MISSING,
            cmd_type: ApplicationCommandOptionType = MISSING,
            parent_cog: Optional[ClientCog] = None,
    ):
        BaseApplicationSubcommand.__init__(self, name=name, description=description, callback=callback,
                                           parent_cmd=parent_cmd, cmd_type=cmd_type, parent_cog=parent_cog)
        AutocompleteCommandMixin.__init__(self, parent_cog)

    @property
    def description(self) -> str:
        if self._description is MISSING:
            return DEFAULT_SLASH_DESCRIPTION
        else:
            return self._description

    async def call(self, state: ConnectionState, interaction: Interaction, option_data):
        if self.children:
            await self.children[option_data[0]["name"]].call(state, interaction, option_data[0].get("options", {}))
        else:
            await self.call_slash(state, interaction, option_data)

    @property
    def payload(self) -> dict:
        ret = super().payload
        if self.children:
            ret["options"] = [child.payload for child in self.children.values()]
        elif self.options:
            ret["options"] = [parameter.payload for parameter in self.options.values()]
        return ret

    def from_callback(
            self,
            callback: Callable,
            option_class: Type[SlashCommandOption] = SlashCommandOption,
            call_children: bool = False
    ):
        super().from_callback(callback=callback, option_class=option_class, call_children=call_children)
        super().from_autocomplete()

    def subcommand(
            self,
            name: str = MISSING,
            description: str = MISSING
    ) -> Callable[[Callable], SlashApplicationSubcommand]:
        def decorator(func: Callable):
            ret = SlashApplicationSubcommand(
                name=name, description=description, callback=func, parent_cmd=self,
                cmd_type=ApplicationCommandOptionType.sub_command, parent_cog=self.parent_cog
            )
            self.children[ret.name] = ret
            return ret
        if isinstance(self.parent_cmd, SlashApplicationSubcommand):  # Discord limitation, no groups in groups.
            raise TypeError(f"{self.error_name} Subcommand groups cannot be nested inside subcommand groups.")
        self.type = ApplicationCommandOptionType.sub_command_group
        return decorator


class SlashApplicationCommand(BaseApplicationCommand, SlashCommandMixin, AutocompleteCommandMixin):
    def __init__(
            self,
            name: str = MISSING,
            description: str = MISSING,
            callback: Callable = MISSING,
            guild_ids: Iterable[int] = MISSING,
            default_permission: bool = MISSING,
            parent_cog: Optional[ClientCog] = None,
            force_global: bool = False
    ):
        BaseApplicationCommand.__init__(self, name=name, description=description, callback=callback,
                                        cmd_type=ApplicationCommandType.chat_input, guild_ids=guild_ids,
                                        default_permission=default_permission, parent_cog=parent_cog,
                                        force_global=force_global)
        AutocompleteCommandMixin.__init__(self, parent_cog=parent_cog)
        self.children: Dict[str, SlashApplicationSubcommand] = {}
        self.options: Dict[str, SlashCommandOption] = {}  # Here for typing purposes.

    @property
    def description(self) -> str:
        if self._description is MISSING:
            return DEFAULT_SLASH_DESCRIPTION
        else:
            return self._description

    def get_payload(self, guild_id: Optional[int]):
        ret = super().get_payload(guild_id)
        if self.children:
            ret["options"] = [child.payload for child in self.children.values()]
        else:
            # if self.options:
            ret["options"] = [parameter.payload for parameter in self.options.values()]
        return ret

    async def call(self, state: ConnectionState, interaction: Interaction):
        option_data = interaction.data.get("options", {})
        if self.children:
            await self.children[option_data[0]["name"]].call(state, interaction, option_data[0].get("options", {}))
        else:
            await self.call_slash(state, interaction, option_data)

    async def call_from_interaction(self, interaction: Interaction):
        await self.call(self._state, interaction)

    def from_callback(
            self,
            callback: Callable,
            option_class: Type[SlashCommandOption] = SlashCommandOption,
            call_children: bool = False
    ):
        super().from_callback(callback=callback, option_class=option_class)
        super().from_autocomplete()
        if call_children and self.children:
            for child in self.children.values():
                child.from_callback(callback=child.callback, option_class=option_class, call_children=call_children)
        for modify_callback in self.modify_callbacks:
            modify_callback(self)

    def subcommand(
            self,
            name: str = MISSING,
            description: str = MISSING
    ) -> Callable[[Callable], SlashApplicationSubcommand]:
        def decorator(func: Callable) -> SlashApplicationSubcommand:
            ret = SlashApplicationSubcommand(
                name=name, description=description, callback=func, parent_cmd=self,
                cmd_type=ApplicationCommandOptionType.sub_command, parent_cog=self.parent_cog
            )
            self.children[ret.name] = ret
            return ret
        return decorator


class UserApplicationCommand(BaseApplicationCommand):
    def __init__(
            self,
            name: str = MISSING,
            callback: Callable = MISSING,
            guild_ids: Iterable[int] = MISSING,
            default_permission: bool = MISSING,
            parent_cog: Optional[ClientCog] = None,
            force_global: bool = False
    ):
        super().__init__(name=name, description="", callback=callback,
                         cmd_type=ApplicationCommandType.user, guild_ids=guild_ids,
                         default_permission=default_permission, parent_cog=parent_cog, force_global=force_global)

    async def call_from_interaction(self, interaction: Interaction):
        await self.call(self._state, interaction)

    async def call(self, state: ConnectionState, interaction: Interaction):
        # await self.invoke_callback(interaction, get_users_from_interaction(self._state, interaction)[0])
        await self.invoke_callback_with_hooks(state, interaction, get_users_from_interaction(state, interaction)[0])

    def from_callback(
            self,
            callback: Callable,
            option_class: Optional[Type[BaseCommandOption]] = None):
        super().from_callback(callback, option_class=option_class)


class MessageApplicationCommand(BaseApplicationCommand):
    def __init__(
            self,
            name: str = MISSING,
            callback: Callable = MISSING,
            guild_ids: Iterable[int] = MISSING,
            default_permission: bool = MISSING,
            parent_cog: Optional[ClientCog] = None,
            force_global: bool = False
    ):
        super().__init__(name=name, description="", callback=callback,
                         cmd_type=ApplicationCommandType.message, guild_ids=guild_ids,
                         default_permission=default_permission, parent_cog=parent_cog, force_global=force_global)

    async def call_from_interaction(self, interaction: Interaction):
        await self.call(self._state, interaction)

    async def call(self, state: ConnectionState, interaction: Interaction):
        # await self.invoke_callback(interaction, get_messages_from_interaction(state, interaction)[0])
        await self.invoke_callback_with_hooks(state, interaction, get_messages_from_interaction(state, interaction)[0])

    def from_callback(
            self,
            callback: Callable,
            option_class: Optional[Type[BaseCommandOption]] = None):
        super().from_callback(callback, option_class=option_class)




# Extends Any so that type checkers won't complain that it's a default for a parameter of a different type
class OldSlashOption(_CustomTypingMetaBase):
    """Provides Discord with information about an option in a command.

    When this class is set as the default argument of a parameter in an Application Command, additional information
    about the parameter is sent to Discord for the user to see.

    Parameters
    ----------
    name: :class:`str`
        The name of the Option that users will see. If not specified, it defaults to the parameter name.
    description: :class:`str`
        The description of the Option that users will see. If not specified, the docstring will be used. If no docstring is found for the
        parameter, it defaults to "No description provided".
    required: :class:`bool`
        If a user is required to provide this argument before sending the command. Defaults to Discords choice. (False at this time)
    choices: Union[Dict[:class:`str`, Union[:class:`str`, :class:`int`, :class:`float`]], Iterable[Union[:class:`str`, :class:`int`, :class:`float`]]]
        A list of choices that a user must choose.
        If a :class:`dict` is given, the keys are what the users are able to see, the values are what is sent back
        to the bot.
        Otherwise, it is treated as an `Iterable` where what the user sees and is sent back to the bot are the same.
    channel_types: List[:class:`ChannelType`]
        List of `ChannelType` enums, limiting the users choice to only those channel types. The parameter must be
        typed as :class:`GuildChannel` for this to function.
    min_value: Union[:class:`int`, :class:`float`]
        Minimum integer or floating point value the user is allowed to input. The parameter must be typed as an
        :class:`int` or :class:`float` for this to function.
    max_value: Union[:class:`int`, :class:`float`]
        Maximum integer or floating point value the user is allowed to input. The parameter must be typed as an
        :class:`int` or :class:`float` for this to function.
    autocomplete: :class:`bool`
        If this parameter has an autocomplete function decorated for it. If unset, it will automatically be `True`
        if an autocomplete function for it is found.
    default: Any
        When required is not True and the user doesn't provide a value for this Option, this value is given instead.
    verify: :class:`bool`
        If True, the given values will be checked to ensure that the payload to Discord is valid.
    """

    def __init__(
        self,
        name: str = MISSING,
        description: str = MISSING,
        required: bool = MISSING,
        # choices: Dict[str, Union[str, int, float]] = MISSING,
        choices: Union[
            Dict[str, Union[str, int, float]], Iterable[Union[str, int, float]]
        ] = MISSING,
        channel_types: List[ChannelType] = MISSING,
        min_value: Union[int, float] = MISSING,
        max_value: Union[int, float] = MISSING,
        autocomplete: bool = MISSING,
        default: Any = None,
        verify: bool = True,
    ):
        self.name: Optional[str] = name
        self.description: Optional[str] = description
        self.required: Optional[bool] = required
        self.choices: Optional[Union[Iterable, dict]] = choices
        self.channel_types: Optional[List[ChannelType]] = channel_types
        self.min_value: Optional[Union[int, float]] = min_value
        self.max_value: Optional[Union[int, float]] = max_value
        self.autocomplete: Optional[bool] = autocomplete
        self.default: Any = default
        self._verify = verify
        if self._verify:
            self.verify()

    def verify(self) -> bool:
        """Checks if the given values conflict with one another or are invalid."""
        # Incompatible according to Discord Docs.
        if self.choices and self.autocomplete:
            raise ValueError(
                "Autocomplete may not be set to true if choices are present."
            )
        return True


class OldCommandOption(OldSlashOption):
    """Represents a Python function parameter that corresponds to a Discord Option.

    This must set and/or handle all variables from SlashOption, hence the subclass.
    This should not be created by the user, only by other Application Command-related classes.

    Parameters
    ----------
    parameter: :class:`inspect.Parameter`
        The Application Command Parameter object to read and make usable by Discord.
    """

    option_types = {
        str: ApplicationCommandOptionType.string,
        int: ApplicationCommandOptionType.integer,
        bool: ApplicationCommandOptionType.boolean,
        User: ApplicationCommandOptionType.user,
        Member: ApplicationCommandOptionType.user,
        GuildChannel: ApplicationCommandOptionType.channel,
        Role: ApplicationCommandOptionType.role,
        # TODO: Is this in the library at all currently? This includes Users and Roles.
        # Mentionable: CommandOptionType.mentionable
        float: ApplicationCommandOptionType.number,
        Message: ApplicationCommandOptionType.integer,  # TODO: This is janky, the user provides an ID or something? Ugh.
        Attachment: ApplicationCommandOptionType.attachment,
    }
    """Maps Python annotations/typehints to Discord Application Command type values."""

    def __init__(self, parameter: Parameter, command: ApplicationSubcommand):
        super().__init__()
        self.parameter = parameter
        self.command = command
        cmd_arg_given = False
        cmd_arg = SlashOption()

        if isinstance(parameter.default, SlashOption):
            cmd_arg = parameter.default
            cmd_arg_given = True
        self.functional_name = parameter.name

        # All optional variables need to default to MISSING for functions down the line to understand that they were
        # never set. If Discord demands a value, it should be the minimum value required.
        self.name = cmd_arg.name or parameter.name
        self._description = cmd_arg.description or MISSING
        # Set required to False if an Optional[...] or Union[..., None] type annotation is given.
        self.required = (
            False if type(None) in typing.get_args(parameter.annotation) else MISSING
        )
        # Override self.required if it was set in the command argument.
        if cmd_arg.required is not MISSING:
            self.required = cmd_arg.required
        self.choices = cmd_arg.choices or MISSING
        self.channel_types = cmd_arg.channel_types or MISSING
        # min_value of 0 will cause an `or` to give the variable MISSING
        self.min_value = (
            cmd_arg.min_value if cmd_arg.min_value is not MISSING else MISSING
        )
        # max_value of 0 will cause an `or` to give the variable MISSING
        self.max_value = (
            cmd_arg.max_value if cmd_arg.max_value is not MISSING else MISSING
        )
        # autocomplete set to False will cause an `or` to give the variable MISSING
        self.autocomplete = (
            cmd_arg.autocomplete if cmd_arg.autocomplete is not MISSING else MISSING
        )

        if not cmd_arg_given and parameter.default is not parameter.empty:
            # If the parameter default is not a SlashOption, it should be set as the default.
            self.default = parameter.default
        else:
            self.default = cmd_arg.default

        self.autocomplete_function: Optional[Callable] = MISSING
        self.type: ApplicationCommandOptionType = self.get_type(parameter.annotation)

        if cmd_arg._verify:
            self.verify()

    # Basic getters and setters.

    @property
    def description(self) -> str:
        """
        Returns the description of the command. If the description is MISSING, the docstring will be used.
        If no docstring is found for the command callback, it defaults to "No description provided".
        """
        if self._description is not MISSING:
            return self._description
        elif docstring := self.command._parsed_docstring["args"].get(self.name):
            return docstring
        else:
            return "No description provided"
            

    @description.setter
    def description(self, value: str):
        self._description = value

    def get_type(self, param_typing: type) -> ApplicationCommandOptionType:
        """Translates a Python or Nextcord :class:`type` into a Discord typing.
        Parameters
        ----------
        param_typing: :class:`type`
            Python or Nextcord type to translate.
        Returns
        -------
        :class:`ApplicationCommandOptionType`
            Enum with a value corresponding to the given type.
        Raises
        ------
        :class:`NotImplementedError`
            Raised if the given typing cannot be translated to a Discord typing.
        """

        if param_typing is self.parameter.empty:
            return ApplicationCommandOptionType.string
        elif valid_type := self.option_types.get(param_typing, None):
            return valid_type
        # If the typing is Optional[...] or Union[..., None], get the type of the first non-None type.
        elif (
            type(None) in typing.get_args(param_typing)
            and (
                inner_type := find(
                    lambda t: t is not type(None), typing.get_args(param_typing)
                )
            )
            and (valid_type := self.option_types.get(inner_type, None))
        ):
            return valid_type
        else:
            raise NotImplementedError(
                f'Type "{param_typing}" isn\'t a supported typing for Application Commands.'
            )

    def verify(self) -> None:
        """This should run through :class:`SlashOption` variables and raise errors when conflicting data is given."""
        super().verify()
        if self.channel_types and self.type is not ApplicationCommandOptionType.channel:
            raise ValueError(
                "channel_types can only be given when the var is typed as nextcord.abc.GuildChannel"
            )
        if self.min_value is not MISSING and type(self.min_value) not in (int, float):
            raise ValueError("min_value must be an int or float.")
        if self.max_value is not MISSING and type(self.max_value) not in (int, float):
            raise ValueError("max_value must be an int or float.")
        if (
            self.min_value is not MISSING or self.max_value is not MISSING
        ) and self.type not in (
            ApplicationCommandOptionType.integer,
            ApplicationCommandOptionType.number,
        ):
            raise ValueError(
                "min_value or max_value can only be set if the type is integer or number."
            )

    async def handle_slash_argument(
        self, state: ConnectionState, argument: Any, interaction: Interaction
    ) -> Any:
        """Handles arguments, specifically for Slash Commands."""
        if self.type is ApplicationCommandOptionType.channel:
            return state.get_channel(int(argument))
        elif self.type is ApplicationCommandOptionType.user:
            user_id = int(argument)
            ret = (
                interaction.guild.get_member(user_id)
                if interaction.guild
                else state.get_user(user_id)
            )
            if ret:
                return ret
            else:
                # Return a Member object if the required data is available, otherwise fallback to User.
                if "members" in interaction.data["resolved"] and (
                    interaction.guild,
                    interaction.guild_id,
                ):
                    resolved_members_payload = interaction.data["resolved"]["members"]
                    resolved_members: Dict[int, Member] = {}
                    guild = interaction.guild or state._get_guild(interaction.guild_id)
                    # Because we modify the payload further down,
                    # a copy is made to avoid affecting methods that read the interaction data ahead of this function.
                    for (
                        member_id,
                        member_payload,
                    ) in resolved_members_payload.copy().items():
                        member = guild.get_member(int(member_id))
                        # Can't find the member in cache, let's construct one.
                        if not member:
                            user_payload = interaction.data["resolved"]["users"][
                                member_id
                            ]
                            # This is required to construct the Member.
                            member_payload["user"] = user_payload
                            member = Member(
                                data=member_payload, guild=guild, state=state
                            )
                            guild._add_member(member)

                        resolved_members[member.id] = member

                    return resolved_members[user_id]
                else:
                    # The interaction data gives a dictionary of resolved users, best to use it if cache isn't available.
                    resolved_users_payload = interaction.data["resolved"]["users"]
                    resolved_users = {
                        int(raw_id): state.store_user(user_payload)
                        for raw_id, user_payload in resolved_users_payload.items()
                    }
                    return resolved_users[user_id]

        elif self.type is ApplicationCommandOptionType.role:
            return interaction.guild.get_role(int(argument))
        elif self.type is ApplicationCommandOptionType.integer:
            return int(argument)
        elif self.type is ApplicationCommandOptionType.number:
            return float(argument)
        elif self.type is Message:  # TODO: This is mostly a workaround for Message commands, switch to handles below.
            return state._get_message(int(argument))
        elif self.type is ApplicationCommandOptionType.attachment:
            resolved_attachment_data: dict = interaction.data["resolved"][
                "attachments"
            ][argument]
            return Attachment(data=resolved_attachment_data, state=state)
        return argument

    async def handle_message_argument(
        self, state: ConnectionState, argument: Any, interaction: Interaction
    ):
        """For possible future use, will handle arguments specific to Message Commands (Context Menu type.)"""
        raise NotImplementedError  # TODO: Even worth doing? We pass in what we know already.

    async def handle_user_argument(
        self, state: ConnectionState, argument: Any, interaction: Interaction
    ):
        """For possible future use, will handle arguments specific to User Commands (Context Menu type.)"""
        raise NotImplementedError  # TODO: Even worth doing? We pass in what we know already.

    @property
    def payload(self) -> dict:
        """Returns a payload meant for Discord for this specific Option.
        Options that are not specified AND not required won't be in the returned payload.
        Returns
        -------
        payload: :class:`dict`
            The Discord payload for this specific Option.
        """
        # TODO: Figure out why pycharm is being a dingus about self.type.value being an unsolved attribute.
        # noinspection PyUnresolvedReferences
        ret = {
            "type": self.type.value,
            "name": self.name,
            "description": self.description,
        }
        # False is included in this because that's the default for Discord currently. Not putting in the required param
        # when possible minimizes the payload size and makes checks between registered and found commands easier.
        if self.required:
            ret["required"] = self.required
        elif self.required is False:
            pass  # Discord doesn't currently provide Required if it's False due to it being default.
        elif self.required is MISSING and self.default:
            pass  # If required isn't explicitly set and a default exists, don't say that this param is required.
        else:
            # While this violates Discord's default and our goal (not specified should return minimum or nothing), a
            # parameter being optional by default goes against traditional programming. A parameter not explicitly
            # stated to be optional should be required.
            ret["required"] = True

        if self.choices:
            # Discord returns the names as strings, might as well do it here so payload comparison is easy.
            if isinstance(self.choices, dict):
                ret["choices"] = [
                    {"name": str(key), "value": value}
                    for key, value in self.choices.items()
                ]
            else:
                ret["choices"] = [
                    {"name": str(value), "value": value} for value in self.choices
                ]
        if self.channel_types:
            # noinspection PyUnresolvedReferences
            ret["channel_types"] = [
                channel_type.value for channel_type in self.channel_types
            ]
        # We don't ask for the payload if we have options, so no point in checking for options.
        if self.min_value is not MISSING:
            ret["min_value"] = self.min_value
        if self.max_value is not MISSING:
            ret["max_value"] = self.max_value
        if self.autocomplete is not MISSING:
            ret["autocomplete"] = self.autocomplete
        return ret


class ApplicationSubcommand:
    """Represents an application subcommand attached to a callback.

    Parameters
    ----------
    callback: Callable
        Function/method to call when the subcommand is triggered.
    parent_command: Optional[Union[:class:`ApplicationCommand`, :class:`ApplicationSubcommand`]]
        Application (sub)command that has this subcommand as its child.
    cmd_type: Optional[Union[:class:`ApplicationCommandType`, :class:`ApplicationCommandOptionType`]]
        Specific type of subcommand this should be.
    self_argument: Union[:class:`ClientCog`, Any]
        Object to pass as `self` to the callback. If not set, the callback will not be given a `self` argument.
    name: :class:`str`
        The name of the subcommand that users will see. If not set, the name of the callback will be used.
    description: :class:`str`
        The description of the subcommand that users will see. If not specified, the docstring will be used.
        If no docstring is found for the subcommand callback, it defaults to "No description provided".
    """

    def __init__(
        self,
        callback: Callable = MISSING,
        parent_command: Optional[
            Union[ApplicationCommand, ApplicationSubcommand]
        ] = MISSING,
        cmd_type: Optional[
            Union[ApplicationCommandType, ApplicationCommandOptionType]
        ] = MISSING,
        self_argument: Union[ClientCog, Any] = MISSING,
        name: str = MISSING,
        description: str = MISSING,
        inherit_hooks: bool = False,
    ):
        # TODO: Add verification against vars if callback is added later.
        self._callback: Optional[Callable] = None
        self.parent_command: Optional[
            Union[ApplicationCommand, ApplicationSubcommand]
        ] = parent_command
        self.type: Optional[ApplicationCommandOptionType] = cmd_type
        self._self_argument: Optional[ClientCog] = self_argument
        self.name: Optional[str] = name
        self._description: str = description
        self._parsed_docstring: Optional[Dict[str, Any]] = None

        self.options: Dict[str, OldCommandOption] = {}
        self.children: Dict[str, ApplicationSubcommand] = {}

        self.on_error: Optional[ApplicationErrorCallback] = None
        if parent_command is not MISSING and getattr(parent_command, "on_error", False):
            self.on_error = parent_command.on_error

        # self._on_autocomplete: Dict[str, Callable] = {}  # TODO: Maybe move the callbacks into the CommandOptions?

        if callback:
            self._from_callback(callback)

        self.checks: List[ApplicationCheck] = []
        self._application_command_before_invoke: ApplicationHook = None
        self._application_command_after_invoke: ApplicationHook = None

        try:
            checks = callback.__slash_command_checks__
            checks.reverse()
        except AttributeError:
            pass
        else:
            self.checks.extend(checks)

        if inherit_hooks and parent_command is not MISSING:
            self.checks.extend(parent_command.checks)

            self._application_command_before_invoke: Optional[
                ApplicationHook
            ] = parent_command._application_command_before_invoke
            self._application_command_after_invoke: Optional[
                ApplicationHook
            ] = parent_command._application_command_after_invoke
        else:
            try:
                before_invoke = callback.__application_command_before_invoke__
            except AttributeError:
                pass
            else:
                self._application_command_before_invoke = before_invoke

            try:
                after_invoke = callback.__application_command_after_invoke__
            except AttributeError:
                pass
            else:
                self._application_command_after_invoke = after_invoke

    # Simple-ish getter + setters methods.

    @property
    def error_name(self) -> str:
        return f"{self.__class__.__name__} {self.name} {self.callback}"

    @property
    def description(self) -> str:
        """
        Returns the description of the command. If the description is MISSING, the docstring will be used.
        If no docstring is found for the command callback, it defaults to "No description provided".
        """
        if self._description is not MISSING:
            return self._description
        elif docstring := self._parsed_docstring["description"]:
            return docstring
        else:
            return "No description provided"

    @description.setter
    def description(self, new_desc: str):
        self._description = new_desc

    @property
    def callback(self) -> Optional[Callable]:
        """Returns the callback associated with this ApplicationCommand."""
        return self._callback

    @property
    def full_parent_name(self) -> str:
        """:class:`str`: Retrieves the fully qualified parent command name.

        This the base command name required to execute it. For example,
        in ``/one two three`` the parent name would be ``one two``.
        """
        entries = []
        command = self
        # command.parent is type-hinted as GroupMixin some attributes are resolved via MRO
        while command.parent_command is not MISSING:  # type: ignore
            command = command.parent_command  # type: ignore
            entries.append(command.name)  # type: ignore

        return " ".join(reversed(entries))

    @property
    def qualified_name(self) -> str:
        """:class:`str`: Retrieves the fully qualified command name.

        This is the full parent name with the command name as well.
        For example, in ``/one two three`` the qualified name would be
        ``one two three``.
        """

        parent = self.full_parent_name
        if parent:
            return parent + " " + self.name
        else:
            return self.name

    def __str__(self) -> str:
        return self.qualified_name

    def set_callback(self, callback: Callable) -> ApplicationSubcommand:
        """Sets the callback associated with this ApplicationCommand."""
        if not asyncio.iscoroutinefunction(callback):
            raise TypeError("Callback must be a coroutine.")
        self._callback = callback
        return self

    @property
    def self_argument(self) -> Optional[ClientCog]:
        """Returns the argument used for ``self``. Optional is used because :class:`ClientCog` isn't strictly correct."""
        return self._self_argument

    def set_self_argument(self, self_arg: ClientCog) -> ApplicationSubcommand:
        """Sets the `self` argument, used when the callback is inside a class."""
        self._self_argument = self_arg
        return self

    def add_check(self, func: ApplicationCheck) -> ApplicationSubcommand:
        """Adds a check to the ApplicationCommand.

        This function is idempotent and will not raise an exception if the function is not in the command’s checks.

        Parameters
        ----------
        func
            The function that will be used as a check.
        """
        self.checks.append(func)
        return self

    def remove_check(self, func: ApplicationCheck) -> ApplicationSubcommand:
        """Removes a check from the ApplicationCommand.

        This function is idempotent and will not raise an exception
        if the function is not in the command's checks.

        Parameters
        ----------
        func
            The function to remove from the checks.
        """

        try:
            self.checks.remove(func)
        except ValueError:
            pass

        return self

    def verify_content(self):
        """This verifies the content of the subcommand and raises errors for violations."""
        if not self.callback:
            raise ValueError(f"{self.error_name} No callback assigned!")
        if not self.type:
            raise ValueError(f"{self.error_name} Subcommand type needs to be set.")
        if self.type not in (
            ApplicationCommandOptionType.sub_command,
            ApplicationCommandOptionType.sub_command_group,
        ):
            raise ValueError(
                f"{self.error_name} Command type is not set to a valid type, it needs to be a sub_command "
                f"or sub_command_group."
            )
        if (
            self.type is not ApplicationCommandOptionType.sub_command_group
            and self.children
        ):
            raise ValueError(
                f"{self.error_name} Command type needs to be sub_command_group to have subcommands."
            )
        if (
            self.parent_command
            and self.type is ApplicationCommandOptionType.sub_command_group
            and self.parent_command.type
            is ApplicationCommandOptionType.sub_command_group
        ):
            raise NotImplementedError(
                f"{self.error_name} Discord has not implemented subcommands more than 2 levels "
                f"deep."
            )
        for option in self.options.values():
            if option.autocomplete:
                if not option.autocomplete_function:
                    raise ValueError(
                        f"{self.error_name} Kwarg {option.functional_name} has autocomplete enabled, but "
                        f"no on_autocomplete assigned."
                    )
                # While we could check if it has autocomplete disabled but an on_autocomplete function, why should we
                # bother people who are likely reworking their code? It also doesn't break anything.

    # Shortcuts for ApplicationSubcommand creation.

    @classmethod
    def from_callback(cls, callback: Callable) -> ApplicationSubcommand:
        """Returns an ApplicationSubcommand object created from the given callback."""
        return cls()._from_callback(callback)

    def _from_callback(self, callback: Callable) -> ApplicationSubcommand:
        """Internal method for returning an ApplicationSubcommand object created from the given callback."""
        # TODO: Add kwarg support.
        # ret = ApplicationSubcommand()
        self.set_callback(callback)
        self._parsed_docstring = parse_docstring(callback, _MAX_COMMAND_DESCRIPTION_LENGTH)
        if not self.name:
            self.name = self.callback.__name__
        first_arg = True

        typehints = typing.get_type_hints(callback)
        for name, param in signature(self.callback).parameters.items():
            # TODO: What kind of hardcoding is this, figure out a better way for self!
            self_skip = name == "self"
            if first_arg:
                if not self_skip:
                    first_arg = False
            else:
                if isinstance(param.annotation, str):
                    # Thank you Disnake for the guidance to use this.
                    param = param.replace(annotation=typehints.get(name, param.empty))
                arg = CommandOption(param, self)
                self.options[arg.name] = arg
        return self

    # Data wrangling.

    @property
    def payload(self) -> dict:
        """Verifies the content of the ApplicationSubommand then constructs and returns the payload for this subcommand.
        This does not return a complete application command payload for Discord, only the subcommand portion of it.
        Returns
        -------
        :class:`dict`
            Dictionary payload of the subcommand.
        """
        self.verify_content()
        ret = {
            "type": self.type.value,
            # Might as well stringify the name, will come in handy if people try using numbers
            "name": str(self.name),
            "description": self.description,
        }
        if self.children:
            ret["options"] = [child.payload for child in self.children.values()]
        elif self.options:
            ret["options"] = [argument.payload for argument in self.options.values()]
        return ret

    @property
    def cog_application_command_before_invoke(self) -> Optional[ApplicationHook]:
        """Returns the cog_application_command_before_invoke method for the cog that this command is in. Returns ``None`` if not the method is not found."""
        if not self._self_argument:
            return None

        return ClientCog._get_overridden_method(
            self._self_argument.cog_application_command_before_invoke
        )

    @property
    def cog_application_command_after_invoke(self) -> Optional[ApplicationHook]:
        """Returns the cog_application_command_after_invoke method for the cog that this command is in. Returns ``None`` if not the method is not found."""
        if not self._self_argument:
            return None

        return ClientCog._get_overridden_method(
            self._self_argument.cog_application_command_after_invoke
        )

    # Methods that can end up running the callback.

    async def call_autocomplete(
        self, state, interaction: Interaction, option_data: List[Dict[str, Any]]
    ) -> None:
        """|coro|

        This will route autocomplete data as needed, either handing it off to subcommands or calling one of the
        autocomplete callbacks registered.

        Parameters
        ----------
        state: :class:`ConnectionState`
            State to grab cached objects from.
        interaction: :class:`Interaction`
            Interaction associated with the autocomplete event.
        option_data: List[Dict[:class:`str`, Any]]
            List of raw option data from Discord.
        """
        # If this has subcommands, it needs to be forwarded to them to handle.
        if self.children:
            await self.children[option_data[0]["name"]].call_autocomplete(
                state, interaction, option_data[0].get("options", {})
            )
        elif self.type in (
            ApplicationCommandType.chat_input,
            ApplicationCommandOptionType.sub_command,
        ):
            focused_option_name = None
            for arg in option_data:
                if arg.get("focused", None) is True:
                    if focused_option_name:
                        raise ValueError(
                            "Multiple options are focused, is that supposed to be possible?"
                        )
                    focused_option_name = arg["name"]

            if not focused_option_name:
                raise ValueError(
                    "There's supposed to be a focused option, but it's not found?"
                )
            focused_option = self.options[focused_option_name]
            if focused_option.autocomplete_function is MISSING:
                raise ValueError(
                    f"{self.error_name} Autocomplete called for option {focused_option.functional_name} "
                    f"but it doesn't have an autocomplete function?"
                )
            autocomplete_kwargs = signature(
                focused_option.autocomplete_function
            ).parameters.keys()
            kwargs = {}
            uncalled_options = self.options.copy()
            uncalled_options.pop(focused_option.name)
            focused_option_value = None
            for arg_data in option_data:
                if option := uncalled_options.get(arg_data["name"], None):
                    uncalled_options.pop(option.name)
                    if option.functional_name in autocomplete_kwargs:
                        kwargs[
                            option.functional_name
                        ] = await option.handle_slash_argument(
                            state, arg_data["value"], interaction
                        )
                elif arg_data["name"] == focused_option.name:
                    focused_option_value = await focused_option.handle_slash_argument(
                        state, arg_data["value"], interaction
                    )
                else:
                    # TODO: Handle this better.
                    raise NotImplementedError(
                        f"An argument was provided that wasn't already in the function, did you"
                        f"recently change it?\nRegistered Options: {self.options}, Discord-sent"
                        f"args: {interaction.data['options']}, broke on {arg_data}"
                    )
            for option in uncalled_options.values():
                if option.functional_name in autocomplete_kwargs:
                    kwargs[option.functional_name] = option.default
            value = await self.invoke_autocomplete(
                interaction, focused_option, focused_option_value, **kwargs
            )
            # Handles when the autocomplete callback returns something and didn't run the autocomplete function.
            if value and not interaction.response.is_done():
                await interaction.response.send_autocomplete(value)
        else:
            raise TypeError(
                f"{self.error_name} Autocomplete is not handled by this type of command."
            )

    def has_error_handler(self) -> bool:
        """:class:`bool`: Checks whether the command has an error handler registered."""
        return self.on_error is not None

    async def invoke_autocomplete(
        self,
        interaction: Interaction,
        focused_option: CommandOption,
        focused_option_value: Any,
        **kwargs,
    ) -> Any:
        """|coro|
        Invokes the autocomplete callback of the given option.

        The given interaction, focused option value, and any other kwargs are forwarded to the autocomplete function.
        If this command was given a self argument, it will be forwarded in first.

        Parameters
        ----------
        interaction: :class:`Interaction`
            Interaction associated with the autocomplete event.
        focused_option: :class:`CommandOption`
            The command option to call the autocomplete callback from.
        focused_option_value: Any
            Focused option value to forward to the autocomplete callback.
        kwargs:
            Keyword arguments to forward to the autocomplete callback.
        """
        if self._self_argument:
            return await focused_option.autocomplete_function(
                self._self_argument, interaction, focused_option_value, **kwargs
            )
        else:
            return await focused_option.autocomplete_function(
                interaction, focused_option_value, **kwargs
            )

    async def call(
        self,
        state: ConnectionState,
        interaction: Interaction,
        option_data: List[Dict[str, Any]],
    ) -> None:
        """|coro|
        Calls the callback and its hooks associated with this command with the given interaction and option data.

        Parameters
        ----------
        state: :class:`ConnectionState`
            State to grab cached objects from.
        interaction: :class:`Interaction`
            Interaction associated with the application command event.
        option_data: List[Dict[:class:`str`, Any]]
            List of raw option data from Discord.
        """
        app_cmd, new_option_data = self._find_subcommand(option_data)

        await self._call_with_hooks(
            state,
            interaction,
            app_cmd,
            app_cmd.call_invoke_slash,
            (state, interaction, new_option_data),
        )

    async def _call_with_hooks(
        self,
        state: ConnectionState,
        interaction: Interaction,
        app_cmd: Union[ApplicationSubcommand, ApplicationCommand],
        callback: Callable,
        args: Tuple[Any, ...],
    ) -> None:
        interaction._set_application_command(app_cmd)

        try:
            can_run = await app_cmd.application_command_can_run(interaction)
        except Exception as error:
            state.dispatch("application_command_error", interaction, error)
            await app_cmd.invoke_error(interaction, error)
            return

        if can_run:
            if app_cmd._application_command_before_invoke is not None:
                await app_cmd._application_command_before_invoke(interaction)

            cog_application_command_before_invoke = (
                app_cmd.cog_application_command_before_invoke
            )
            if cog_application_command_before_invoke is not None:
                await cog_application_command_before_invoke(interaction)

            if state._application_command_before_invoke is not None:
                await state._application_command_before_invoke(interaction)

            invoke_error = None
            try:
                await callback(*args)
            except Exception as error:
                state.dispatch(
                    "application_command_error",
                    interaction,
                    ApplicationInvokeError(error),
                )
                await app_cmd.invoke_error(interaction, error)
            finally:
                if app_cmd._application_command_after_invoke is not None:
                    await app_cmd._application_command_after_invoke(interaction)

                cog_application_command_after_invoke = (
                    app_cmd.cog_application_command_after_invoke
                )
                if cog_application_command_after_invoke is not None:
                    await cog_application_command_after_invoke(interaction)

                if state._application_command_after_invoke is not None:
                    await state._application_command_after_invoke(interaction)

    def _find_subcommand(
        self, option_data: List[Dict[str, Any]]
    ) -> Tuple[Union[ApplicationSubcommand, ApplicationCommand], List[Dict[str, Any]]]:
        if self.children:
            # Discord currently does not allow commands that have subcommands to be run. Therefore, if a command has
            # children, a subcommand must be being called.
            return self.children[option_data[0]["name"]]._find_subcommand(
                option_data[0].get("options", {})
            )
        elif self.type in (
            ApplicationCommandType.chat_input,
            ApplicationCommandOptionType.sub_command,
        ):
            # Slash commands are able to have subcommands, therefore that is handled here.
            return self, option_data
        else:
            # Anything that can't be handled in here should be raised for ApplicationCommand to handle.
            # TODO: Figure out how to hide this in exception trace log, people don't need to see it.
            raise InvalidCommandType(
                f"{self.type} is not a handled Application Command type."
            )

    async def call_invoke_slash(
        self,
        state: ConnectionState,
        interaction: Interaction,
        option_data: List[Dict[str, Any]],
    ) -> None:
        """|coro|
        Calls the callback associated with this command specifically for slash with the given interaction and option
        data.

        Parameters
        ----------
        state: :class:`ConnectionState`
            State to grab cached objects from.
        interaction: :class:`Interaction`
            Interaction associated with the application command event.
        option_data: List[Dict[:class:`str`, Any]]
            List of raw option data from Discord.
        """
        kwargs = {}
        uncalled_args = self.options.copy()
        for arg_data in option_data:
            if arg_data["name"] in uncalled_args:
                uncalled_args.pop(arg_data["name"])
                kwargs[
                    self.options[arg_data["name"]].functional_name
                ] = await self.options[arg_data["name"]].handle_slash_argument(
                    state, arg_data["value"], interaction
                )
            else:
                # TODO: Handle this better.
                raise NotImplementedError(
                    f"An argument was provided that wasn't already in the function, did you"
                    f"recently change it?\nRegistered Options: {self.options}, Discord-sent"
                    f"args: {interaction.data['options']}, broke on {arg_data}"
                )
        for uncalled_arg in uncalled_args.values():
            kwargs[uncalled_arg.functional_name] = uncalled_arg.default

        await self.invoke_slash(interaction, **kwargs)

    async def invoke_error(
        self, interaction: Interaction, error: ApplicationError
    ) -> None:

        if self.has_error_handler():
            if self._self_argument:
                await self.on_error(self._self_argument, interaction, error)
            else:
                await self.on_error(interaction, error)

    async def application_command_can_run(self, interaction: Interaction) -> bool:
        """|coro|

        Checks if the command can be executed by checking all the predicates
        inside the :attr:`~ApplicationCommand.checks` attribute, as well as all global and cog checks.

        Parameters
        -----------
        interaction: :class:`.Interaction`
            The interaction of the command currently being invoked.

        Raises
        -------
        :class:`ApplicationError`
            Any application command error that was raised during a check call will be propagated
            by this function.

        Returns
        --------
        :class:`bool`
            A boolean indicating if the command can be invoked.
        """
        # Global checks
        for check in interaction.client._connection._application_command_checks:
            try:
                check_result = await maybe_coroutine(check, interaction)
            # To catch any subclasses of ApplicationCheckFailure.
            except ApplicationCheckFailure:
                raise
            # If the check returns False, the command can't be run.
            else:
                if not check_result:
                    error = ApplicationCheckFailure(
                        f"The global check functions for application command {self.qualified_name} failed."
                    )
                    raise error

        # Cog check
        if self._self_argument:
            cog_check = ClientCog._get_overridden_method(
                self._self_argument.cog_application_command_check
            )
            if cog_check is not None and not await maybe_coroutine(
                cog_check, interaction
            ):
                raise ApplicationCheckFailure(
                    f"The cog check functions for application command {self.qualified_name} failed."
                )

        # Command checks
        for check in self.checks:
            try:
                check_result = await maybe_coroutine(check, interaction)
            # To catch any subclasses of ApplicationCheckFailure.
            except ApplicationCheckFailure as error:
                raise
            # If the check returns False, the command can't be run.
            else:
                if not check_result:
                    error = ApplicationCheckFailure(
                        f"The check functions for application command {self.qualified_name} failed."
                    )
                    raise error

        return True

    async def invoke_slash(self, interaction: Interaction, **kwargs) -> None:
        """|coro|
        Invokes the callback associated with this command specifically for slash with the given interaction and keyword
        arguments.

        Parameters
        ----------
        interaction: :class:`Interaction`
            Interaction associated with the autocomplete event.
        kwargs:
            Keyword arguments to forward to the callback.
        """
        if self._self_argument:
            await self.callback(self._self_argument, interaction, **kwargs)
        else:
            await self.callback(interaction, **kwargs)

    # Decorators

    def error(self, callback: ApplicationErrorCallback) -> Callable:
        """Decorates a function, setting it as a callback to be called when a :class:`ApplicationError` or any of its subclasses is raised inside the :class:`ApplicationCommand`.

        Parameters
        ----------
        callback: Callable[[:class:`Interaction`, :class:`ApplicationError`], :class:`asyncio.Awaitable[Any]`]
            The callback to call when an error occurs.
        """
        if not asyncio.iscoroutinefunction(callback):
            raise TypeError("The error handler must be a coroutine.")

        self.on_error = callback
        return callback

    def on_autocomplete(self, on_kwarg: str) -> Callable:
        """Decorates a function, adding it as the autocomplete callback for the given keyword argument that is inside
        the slash command.

        Parameters
        ----------
        on_kwarg: :class:`str`
            Name that corresponds to a keyword argument in the slash command.
        """
        if self.type not in (
            ApplicationCommandType.chat_input,
            ApplicationCommandOptionType.sub_command,
        ):
            # At this time, non-slash commands cannot have autocomplete.
            raise TypeError(f"{self.error_name} {self.type} cannot have autocomplete.")
        found = False
        for name, option in self.options.items():
            if option.functional_name == on_kwarg:
                found = True
                if option.autocomplete is MISSING:
                    # If autocomplete isn't set but they are trying to decorate it, auto-enable it.
                    option.autocomplete = True
                if option.autocomplete:

                    def decorator(func: Callable):
                        option.autocomplete_function = func
                        return func

                    return decorator
                else:
                    raise ValueError(
                        f"{self.error_name} autocomplete for kwarg {on_kwarg} not enabled, cannot add "
                        f"autocomplete function."
                    )
        if found is False:
            raise TypeError(
                f"{self.error_name} kwarg {on_kwarg} not found, cannot add autocomplete function."
            )

    def subcommand(
        self,
        name: str = MISSING,
        description: str = MISSING,
        inherit_hooks: bool = False,
    ) -> Callable:
        """Decorates a function, creating a subcommand with the given kwargs forwarded to it.

        Adding a subcommand will prevent the callback associated with this command from being called.

        Parameters
        ----------
        name: :class:`str`
            The name of the subcommand that users will see. If not set, the name of the callback will be used.
        description: :class:`str`
            The description of the subcommand that users will see. If not specified, the docstring will be used.
            If no docstring is found for the subcommand callback, it defaults to "No description provided".
        inherit_hooks: :class:`bool` default=False
            If ``True`` and this command has a parent :class:`ApplicationCommand` then this command
            will inherit all checks, application_command_before_invoke and application_command_after_invoke's defined on the the :class:`ApplicationCommand`

            .. note::
                Any ``application_command_before_invoke`` or ``application_command_after_invoke``'s defined on this will override parent ones.
        """

        def decorator(func: Callable):
            result = ApplicationSubcommand(
                callback=func,
                parent_command=self,
                cmd_type=ApplicationCommandOptionType.sub_command,
                name=name,
                description=description,
                inherit_hooks=inherit_hooks,
            )
            self.type = ApplicationCommandOptionType.sub_command_group
            self.children[result.name] = result
            return result

        return decorator

    def application_command_before_invoke(
        self, coro: ApplicationHook
    ) -> ApplicationHook:
        """A decorator that registers a coroutine as a pre-invoke hook.

        A pre-invoke hook is called directly before the command is
        called. This makes it a useful function to set up database
        connections or any type of set up required.

        This pre-invoke hook takes a sole parameter, a :class:`.Interaction`.

        See :meth:`.Client.application_command_before_invoke` for more info.

        Parameters
        -----------
        coro: :ref:`coroutine <coroutine>`
            The coroutine to register as the pre-invoke hook.

        Raises
        -------
        TypeError
            The coroutine passed is not actually a coroutine.
        """
        if not asyncio.iscoroutinefunction(coro):
            raise TypeError("The pre-invoke hook must be a coroutine.")

        self._application_command_before_invoke = coro
        return coro

    def application_command_after_invoke(
        self, coro: ApplicationHook
    ) -> ApplicationHook:
        """A decorator that registers a coroutine as a post-invoke hook.

        A post-invoke hook is called directly after the command is
        called. This makes it a useful function to clean-up database
        connections or any type of clean up required.

        This post-invoke hook takes a sole parameter, a :class:`.Interaction`.

        See :meth:`.Client.application_command_after_invoke` for more info.

        Parameters
        -----------
        coro: :ref:`coroutine <coroutine>`
            The coroutine to register as the post-invoke hook.

        Raises
        -------
        TypeError
            The coroutine passed is not actually a coroutine.
        """
        if not asyncio.iscoroutinefunction(coro):
            raise TypeError("The post-invoke hook must be a coroutine.")

        self._application_command_after_invoke = coro
        return coro


class ApplicationCommand(ApplicationSubcommand):
    """Represents an application command that can be or is registered with Discord.

    Parameters
    ----------
    callback: Callable
        Function or method to call when the application command is triggered. Must be a coroutine.
    cmd_type: :class:`ApplicationCommandType`
        Type of application command this should be.
    name: :class:`str`
        Name of the command that users will see. If not set, it defaults to the name of the callback.
    description: :class:`str`
        Description of the command that users will see. If not specified, the docstring will be used.
        If no docstring is found for the command callback, it defaults to "No description provided".
    guild_ids: Iterable[:class:`int`]
        IDs of :class:`Guild`'s to add this command to. If unset, this will be a global command.
    default_permission: :class:`bool`
        If users should be able to use this command by default or not. Defaults to Discords default.
    force_global: :class:`bool`
        If True, will force this command to register as a global command, even if `guild_ids` is set. Will still
        register to guilds. Has no effect if `guild_ids` are never set or added to.
    """

    def __init__(
        self,
        callback: Callable = MISSING,
        cmd_type: ApplicationCommandType = MISSING,
        name: str = MISSING,
        description: str = MISSING,
        guild_ids: Iterable[int] = MISSING,
        default_permission: bool = MISSING,
        force_global: bool = False,
        inherit_hooks: bool = False,
    ):
        super().__init__(
            callback=callback, cmd_type=cmd_type, name=name, description=description
        )
        self._state: Optional[ConnectionState] = None
        self.force_global: bool = force_global
        self.default_permission: bool = default_permission or True
        self._guild_ids_to_rollout: Set[int] = set(guild_ids) if guild_ids else set()
        self._guild_ids: Set[int] = set()
        # Guild ID is key (None is global), command ID is value.
        self._command_ids: Dict[Optional[int], int] = {}

    # Simple-ish getter + setters methods.

    @property
    def command_ids(self) -> Dict[Optional[int], int]:
        return self._command_ids

    @property
    def guild_ids(self) -> Tuple[int]:
        # People should not edit this, people are stupid.
        return tuple(self._guild_ids)

    @property
    def guild_ids_to_rollout(self) -> Tuple[int]:
        # I don't want people trying to stupidly edit it. Is that so wrong?
        # This also makes it so the implementation can be changed later and the API technically will not change.
        return tuple(self._guild_ids_to_rollout)

    def add_guild_rollout(self, guild: Union[int, Guild]) -> None:
        """Adds a Guild to the command to be rolled out when the rollout is run.

        Parameters
        ----------
        guild: Union[:class:`int`, :class:`Guild`]
            Guild or Guild ID to add this command to roll out to.
        """
        if isinstance(guild, Guild):
            # I don't like doing `guild = guild.id` and this keeps it extendable.
            guild_id = guild.id
        else:
            guild_id = guild
        self._guild_ids_to_rollout.add(guild_id)

    def remove_guild_rollout(self, guild: Union[int, Guild]) -> None:
        if isinstance(guild, Guild):
            guild_id = guild.id
        else:
            guild_id = guild
        self._guild_ids_to_rollout.remove(guild_id)

    @property
    def description(self) -> str:
        """
        Returns the description of the command. If the description is MISSING, the docstring will be used.
        If no docstring is found for the command callback, it defaults to "No description provided".
        For user and message commands, the description will always be the empty string.
        """
        if self.type in (ApplicationCommandType.user, ApplicationCommandType.message):
            return ""
        return super().description

    @property
    def global_payload(self) -> dict:
        """Returns a global application command payload ready to be sent to Discord."""
        return self._get_basic_application_payload()

    @property
    def is_guild(self) -> bool:
        """Returns True if any guild IDs have been added."""
        return True if (self._guild_ids or self._guild_ids_to_rollout) else False

    @property
    def is_global(self) -> bool:
        """Returns True if either force_global is True or no guild_ids are given."""
        return True if (self.force_global or not self.is_guild) else False

    def set_state(self, state: ConnectionState) -> ApplicationCommand:
        """Sets the ConnectionState object used for getting cached data."""
        self._state = state
        return self

    def get_guild_payload(self, guild_id: int) -> dict:
        """Returns a guild application command payload.

        Parameters
        ----------
        guild_id: :class:`int`
            Discord Guild ID to make the payload for.

        Returns
        -------
        :class:`dict`
            Guild application command payload ready to be serialized and sent to Discord.
        """
        partial_payload = self._get_basic_application_payload()
        partial_payload["guild_id"] = guild_id
        return partial_payload

    def get_signature(
        self, guild_id: Optional[int] = None
    ) -> Tuple[str, int, Optional[int]]:
        """Returns a basic signature for the application command.

        This signature is unique, in the sense that two application commands with the same signature cannot be
        registered with Discord at the same time.

        Parameters
        ----------
        guild_id: Optional[:class:`int`]
            Integer Guild ID for the signature. For a global application command, None is used.

        Returns
        -------
        Tuple[:class:`str`, :class:`int`, Optional[:class:`int`]]
            Name of the application command, :class:`ApplicationCommandType` value, and Guild ID. (None for global)
        """

        """Returns a basic signature for a given Guild ID. If None is given, then it is assumed Global."""
        return self.name, self.type.value, guild_id

    def get_signatures(self) -> Set[Tuple[str, int, Optional[int]]]:
        """Returns all basic signatures for this ApplicationCommand."""
        ret = set()
        if self.is_global:
            ret.add((self.name, self.type.value, None))
        if self.is_guild:
            for guild_id in self.guild_ids:
                ret.add((self.name, self.type.value, guild_id))
        return ret

    def get_rollout_signatures(self) -> Set[Tuple[str, int, Optional[int]]]:
        ret = set()
        if self.is_global:
            ret.add((self.name, self.type.value, None))
        for guild_id in self._guild_ids_to_rollout:
            ret.add((self.name, self.type.value, guild_id))
        return ret

    # Shortcuts for ApplicationCommand creation.

    @classmethod
    def from_callback(cls, callback: Callable) -> ApplicationCommand:
        """Returns an ApplicationCommand object created from the given callback.

        Overridden from ApplicationSubcommand for typing purposes.

        Parameters
        ----------
        callback: Callable
            Function or method to run when the command is called. Must be a coroutine.

        Returns
        -------
        :class:`ApplicationCommand`
            An application command created from the given callback with params set.
        """
        return cls()._from_callback(callback)

    # Data wrangling.

    def parse_discord_response(self, state: ConnectionState, data: dict) -> None:
        self.set_state(state)
        command_id = int(data["id"])
        if guild_id := data.get("guild_id", None):
            guild_id = int(guild_id)
            self._command_ids[guild_id] = command_id
            self._guild_ids.add(guild_id)
            self.add_guild_rollout(guild_id)
        else:
            self._command_ids[None] = command_id

    def _get_basic_application_payload(self) -> dict:
        """Bare minimum payload that both Global and Guild commands can use."""
        payload = super().payload
        if self.type is not ApplicationCommandType.chat_input and "options" in payload:
            payload.pop("options")
        if self.default_permission is not None:
            payload["default_permission"] = self.default_permission
        return payload

    def _handle_resolved_message(self, message_data: dict) -> Message:
        # TODO: This is garbage, find a better way to add a Message to the cache.
        #  It's not that I'm unhappy adding things to the cache, it's having to manually do it like this.
        # The interaction gives us message data, might as well use it and add it to the cache.
        channel, guild = self._state._get_guild_channel(message_data)

        message = Message(channel=channel, data=message_data, state=self._state)
        if cached_message := self._state._get_message(message.id):
            return cached_message
        else:
            if self._state._messages is not None:
                self._state._messages.append(message)
        return message

    def _handle_resolved_user(
        self, resolved_payload: dict, guild: Optional[Guild] = None
    ) -> Union[User, Member]:
        """Takes the raw user data payload from Discord and adds it to the state cache."""  # needs changing?
        user_id, user_payload = list(resolved_payload["users"].items())[0]
        if not guild:
            return self._state.store_user(user_payload)

        member = guild.get_member(int(user_id))
        if not member and "members" in resolved_payload:
            member_payload = list(resolved_payload["members"].values())[0]
            # This is required to construct the Member.
            member_payload["user"] = user_payload
            member = Member(data=member_payload, guild=guild, state=self._state)  # type: ignore
            guild._add_member(member)

        return member

    @property
    def payload(self) -> List[dict]:
        """Returns a list of Discord "Application Command Structure" payloads.

        Returns
        -------
        payloads: List[:class:`dict`]
            Returns a list containing the global command payload, if enabled, and payloads corresponding
            to every guild ID specified.
        """
        # TODO: This always returns a list, should it be "payloads"? Won't override subcommand payload though.
        partial_payload = self._get_basic_application_payload()

        ret = []
        if self.is_guild:
            for guild_id in self.guild_ids:
                # We don't need to make a deep copy as guild_id is on the top layer.
                temp = partial_payload.copy()
                temp["guild_id"] = guild_id
                ret.append(temp)
        if self.is_global:
            ret.append(partial_payload)
        return ret

    def check_against_raw_payload(
        self, raw_payload: dict, guild_id: Optional[int] = None
    ) -> bool:
        """Checks if `self.payload` values match with what the given raw payload has.

        This doesn't make sure they are equal. Instead, this checks if most key:value pairs inside our payload
        also exist inside the raw_payload.

        Parameters
        ----------
        raw_payload: :class:`dict`
            Dictionary payload our payloads are compared against.
        guild_id: Optional[:class:`int`]
            Guild ID to compare against. If None, it's assumed to be a Global command.

        Returns
        -------
        :class:`bool`
            True if any of our payloads has every key:value pair corresponding with key:value's in the raw_payload,
            False otherwise.
        """
        if guild_id:
            cmd_payload = self.get_guild_payload(guild_id)
            if cmd_payload["guild_id"] != int(raw_payload["guild_id"]):
                return False
        else:
            cmd_payload = self.global_payload

        if not check_dictionary_values(
            cmd_payload,
            raw_payload,
            "default_permission",
            "description",
            "type",
            "name",
        ):
            return False

        if len(cmd_payload.get("options", [])) != len(raw_payload.get("options", [])):
            return False

        for cmd_option in cmd_payload.get("options", []):
            # I absolutely do not trust Discord or us ordering things nicely, so check through both.
            found_correct_value = False
            for raw_option in raw_payload.get("options", []):
                if cmd_option["name"] == raw_option["name"]:
                    found_correct_value = True
                    # At this time, ApplicationCommand options are identical between locally-generated payloads and
                    # payloads from Discord. If that were to change, switch from a recursive setup and manually
                    # check_dictionary_values.
                    if not deep_dictionary_check(cmd_option, raw_option):
                        return False
                    break
            if not found_correct_value:
                return False
        return True

    def reverse_check_against_raw_payload(
        self, raw_payload: dict, guild_id: Optional[int] = None
    ) -> bool:
        """Checks if the given raw payload values match with what self.payload has.

        This doesn't make sure they are equal, and works opposite of check_against_raw_payload. This checks if all
        key:value's inside the raw_payload also exist inside one of our payloads.

        Parameters
        ----------
        raw_payload: :class:`dict`
            Dictionary payload to compare against our payloads.
        guild_id: Optional[:class:`int`]
            Guild ID to compare against. If None, it's assumed to be a Global command.

        Returns
        -------
        :class:`bool`
            True if the raw_payload has every key:value pair corresponding to any of our payloads, False otherwise.
        """
        modded_payload = raw_payload.copy()
        modded_payload.pop("id")
        for our_payload in self.payload:
            if our_payload.get("guild_id", None) == guild_id:
                if self._recursive_item_check(modded_payload, our_payload):
                    return True
        return False

    def _recursive_item_check(self, item1, item2) -> bool:
        """Checks if item1 and item2 are equal.

        If both are lists, switches to list check. If dict, recurses. Else, checks equality.
        """
        if isinstance(item1, dict) and isinstance(item2, dict):
            for key, item in item1.items():
                if key == "value":
                    pass
                elif key not in item2:
                    return False
                elif not self._recursive_item_check(item, item2[key]):
                    return False
        elif isinstance(item1, list) and isinstance(item2, list):
            for our_item in item1:
                if not self._recursive_check_item_against_list(our_item, item2):
                    return False
        else:
            if isinstance(item1, str) and item1.isdigit():
                item1 = int(item1)
            if isinstance(item2, str) and item2.isdigit():
                item2 = int(item2)
            if item1 != item2:
                return False
        return True

    def _recursive_check_item_against_list(self, item1, list2: list) -> bool:
        if isinstance(item1, list):
            raise NotImplementedError
        elif isinstance(item1, dict):
            for item2 in list2:
                if isinstance(item2, list):
                    raise NotImplementedError
                elif isinstance(item2, dict):
                    if self._recursive_item_check(item1, item2):
                        return True
                else:
                    raise NotImplementedError
        else:
            raise NotImplementedError
        return False

    def verify_content(self):
        """This verifies the content of the command and raises errors for violations."""
        if not self.callback and not self.children:
            raise ValueError(f"{self.error_name} No callback assigned!")
        # Note that while having a callback and children is iffy, it's not worth raising an error.
        if not self.type:
            raise ValueError(f"{self.error_name} Command type needs to be set.")
        if not isinstance(self.type, ApplicationCommandType):
            raise ValueError(
                f"{self.error_name} Command type is not set to a valid type."
            )
        if (
            self.type in (ApplicationCommandType.user, ApplicationCommandType.message)
            and self.children
        ):
            raise ValueError(
                f"{self.error_name} This type of command cannot have children."
            )
        if self.description and self.type in (
            ApplicationCommandType.user,
            ApplicationCommandType.message,
        ):
            raise ValueError(
                f"{self.error_name} This type of command cannot have a description."
            )

    # Methods that can end up running the callback.

    async def call_autocomplete_from_interaction(self, interaction: Interaction):
        if not self._state:
            raise NotImplementedError("State hasn't been set, this isn't handled yet!")
        await self.call_autocomplete(
            self._state, interaction, interaction.data.get("options", {})
        )

    async def call_from_interaction(self, interaction: Interaction) -> None:
        if not self._state:
            raise NotImplementedError("State hasn't been set, this isn't handled yet!")
        await self.call(self._state, interaction, interaction.data.get("options", {}))

    async def call(
        self,
        state: ConnectionState,
        interaction: Interaction,
        option_data: List[Dict[str, Any]],
    ) -> None:
        try:
            await super().call(state, interaction, option_data)
            return
        except InvalidCommandType:
            if self.type is ApplicationCommandType.message:
                callback = self.call_invoke_message
            elif self.type is ApplicationCommandType.user:
                callback = self.call_invoke_user
            else:
                raise InvalidCommandType(
                    f"{self.type} is not a handled Application Command type."
                )

        await self._call_with_hooks(state, interaction, self, callback, (interaction,))

    async def call_invoke_message(self, interaction: Interaction) -> None:
        """|coro|
        Calls the callback as a message command using the given interaction.

        Parameters
        ----------
        interaction: :class:`Interaction`
            Interaction to get message data from and pass to the callback.
        """
        # TODO: Look into function arguments being autoconverted and given? Arg typed "Channel" gets filled with the
        #  channel?
        # Is this kinda dumb? Yeah, but at this time it can only return one message.
        message = self._handle_resolved_message(
            list(interaction.data["resolved"]["messages"].values())[0]
        )
        await self.invoke_message(interaction, message)

    async def invoke_message(
        self, interaction: Interaction, message: Message, **kwargs: Dict[Any, Any]
    ) -> None:
        if self._self_argument:
            await self.callback(self._self_argument, interaction, message, **kwargs)
        else:
            await self.callback(interaction, message, **kwargs)

    async def call_invoke_user(self, interaction: Interaction) -> None:
        """|coro|
        Calls the callback as a user command using the given interaction.

        Parameters
        ----------
        interaction: :class:`Interaction`
            Interaction to get user or member data from and pass to the callback.
        """
        # TODO: Look into function arguments being autoconverted and given? Arg typed "Channel" gets filled with the
        #  channel?
        # Is this kinda dumb? Yeah, but at this time it can only return one user.
        guild = interaction.guild or self._state.get_guild(interaction.guild_id)
        user = self._handle_resolved_user(interaction.data["resolved"], guild)
        await self.invoke_user(interaction, user)

    async def invoke_user(
        self,
        interaction: Interaction,
        member: Union[Member, User],
        **kwargs: Dict[Any, Any],
    ) -> None:
        """|coro|
        Invokes the callback with the given interaction, member/user, and any additional kwargs added.

        Parameters
        ----------
        interaction: :class:`Interaction`
            Interaction object to pass to the callback.
        member: Union[:class:`Member`, :class:`User`]
            Member/user object to pass to the callback.
        kwargs
            Any additional keyword arguments to pass to the callback.
        """
        if self._self_argument:
            await self.callback(self._self_argument, interaction, member, **kwargs)
        else:
            await self.callback(interaction, member, **kwargs)

    # Decorators.

    def subcommand(
        self,
        name: str = MISSING,
        description: str = MISSING,
        inherit_hooks: bool = False,
    ) -> Callable:
        """Decorates a function, creating a subcommand with the given kwargs forwarded to it.

        Adding a subcommand will prevent the callback associated with this command from being called.

        Parameters
        ----------
        name: :class:`str`
            The name of the subcommand that users will see. If not set, the name of the callback will be used.
        description: :class:`str`
            The description of the subcommand that users will see. If not specified, the docstring will be used.
            If no docstring is found for the subcommand callback, it defaults to "No description provided".
        inherit_hooks: :class:`bool` default=False
            If ``True`` and this command has a parent :class:`ApplicationCommand` then this command
            will inherit all checks, application_command_before_invoke and application_command_after_invoke's defined on the the :class:`ApplicationCommand`

            .. note::
                Any ``application_command_before_invoke`` or ``application_command_after_invoke``'s defined on this will override parent ones.
        """
        # At this time, non-slash commands cannot have Subcommands.
        if self.type != ApplicationCommandType.chat_input:
            raise TypeError(f"{self.error_name} {self.type} cannot have subcommands.")
        else:

            def decorator(func: Callable):
                result = ApplicationSubcommand(
                    callback=func,
                    parent_command=self,
                    cmd_type=ApplicationCommandOptionType.sub_command,
                    name=name,
                    description=description,
                    inherit_hooks=inherit_hooks,
                )
                self.children[result.name] = result
                return result

            return decorator


def slash_command(
    name: str = MISSING,
    description: str = MISSING,
    guild_ids: Iterable[int] = MISSING,
    default_permission: bool = MISSING,
    force_global: bool = False,
):
    """Creates a Slash application command from the decorated function.
    Used inside :class:`ClientCog`'s or something that subclasses it.

    Parameters
    ----------
    name: :class:`str`
        Name of the command that users will see. If not set, it defaults to the name of the callback.
    description: :class:`str`
        Description of the command that users will see. If not specified, the docstring will be used.
        If no docstring is found for the command callback, it defaults to "No description provided".
    guild_ids: Iterable[:class:`int`]
        IDs of :class:`Guild`'s to add this command to. If unset, this will be a global command.
    default_permission: :class:`bool`
        If users should be able to use this command by default or not. Defaults to Discords default, `True`.
    force_global: :class:`bool`
        If True, will force this command to register as a global command, even if `guild_ids` is set. Will still
        register to guilds. Has no effect if `guild_ids` are never set or added to.
    """

    def decorator(func: Callable) -> SlashApplicationCommand:
        if isinstance(func, BaseApplicationCommand):
            raise TypeError("Callback is already an application command.")

        # async def inner_deco(self, *args, **kwargs):
        #     await func(self, *args, **kwargs)
        #
        # inner_deco.__name__ = func.__name__

        app_cmd = SlashApplicationCommand(
            callback=func,
            name=name,
            description=description,
            guild_ids=guild_ids,
            default_permission=default_permission,
            force_global=force_global,
        )
        return app_cmd

    return decorator


def message_command(
<<<<<<< HEAD
        name: str = MISSING,
        guild_ids: Iterable[int] = MISSING,
        default_permission: bool = MISSING,
        force_global: bool = False
=======
    name: str = MISSING,
    guild_ids: Iterable[int] = MISSING,
    default_permission: bool = MISSING,
    force_global: bool = False,
>>>>>>> aa535cdf
):
    """Creates a Message context command from the decorated function.
    Used inside :class:`ClientCog`'s or something that subclasses it.

    Parameters
    ----------
    name: :class:`str`
        Name of the command that users will see. If not set, it defaults to the name of the callback.
    guild_ids: Iterable[:class:`int`]
        IDs of :class:`Guild`'s to add this command to. If unset, this will be a global command.
    default_permission: :class:`bool`
        If users should be able to use this command by default or not. Defaults to Discords default, `True`.
    force_global: :class:`bool`
        If True, will force this command to register as a global command, even if `guild_ids` is set. Will still
        register to guilds. Has no effect if `guild_ids` are never set or added to.
    """

    def decorator(func: Callable) -> MessageApplicationCommand:
        if isinstance(func, BaseApplicationCommand):
            raise TypeError("Callback is already an application command.")
        # app_cmd = ApplicationCommand(
        #     callback=func,
        #     cmd_type=ApplicationCommandType.message,
        #     name=name,
        #     description=description,
        #     guild_ids=guild_ids,
        #     default_permission=default_permission,
        #     force_global=force_global
        # )
        app_cmd = MessageApplicationCommand(
            callback=func,
            name=name,
            guild_ids=guild_ids,
            default_permission=default_permission,
            force_global=force_global,
        )
        return app_cmd

    return decorator


def user_command(
<<<<<<< HEAD
        name: str = MISSING,
        guild_ids: Iterable[int] = MISSING,
        default_permission: bool = MISSING,
        force_global: bool = False,
=======
    name: str = MISSING,
    guild_ids: Iterable[int] = MISSING,
    default_permission: bool = MISSING,
    force_global: bool = False,
>>>>>>> aa535cdf
):
    """Creates a User context command from the decorated function.
    Used inside :class:`ClientCog`'s or something that subclasses it.
    Parameters
    ----------
    name: :class:`str`
        Name of the command that users will see. If not set, it defaults to the name of the callback.
    guild_ids: Iterable[:class:`int`]
        IDs of :class:`Guild`'s to add this command to. If unset, this will be a global command.
    default_permission: :class:`bool`
        If users should be able to use this command by default or not. Defaults to Discords default, `True`.
    force_global: :class:`bool`
        If True, will force this command to register as a global command, even if `guild_ids` is set. Will still
        register to guilds. Has no effect if `guild_ids` are never set or added to.
    """

    def decorator(func: Callable) -> UserApplicationCommand:
        if isinstance(func, ApplicationCommand):
            raise TypeError("Callback is already an application command.")
        app_cmd = UserApplicationCommand(
            callback=func,
            name=name,
            guild_ids=guild_ids,
            default_permission=default_permission,
            force_global=force_global,
        )
        return app_cmd

    return decorator


class Mentionable(OptionConverter):
    def __init__(self):
        super().__init__(ApplicationCommandOptionType.mentionable)

    async def convert(self, state: ConnectionState, interaction: Interaction, value: Any) -> Any:
        return value


def check_dictionary_values(dict1: dict, dict2: dict, *keywords) -> bool:
    """Helper function to quickly check if 2 dictionaries share the equal value for the same keyword(s).
    Used primarily for checking against the registered command data from Discord.

    Will not work great if values inside the dictionary can be or are None.
    If both dictionaries lack the keyword(s), it can still return True.

    Parameters
    ----------
    dict1: :class:`dict`
        First dictionary to compare.
    dict2: :class:`dict`
        Second dictionary to compare.
    keywords: :class:`str`
        Words to compare both dictionaries to.

    Returns
    -------
    :class:`bool`
        True if keyword values in both dictionaries match, False otherwise.
    """
    for keyword in keywords:
        if dict1.get(keyword, None) != dict2.get(keyword, None):
            return False
    return True


def deep_dictionary_check(dict1: dict, dict2: dict) -> bool:
    """Used to check if all keys and values between two dicts are equal, and recurses if it encounters a nested dict."""
    if dict1.keys() != dict2.keys():
        return False
    for key in dict1:
        if isinstance(dict1[key], dict) and not deep_dictionary_check(
            dict1[key], dict2[key]
        ):
            return False
        elif dict1[key] != dict2[key]:
            return False
    return True


def get_users_from_interaction(state: ConnectionState, interaction: Interaction) -> List[Union[User, Member]]:
    data = interaction.data
    # Return a Member object if the required data is available, otherwise fall back to User.
    ret = []
    if "members" in data["resolved"]:
        member_payloads = data["resolved"]["members"]
        # Because the payload is modified further down, a copy is made to avoid affecting methods or
        #  users that read from interaction.data further down the line.
        for member_id, member_payload in member_payloads.copy().items():
            # If a member isn't in the cache, construct a new one.
            if not (member := interaction.guild.get_member(int(member_id))):
                user_payload = interaction.data["resolved"]["users"][member_id]
                # This is required to construct the Member.
                member_payload["user"] = user_payload
                member = Member(data=member_payload, guild=interaction.guild, state=state)
                interaction.guild._add_member(member)
            ret.append(member)
    elif "users" in data["resolved"]:
        resolved_users_payload = interaction.data["resolved"]["users"]
        ret = [state.store_user(user_payload) for user_payload in resolved_users_payload.values()]
    else:
        pass  # Do nothing, we can't get users or members from this interaction.
    return ret


def get_messages_from_interaction(state: ConnectionState, interaction: Interaction) -> List[Message]:
    data = interaction.data
    ret = []
    if "messages" in data["resolved"]:
        message_payloads = data["resolved"]["messages"]

        for msg_id, msg_payload in message_payloads.items():
            if not (message := state._get_message(msg_id)):
                message = Message(channel=interaction.channel, data=msg_payload, state=state)
            ret.append(message)
    return ret


def get_roles_from_interaction(state: ConnectionState, interaction: Interaction) -> List[Role]:
    data = interaction.data
    ret = []
    if "roles" in data["resolved"]:
        role_payloads = data["resolved"]["roles"]
        for role_id, role_payload in role_payloads.items():
            # if True:  # Use this for testing payload -> Role
            if not (role := interaction.guild.get_role(role_id)):
                role = Role(guild=interaction.guild, state=state, data=role_payload)
            ret.append(role)
    return ret<|MERGE_RESOLUTION|>--- conflicted
+++ resolved
@@ -1714,7 +1714,7 @@
             return docstring
         else:
             return "No description provided"
-            
+
 
     @description.setter
     def description(self, value: str):
@@ -3369,17 +3369,10 @@
 
 
 def message_command(
-<<<<<<< HEAD
-        name: str = MISSING,
-        guild_ids: Iterable[int] = MISSING,
-        default_permission: bool = MISSING,
-        force_global: bool = False
-=======
     name: str = MISSING,
     guild_ids: Iterable[int] = MISSING,
     default_permission: bool = MISSING,
     force_global: bool = False,
->>>>>>> aa535cdf
 ):
     """Creates a Message context command from the decorated function.
     Used inside :class:`ClientCog`'s or something that subclasses it.
@@ -3422,17 +3415,10 @@
 
 
 def user_command(
-<<<<<<< HEAD
-        name: str = MISSING,
-        guild_ids: Iterable[int] = MISSING,
-        default_permission: bool = MISSING,
-        force_global: bool = False,
-=======
     name: str = MISSING,
     guild_ids: Iterable[int] = MISSING,
     default_permission: bool = MISSING,
     force_global: bool = False,
->>>>>>> aa535cdf
 ):
     """Creates a User context command from the decorated function.
     Used inside :class:`ClientCog`'s or something that subclasses it.
