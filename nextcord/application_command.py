"""
The MIT License (MIT)

Copyright (c) 2021-present tag-epic

Permission is hereby granted, free of charge, to any person obtaining a
copy of this software and associated documentation files (the "Software"),
to deal in the Software without restriction, including without limitation
the rights to use, copy, modify, merge, publish, distribute, sublicense,
and/or sell copies of the Software, and to permit persons to whom the
Software is furnished to do so, subject to the following conditions:

The above copyright notice and this permission notice shall be included in
all copies or substantial portions of the Software.

THE SOFTWARE IS PROVIDED "AS IS", WITHOUT WARRANTY OF ANY KIND, EXPRESS
OR IMPLIED, INCLUDING BUT NOT LIMITED TO THE WARRANTIES OF MERCHANTABILITY,
FITNESS FOR A PARTICULAR PURPOSE AND NONINFRINGEMENT. IN NO EVENT SHALL THE
AUTHORS OR COPYRIGHT HOLDERS BE LIABLE FOR ANY CLAIM, DAMAGES OR OTHER
LIABILITY, WHETHER IN AN ACTION OF CONTRACT, TORT OR OTHERWISE, ARISING
FROM, OUT OF OR IN CONNECTION WITH THE SOFTWARE OR THE USE OR OTHER
DEALINGS IN THE SOFTWARE.
"""

from __future__ import annotations
import asyncio
import typing
from inspect import signature, Parameter
from typing import (
    Any,
    Callable,
    Dict,
    Iterable,
    List,
    Optional,
    Set,
    TYPE_CHECKING,
    Tuple,
    Union,
    TypeVar,
)
import typing

from .abc import GuildChannel
from .enums import ApplicationCommandType, ApplicationCommandOptionType, ChannelType
from .errors import (
    InvalidCommandType,
    ApplicationCheckFailure,
    ApplicationError,
    ApplicationInvokeError,
)
from .interactions import Interaction
from .guild import Guild
from .member import Member
from .message import Attachment, Message
from .role import Role
from .user import User
<<<<<<< HEAD
from .utils import MISSING, find, parse_docstring
=======
from .utils import MISSING, maybe_coroutine, find
>>>>>>> bf90f7a4

if TYPE_CHECKING:
    from .state import ConnectionState
    from .types.checks import (
        ApplicationErrorCallback,
        ApplicationHook,
        ApplicationCheck,
    )

    _SlashOptionMetaBase = Any
else:
    _SlashOptionMetaBase = object

__all__ = (
    "ApplicationCommand",
    "ApplicationSubcommand",
    "ClientCog",
    "CommandOption",
    "message_command",
    "SlashOption",
    "slash_command",
    "user_command",
)

<<<<<<< HEAD
# Maximum allowed length of a command or option description
_MAX_COMMAND_DESCRIPTION_LENGTH = 100
=======
T = TypeVar("T")
FuncT = TypeVar("FuncT", bound=Callable[..., Any])


def _cog_special_method(func: FuncT) -> FuncT:
    func.__cog_special_method__ = None
    return func

>>>>>>> bf90f7a4

class ClientCog:
    # TODO: I get it's a terrible name, I just don't want it to duplicate current Cog right now.
    __cog_application_commands__: Dict[int, ApplicationCommand]
    __cog_to_register__: List[ApplicationCommand]

    def __new__(cls, *args: Any, **kwargs: Any):
        new_cls = super(ClientCog, cls).__new__(cls)
        new_cls._read_methods()
        return new_cls

    def _read_methods(self) -> None:
        self.__cog_to_register__ = []
        for base in reversed(self.__class__.__mro__):
            for elem, value in base.__dict__.items():
                is_static_method = isinstance(value, staticmethod)
                if is_static_method:
                    value = value.__func__
                if isinstance(value, ApplicationCommand):
                    if isinstance(value, staticmethod):
                        raise TypeError(
                            f"Command {self.__name__}.{elem} can not be a staticmethod."
                        )
                    value.set_self_argument(self)
                    self.__cog_to_register__.append(value)
                elif isinstance(value, ApplicationSubcommand):
                    value.set_self_argument(self)

    @property
    def to_register(self) -> List[ApplicationCommand]:
        return self.__cog_to_register__

    @classmethod
    def _get_overridden_method(cls, method: FuncT) -> Optional[FuncT]:
        """Return None if the method is not overridden. Otherwise returns the overridden method."""
        return getattr(method.__func__, "__cog_special_method__", method)

    @_cog_special_method
    def cog_application_command_check(self, interaction: Interaction) -> bool:
        """A special method that registers as a :func:`.ext.application_checks.check`
        for every application command and subcommand in this cog.

        This function **can** be a coroutine and must take a sole parameter,
        ``interaction``, to represent the :class:`.Interaction`.
        """
        return True

    @_cog_special_method
    async def cog_application_command_before_invoke(
        self, interaction: Interaction
    ) -> None:
        """A special method that acts as a cog local pre-invoke hook.

        This is similar to :meth:`.ApplicationCommand.before_invoke`.

        This **must** be a coroutine.

        Parameters
        -----------
        interaction: :class:`.Interaction`
            The invocation interaction.
        """
        pass

    @_cog_special_method
    async def cog_application_command_after_invoke(
        self, interaction: Interaction
    ) -> None:
        """A special method that acts as a cog local post-invoke hook.

        This is similar to :meth:`.Command.after_invoke`.

        This **must** be a coroutine.

        Parameters
        -----------
        interaction: :class:`.Interaction`
            The invocation interaction.
        """
        pass


# Extends Any so that type checkers won't complain that it's a default for a parameter of a different type
class SlashOption(_SlashOptionMetaBase):
    """Provides Discord with information about an option in a command.

    When this class is set as the default argument of a parameter in an Application Command, additional information
    about the parameter is sent to Discord for the user to see.

    Parameters
    ----------
    name: :class:`str`
        The name of the Option that users will see. If not specified, it defaults to the parameter name.
    description: :class:`str`
        The description of the Option that users will see. If not specified, the docstring will be used. If no docstring is found for the
        parameter, it defaults to "No description provided".
    required: :class:`bool`
        If a user is required to provide this argument before sending the command. Defaults to Discords choice. (False at this time)
    choices: Union[Dict[:class:`str`, Union[:class:`str`, :class:`int`, :class:`float`]], Iterable[Union[:class:`str`, :class:`int`, :class:`float`]]]
        A list of choices that a user must choose.
        If a :class:`dict` is given, the keys are what the users are able to see, the values are what is sent back
        to the bot.
        Otherwise, it is treated as an `Iterable` where what the user sees and is sent back to the bot are the same.
    channel_types: List[:class:`ChannelType`]
        List of `ChannelType` enums, limiting the users choice to only those channel types. The parameter must be
        typed as :class:`GuildChannel` for this to function.
    min_value: Union[:class:`int`, :class:`float`]
        Minimum integer or floating point value the user is allowed to input. The parameter must be typed as an
        :class:`int` or :class:`float` for this to function.
    max_value: Union[:class:`int`, :class:`float`]
        Maximum integer or floating point value the user is allowed to input. The parameter must be typed as an
        :class:`int` or :class:`float` for this to function.
    autocomplete: :class:`bool`
        If this parameter has an autocomplete function decorated for it. If unset, it will automatically be `True`
        if an autocomplete function for it is found.
    default: Any
        When required is not True and the user doesn't provide a value for this Option, this value is given instead.
    verify: :class:`bool`
        If True, the given values will be checked to ensure that the payload to Discord is valid.
    """

    def __init__(
        self,
        name: str = MISSING,
        description: str = MISSING,
        required: bool = MISSING,
        # choices: Dict[str, Union[str, int, float]] = MISSING,
        choices: Union[
            Dict[str, Union[str, int, float]], Iterable[Union[str, int, float]]
        ] = MISSING,
        channel_types: List[ChannelType] = MISSING,
        min_value: Union[int, float] = MISSING,
        max_value: Union[int, float] = MISSING,
        autocomplete: bool = MISSING,
        default: Any = None,
        verify: bool = True,
    ):
        self.name: Optional[str] = name
        self.description: Optional[str] = description
        self.required: Optional[bool] = required
        self.choices: Optional[Union[Iterable, dict]] = choices
        self.channel_types: Optional[List[ChannelType]] = channel_types
        self.min_value: Optional[Union[int, float]] = min_value
        self.max_value: Optional[Union[int, float]] = max_value
        self.autocomplete: Optional[bool] = autocomplete
        self.default: Any = default
        self._verify = verify
        if self._verify:
            self.verify()

    def verify(self) -> bool:
        """Checks if the given values conflict with one another or are invalid."""
        # Incompatible according to Discord Docs.
        if self.choices and self.autocomplete:
            raise ValueError(
                "Autocomplete may not be set to true if choices are present."
            )
        return True


class CommandOption(SlashOption):
    """Represents a Python function parameter that corresponds to a Discord Option.

    This must set and/or handle all variables from SlashOption, hence the subclass.
    This should not be created by the user, only by other Application Command-related classes.

    Parameters
    ----------
    parameter: :class:`inspect.Parameter`
        The Application Command Parameter object to read and make usable by Discord.
    """

    option_types = {
        str: ApplicationCommandOptionType.string,
        int: ApplicationCommandOptionType.integer,
        bool: ApplicationCommandOptionType.boolean,
        User: ApplicationCommandOptionType.user,
        Member: ApplicationCommandOptionType.user,
        GuildChannel: ApplicationCommandOptionType.channel,
        Role: ApplicationCommandOptionType.role,
        # TODO: Is this in the library at all currently? This includes Users and Roles.
        # Mentionable: CommandOptionType.mentionable
        float: ApplicationCommandOptionType.number,
        Message: ApplicationCommandOptionType.integer,  # TODO: This is janky, the user provides an ID or something? Ugh.
        Attachment: ApplicationCommandOptionType.attachment,
    }
    """Maps Python annotations/typehints to Discord Application Command type values."""
<<<<<<< HEAD
    def __init__(self, parameter: Parameter, command: ApplicationSubcommand):
=======

    def __init__(self, parameter: Parameter):
>>>>>>> bf90f7a4
        super().__init__()
        self.parameter = parameter
        self.command = command
        cmd_arg_given = False
        cmd_arg = SlashOption()

        if isinstance(parameter.default, SlashOption):
            cmd_arg = parameter.default
            cmd_arg_given = True
        self.functional_name = parameter.name

        # All optional variables need to default to MISSING for functions down the line to understand that they were
        # never set. If Discord demands a value, it should be the minimum value required.
        self.name = cmd_arg.name or parameter.name
        self._description = cmd_arg.description or MISSING
        # Set required to False if an Optional[...] or Union[..., None] type annotation is given.
        self.required = (
            False if type(None) in typing.get_args(parameter.annotation) else MISSING
        )
        # Override self.required if it was set in the command argument.
        if cmd_arg.required is not MISSING:
            self.required = cmd_arg.required
        self.choices = cmd_arg.choices or MISSING
        self.channel_types = cmd_arg.channel_types or MISSING
        # min_value of 0 will cause an `or` to give the variable MISSING
        self.min_value = (
            cmd_arg.min_value if cmd_arg.min_value is not MISSING else MISSING
        )
        # max_value of 0 will cause an `or` to give the variable MISSING
        self.max_value = (
            cmd_arg.max_value if cmd_arg.max_value is not MISSING else MISSING
        )
        # autocomplete set to False will cause an `or` to give the variable MISSING
        self.autocomplete = (
            cmd_arg.autocomplete if cmd_arg.autocomplete is not MISSING else MISSING
        )

        if not cmd_arg_given and parameter.default is not parameter.empty:
            # If the parameter default is not a SlashOption, it should be set as the default.
            self.default = parameter.default
        else:
            self.default = cmd_arg.default

        self.autocomplete_function: Optional[Callable] = MISSING
        self.type: ApplicationCommandOptionType = self.get_type(parameter.annotation)

        if cmd_arg._verify:
            self.verify()

    # Basic getters and setters.

    @property
    def description(self) -> str:
        """If no description is set, it returns "No description provided" """
        if self._description:
            return self._description
        elif docstring := self.command._parsed_docstring["args"].get(self.name):
            return docstring
        else:
            return "No description provided"
            

    @description.setter
    def description(self, value: str):
        self._description = value

    def get_type(self, param_typing: type) -> ApplicationCommandOptionType:
        """Translates a Python or Nextcord :class:`type` into a Discord typing.
        Parameters
        ----------
        param_typing: :class:`type`
            Python or Nextcord type to translate.
        Returns
        -------
        :class:`ApplicationCommandOptionType`
            Enum with a value corresponding to the given type.
        Raises
        ------
        :class:`NotImplementedError`
            Raised if the given typing cannot be translated to a Discord typing.
        """

        if param_typing is self.parameter.empty:
            return ApplicationCommandOptionType.string
        elif valid_type := self.option_types.get(param_typing, None):
            return valid_type
        # If the typing is Optional[...] or Union[..., None], get the type of the first non-None type.
        elif (
            type(None) in typing.get_args(param_typing)
            and (
                inner_type := find(
                    lambda t: t is not type(None), typing.get_args(param_typing)
                )
            )
            and (valid_type := self.option_types.get(inner_type, None))
        ):
            return valid_type
        else:
            raise NotImplementedError(
                f'Type "{param_typing}" isn\'t a supported typing for Application Commands.'
            )

    def verify(self) -> None:
        """This should run through :class:`SlashOption` variables and raise errors when conflicting data is given."""
        super().verify()
        if self.channel_types and self.type is not ApplicationCommandOptionType.channel:
            raise ValueError(
                "channel_types can only be given when the var is typed as nextcord.abc.GuildChannel"
            )
        if self.min_value is not MISSING and type(self.min_value) not in (int, float):
            raise ValueError("min_value must be an int or float.")
        if self.max_value is not MISSING and type(self.max_value) not in (int, float):
            raise ValueError("max_value must be an int or float.")
        if (
            self.min_value is not MISSING or self.max_value is not MISSING
        ) and self.type not in (
            ApplicationCommandOptionType.integer,
            ApplicationCommandOptionType.number,
        ):
            raise ValueError(
                "min_value or max_value can only be set if the type is integer or number."
            )

    async def handle_slash_argument(
        self, state: ConnectionState, argument: Any, interaction: Interaction
    ) -> Any:
        """Handles arguments, specifically for Slash Commands."""
        if self.type is ApplicationCommandOptionType.channel:
            return state.get_channel(int(argument))
        elif self.type is ApplicationCommandOptionType.user:
            user_id = int(argument)
            ret = (
                interaction.guild.get_member(user_id)
                if interaction.guild
                else state.get_user(user_id)
            )
            if ret:
                return ret
            else:
                # Return an Member object if the required data is available, otherwise fallback to User.
                if "members" in interaction.data["resolved"] and (
                    interaction.guild,
                    interaction.guild_id,
                ):
                    resolved_members_payload = interaction.data["resolved"]["members"]
                    resolved_members: Dict[int, Member] = {}
                    guild = interaction.guild or state._get_guild(interaction.guild_id)
                    # Because we modify the payload further down,
                    # a copy is made to avoid affecting methods that read the interaction data ahead of this function.
                    for (
                        member_id,
                        member_payload,
                    ) in resolved_members_payload.copy().items():
                        member = guild.get_member(int(member_id))
                        # Can't find the member in cache, let's construct one.
                        if not member:
                            user_payload = interaction.data["resolved"]["users"][
                                member_id
                            ]
                            # This is required to construct the Member.
                            member_payload["user"] = user_payload
                            member = Member(
                                data=member_payload, guild=guild, state=state
                            )
                            guild._add_member(member)

                        resolved_members[member.id] = member

                    return resolved_members[user_id]
                else:
                    # The interaction data gives a dictionary of resolved users, best to use it if cache isn't available.
                    resolved_users_payload = interaction.data["resolved"]["users"]
                    resolved_users = {
                        int(raw_id): state.store_user(user_payload)
                        for raw_id, user_payload in resolved_users_payload.items()
                    }
                    return resolved_users[user_id]

        elif self.type is ApplicationCommandOptionType.role:
            return interaction.guild.get_role(int(argument))
        elif self.type is ApplicationCommandOptionType.integer:
            return int(argument)
        elif self.type is ApplicationCommandOptionType.number:
            return float(argument)
        elif self.type is Message:  # TODO: This is mostly a workaround for Message commands, switch to handles below.
            return state._get_message(int(argument))
        elif self.type is ApplicationCommandOptionType.attachment:
            resolved_attachment_data: dict = interaction.data["resolved"][
                "attachments"
            ][argument]
            return Attachment(data=resolved_attachment_data, state=state)
        return argument

    async def handle_message_argument(
        self, state: ConnectionState, argument: Any, interaction: Interaction
    ):
        """For possible future use, will handle arguments specific to Message Commands (Context Menu type.)"""
        raise NotImplementedError  # TODO: Even worth doing? We pass in what we know already.

    async def handle_user_argument(
        self, state: ConnectionState, argument: Any, interaction: Interaction
    ):
        """For possible future use, will handle arguments specific to User Commands (Context Menu type.)"""
        raise NotImplementedError  # TODO: Even worth doing? We pass in what we know already.

    @property
    def payload(self) -> dict:
        """Returns a payload meant for Discord for this specific Option.
        Options that are not specified AND not required won't be in the returned payload.
        Returns
        -------
        payload: :class:`dict`
            The Discord payload for this specific Option.
        """
        # TODO: Figure out why pycharm is being a dingus about self.type.value being an unsolved attribute.
        # noinspection PyUnresolvedReferences
        ret = {
            "type": self.type.value,
            "name": self.name,
            "description": self.description,
        }
        # False is included in this because that's the default for Discord currently. Not putting in the required param
        # when possible minimizes the payload size and makes checks between registered and found commands easier.
        if self.required:
            ret["required"] = self.required
        elif self.required is False:
            pass  # Discord doesn't currently provide Required if it's False due to it being default.
        elif self.required is MISSING and self.default:
            pass  # If required isn't explicitly set and a default exists, don't say that this param is required.
        else:
            # While this violates Discord's default and our goal (not specified should return minimum or nothing), a
            # parameter being optional by default goes against traditional programming. A parameter not explicitly
            # stated to be optional should be required.
            ret["required"] = True

        if self.choices:
            # Discord returns the names as strings, might as well do it here so payload comparison is easy.
            if isinstance(self.choices, dict):
                ret["choices"] = [
                    {"name": str(key), "value": value}
                    for key, value in self.choices.items()
                ]
            else:
                ret["choices"] = [
                    {"name": str(value), "value": value} for value in self.choices
                ]
        if self.channel_types:
            # noinspection PyUnresolvedReferences
            ret["channel_types"] = [
                channel_type.value for channel_type in self.channel_types
            ]
        # We don't ask for the payload if we have options, so no point in checking for options.
        if self.min_value is not MISSING:
            ret["min_value"] = self.min_value
        if self.max_value is not MISSING:
            ret["max_value"] = self.max_value
        if self.autocomplete is not MISSING:
            ret["autocomplete"] = self.autocomplete
        return ret


class ApplicationSubcommand:
    """Represents an application subcommand attached to a callback.

    Parameters
    ----------
    callback: Callable
        Function/method to call when the subcommand is triggered.
    parent_command: Optional[Union[:class:`ApplicationCommand`, :class:`ApplicationSubcommand`]]
        Application (sub)command that has this subcommand as its child.
    cmd_type: Optional[Union[:class:`ApplicationCommandType`, :class:`ApplicationCommandOptionType`]]
        Specific type of subcommand this should be.
    self_argument: Union[:class:`ClientCog`, Any]
        Object to pass as `self` to the callback. If not set, the callback will not be given a `self` argument.
    name: :class:`str`
        The name of the subcommand that users will see. If not set, the name of the callback will be used.
    description: :class:`str`
        The description of the subcommand that users will see. If not specified, the docstring will be used.
        If no docstring is found for the subcommand callback, it defaults to "No description provided".
    """

    def __init__(
        self,
        callback: Callable = MISSING,
        parent_command: Optional[
            Union[ApplicationCommand, ApplicationSubcommand]
        ] = MISSING,
        cmd_type: Optional[
            Union[ApplicationCommandType, ApplicationCommandOptionType]
        ] = MISSING,
        self_argument: Union[ClientCog, Any] = MISSING,
        name: str = MISSING,
        description: str = MISSING,
        inherit_hooks: bool = False,
    ):
        # TODO: Add verification against vars if callback is added later.
        self._callback: Optional[Callable] = None
        self.parent_command: Optional[
            Union[ApplicationCommand, ApplicationSubcommand]
        ] = parent_command
        self.type: Optional[ApplicationCommandOptionType] = cmd_type
        self._self_argument: Optional[ClientCog] = self_argument
        self.name: Optional[str] = name
        self._description: str = description
        self._parsed_docstring: Optional[Dict[str, Any]] = None

        self.options: Dict[str, CommandOption] = {}
        self.children: Dict[str, ApplicationSubcommand] = {}

        self.on_error: Optional[ApplicationErrorCallback] = None
        if parent_command is not MISSING and getattr(parent_command, "on_error", False):
            self.on_error = parent_command.on_error

        # self._on_autocomplete: Dict[str, Callable] = {}  # TODO: Maybe move the callbacks into the CommandOptions?

        if callback:
            self._from_callback(callback)

        self.checks: List[ApplicationCheck] = []
        self._application_command_before_invoke: ApplicationHook = None
        self._application_command_after_invoke: ApplicationHook = None

        try:
            checks = callback.__slash_command_checks__
            checks.reverse()
        except AttributeError:
            pass
        else:
            self.checks.extend(checks)

        if inherit_hooks and parent_command is not MISSING:
            self.checks.extend(parent_command.checks)

            self._application_command_before_invoke: Optional[
                ApplicationHook
            ] = parent_command._application_command_before_invoke
            self._application_command_after_invoke: Optional[
                ApplicationHook
            ] = parent_command._application_command_after_invoke
        else:
            try:
                before_invoke = callback.__application_command_before_invoke__
            except AttributeError:
                pass
            else:
                self._application_command_before_invoke = before_invoke

            try:
                after_invoke = callback.__application_command_after_invoke__
            except AttributeError:
                pass
            else:
                self._application_command_after_invoke = after_invoke

    # Simple-ish getter + setters methods.

    @property
    def error_name(self) -> str:
        return f"{self.__class__.__name__} {self.name} {self.callback}"

    @property
    def description(self) -> str:
        """
        Returns the description of the command. If the description is MISSING, it returns "No description provided"
        """
        if self._description:
            return self._description
        elif docstring := self._parsed_docstring["description"]:
            return docstring
        else:
            return "No description provided"

    @description.setter
    def description(self, new_desc: str):
        self._description = new_desc

    @property
    def callback(self) -> Optional[Callable]:
        """Returns the callback associated with this ApplicationCommand."""
        return self._callback

    @property
    def full_parent_name(self) -> str:
        """:class:`str`: Retrieves the fully qualified parent command name.

        This the base command name required to execute it. For example,
        in ``/one two three`` the parent name would be ``one two``.
        """
        entries = []
        command = self
        # command.parent is type-hinted as GroupMixin some attributes are resolved via MRO
        while command.parent_command is not MISSING:  # type: ignore
            command = command.parent_command  # type: ignore
            entries.append(command.name)  # type: ignore

        return " ".join(reversed(entries))

    @property
    def qualified_name(self) -> str:
        """:class:`str`: Retrieves the fully qualified command name.

        This is the full parent name with the command name as well.
        For example, in ``/one two three`` the qualified name would be
        ``one two three``.
        """

        parent = self.full_parent_name
        if parent:
            return parent + " " + self.name
        else:
            return self.name

    def __str__(self) -> str:
        return self.qualified_name

    def set_callback(self, callback: Callable) -> ApplicationSubcommand:
        """Sets the callback associated with this ApplicationCommand."""
        if not asyncio.iscoroutinefunction(callback):
            raise TypeError("Callback must be a coroutine.")
        self._callback = callback
        return self

    @property
<<<<<<< HEAD
    def self_argument(self) -> Optional[ClientCog]:
        """Returns the argument used for ``self``. Optional is used because :class:`ClientCog` isn't strictly correct.
        """
=======
    def self_argument(self) -> Optional:
        """Returns the argument used for ``self``. Optional is used because :class:`ClientCog` isn't strictly correct."""
>>>>>>> bf90f7a4
        return self._self_argument

    def set_self_argument(self, self_arg: ClientCog) -> ApplicationSubcommand:
        """Sets the `self` argument, used when the callback is inside a class."""
        self._self_argument = self_arg
        return self

    def add_check(self, func: ApplicationCheck) -> ApplicationSubcommand:
        """Adds a check to the ApplicationCommand.

        This function is idempotent and will not raise an exception if the function is not in the command’s checks.

        Parameters
        ----------
        func
            The function that will be used as a check.
        """
        self.checks.append(func)
        return self

    def remove_check(self, func: ApplicationCheck) -> ApplicationSubcommand:
        """Removes a check from the ApplicationCommand.

        This function is idempotent and will not raise an exception
        if the function is not in the command's checks.

        Parameters
        ----------
        func
            The function to remove from the checks.
        """

        try:
            self.checks.remove(func)
        except ValueError:
            pass

        return self

    def verify_content(self):
        """This verifies the content of the subcommand and raises errors for violations."""
        if not self.callback:
            raise ValueError(f"{self.error_name} No callback assigned!")
        if not self.type:
            raise ValueError(f"{self.error_name} Subcommand type needs to be set.")
        if self.type not in (
            ApplicationCommandOptionType.sub_command,
            ApplicationCommandOptionType.sub_command_group,
        ):
            raise ValueError(
                f"{self.error_name} Command type is not set to a valid type, it needs to be a sub_command "
                f"or sub_command_group."
            )
        if (
            self.type is not ApplicationCommandOptionType.sub_command_group
            and self.children
        ):
            raise ValueError(
                f"{self.error_name} Command type needs to be sub_command_group to have subcommands."
            )
        if (
            self.parent_command
            and self.type is ApplicationCommandOptionType.sub_command_group
            and self.parent_command.type
            is ApplicationCommandOptionType.sub_command_group
        ):
            raise NotImplementedError(
                f"{self.error_name} Discord has not implemented subcommands more than 2 levels "
                f"deep."
            )
        for option in self.options.values():
            if option.autocomplete:
                if not option.autocomplete_function:
                    raise ValueError(
                        f"{self.error_name} Kwarg {option.functional_name} has autocomplete enabled, but "
                        f"no on_autocomplete assigned."
                    )
                # While we could check if it has autocomplete disabled but an on_autocomplete function, why should we
                # bother people who are likely reworking their code? It also doesn't break anything.

    # Shortcuts for ApplicationSubcommand creation.

    @classmethod
    def from_callback(cls, callback: Callable) -> ApplicationSubcommand:
        """Returns an ApplicationSubcommand object created from the given callback."""
        return cls()._from_callback(callback)

    def _from_callback(self, callback: Callable) -> ApplicationSubcommand:
        """Internal method for returning an ApplicationSubcommand object created from the given callback."""
        # TODO: Add kwarg support.
        # ret = ApplicationSubcommand()
        self.set_callback(callback)
        self._parsed_docstring = parse_docstring(callback, _MAX_COMMAND_DESCRIPTION_LENGTH)
        if not self.name:
            self.name = self.callback.__name__
        first_arg = True

        typehints = typing.get_type_hints(callback)
        for name, param in signature(self.callback).parameters.items():
            # TODO: What kind of hardcoding is this, figure out a better way for self!
            self_skip = name == "self"
            if first_arg:
                if not self_skip:
                    first_arg = False
            else:
                if isinstance(param.annotation, str):
                    # Thank you Disnake for the guidance to use this.
                    param = param.replace(annotation=typehints.get(name, param.empty))
                arg = CommandOption(param, self)
                self.options[arg.name] = arg
        return self

    # Data wrangling.

    @property
    def payload(self) -> dict:
        """Verifies the content of the ApplicationSubommand then constructs and returns the payload for this subcommand.
        This does not return a complete application command payload for Discord, only the subcommand portion of it.
        Returns
        -------
        :class:`dict`
            Dictionary payload of the subcommand.
        """
        self.verify_content()
        ret = {
            "type": self.type.value,
            # Might as well stringify the name, will come in handy if people try using numbers
            "name": str(self.name),
            "description": self.description,
        }
        if self.children:
            ret["options"] = [child.payload for child in self.children.values()]
        elif self.options:
            ret["options"] = [argument.payload for argument in self.options.values()]
        return ret

    @property
    def cog_application_command_before_invoke(self) -> Optional[ApplicationHook]:
        """Returns the cog_application_command_before_invoke method for the cog that this command is in. Returns ``None`` if not the method is not found."""
        if not self._self_argument:
            return None

        return ClientCog._get_overridden_method(
            self._self_argument.cog_application_command_before_invoke
        )

    @property
    def cog_application_command_after_invoke(self) -> Optional[ApplicationHook]:
        """Returns the cog_application_command_after_invoke method for the cog that this command is in. Returns ``None`` if not the method is not found."""
        if not self._self_argument:
            return None

        return ClientCog._get_overridden_method(
            self._self_argument.cog_application_command_after_invoke
        )

    # Methods that can end up running the callback.

    async def call_autocomplete(
        self, state, interaction: Interaction, option_data: List[Dict[str, Any]]
    ) -> None:
        """|coro|

        This will route autocomplete data as needed, either handing it off to subcommands or calling one of the
        autocomplete callbacks registered.

        Parameters
        ----------
        state: :class:`ConnectionState`
            State to grab cached objects from.
        interaction: :class:`Interaction`
            Interaction associated with the autocomplete event.
        option_data: List[Dict[:class:`str`, Any]]
            List of raw option data from Discord.
        """
        # If this has subcommands, it needs to be forwarded to them to handle.
        if self.children:
            await self.children[option_data[0]["name"]].call_autocomplete(
                state, interaction, option_data[0].get("options", {})
            )
        elif self.type in (
            ApplicationCommandType.chat_input,
            ApplicationCommandOptionType.sub_command,
        ):
            focused_option_name = None
            for arg in option_data:
                if arg.get("focused", None) is True:
                    if focused_option_name:
                        raise ValueError(
                            "Multiple options are focused, is that supposed to be possible?"
                        )
                    focused_option_name = arg["name"]

            if not focused_option_name:
                raise ValueError(
                    "There's supposed to be a focused option, but it's not found?"
                )
            focused_option = self.options[focused_option_name]
            if focused_option.autocomplete_function is MISSING:
                raise ValueError(
                    f"{self.error_name} Autocomplete called for option {focused_option.functional_name} "
                    f"but it doesn't have an autocomplete function?"
                )
            autocomplete_kwargs = signature(
                focused_option.autocomplete_function
            ).parameters.keys()
            kwargs = {}
            uncalled_options = self.options.copy()
            uncalled_options.pop(focused_option.name)
            focused_option_value = None
            for arg_data in option_data:
                if option := uncalled_options.get(arg_data["name"], None):
                    uncalled_options.pop(option.name)
                    if option.functional_name in autocomplete_kwargs:
                        kwargs[
                            option.functional_name
                        ] = await option.handle_slash_argument(
                            state, arg_data["value"], interaction
                        )
                elif arg_data["name"] == focused_option.name:
                    focused_option_value = await focused_option.handle_slash_argument(
                        state, arg_data["value"], interaction
                    )
                else:
                    # TODO: Handle this better.
                    raise NotImplementedError(
                        f"An argument was provided that wasn't already in the function, did you"
                        f"recently change it?\nRegistered Options: {self.options}, Discord-sent"
                        f"args: {interaction.data['options']}, broke on {arg_data}"
                    )
            for option in uncalled_options.values():
                if option.functional_name in autocomplete_kwargs:
                    kwargs[option.functional_name] = option.default
            value = await self.invoke_autocomplete(
                interaction, focused_option, focused_option_value, **kwargs
            )
            # Handles when the autocomplete callback returns something and didn't run the autocomplete function.
            if value and not interaction.response.is_done():
                await interaction.response.send_autocomplete(value)
        else:
            raise TypeError(
                f"{self.error_name} Autocomplete is not handled by this type of command."
            )

    def has_error_handler(self) -> bool:
        """:class:`bool`: Checks whether the command has an error handler registered."""
        return self.on_error is not None

    async def invoke_autocomplete(
        self,
        interaction: Interaction,
        focused_option: CommandOption,
        focused_option_value: Any,
        **kwargs,
    ) -> Any:
        """|coro|
        Invokes the autocomplete callback of the given option.

        The given interaction, focused option value, and any other kwargs are forwarded to the autocomplete function.
        If this command was given a self argument, it will be forwarded in first.

        Parameters
        ----------
        interaction: :class:`Interaction`
            Interaction associated with the autocomplete event.
        focused_option: :class:`CommandOption`
            The command option to call the autocomplete callback from.
        focused_option_value: Any
            Focused option value to forward to the autocomplete callback.
        kwargs:
            Keyword arguments to forward to the autocomplete callback.
        """
        if self._self_argument:
            return await focused_option.autocomplete_function(
                self._self_argument, interaction, focused_option_value, **kwargs
            )
        else:
            return await focused_option.autocomplete_function(
                interaction, focused_option_value, **kwargs
            )

    async def call(
        self,
        state: ConnectionState,
        interaction: Interaction,
        option_data: List[Dict[str, Any]],
    ) -> None:
        """|coro|
        Calls the callback and its hooks associated with this command with the given interaction and option data.

        Parameters
        ----------
        state: :class:`ConnectionState`
            State to grab cached objects from.
        interaction: :class:`Interaction`
            Interaction associated with the application command event.
        option_data: List[Dict[:class:`str`, Any]]
            List of raw option data from Discord.
        """
        app_cmd, new_option_data = self._find_subcommand(option_data)

        await self._call_with_hooks(
            state,
            interaction,
            app_cmd,
            app_cmd.call_invoke_slash,
            (state, interaction, new_option_data),
        )

    async def _call_with_hooks(
        self,
        state: ConnectionState,
        interaction: Interaction,
        app_cmd: Union[ApplicationSubcommand, ApplicationCommand],
        callback: Callable,
        args: Tuple[Any, ...],
    ) -> None:
        interaction._set_application_command(app_cmd)

        try:
            can_run = await app_cmd.application_command_can_run(interaction)
        except Exception as error:
            state.dispatch("application_command_error", interaction, error)
            await app_cmd.invoke_error(interaction, error)
            return

        if can_run:
            if app_cmd._application_command_before_invoke is not None:
                await app_cmd._application_command_before_invoke(interaction)

            cog_application_command_before_invoke = (
                app_cmd.cog_application_command_before_invoke
            )
            if cog_application_command_before_invoke is not None:
                await cog_application_command_before_invoke(interaction)

            if state._application_command_before_invoke is not None:
                await state._application_command_before_invoke(interaction)

            invoke_error = None
            try:
                await callback(*args)
            except Exception as error:
                state.dispatch(
                    "application_command_error",
                    interaction,
                    ApplicationInvokeError(error),
                )
                await app_cmd.invoke_error(interaction, error)
            finally:
                if app_cmd._application_command_after_invoke is not None:
                    await app_cmd._application_command_after_invoke(interaction)

                cog_application_command_after_invoke = (
                    app_cmd.cog_application_command_after_invoke
                )
                if cog_application_command_after_invoke is not None:
                    await cog_application_command_after_invoke(interaction)

                if state._application_command_after_invoke is not None:
                    await state._application_command_after_invoke(interaction)

    def _find_subcommand(
        self, option_data: List[Dict[str, Any]]
    ) -> Tuple[Union[ApplicationSubcommand, ApplicationCommand], List[Dict[str, Any]]]:
        if self.children:
            # Discord currently does not allow commands that have subcommands to be run. Therefore, if a command has
            # children, a subcommand must be being called.
            return self.children[option_data[0]["name"]]._find_subcommand(
                option_data[0].get("options", {})
            )
        elif self.type in (
            ApplicationCommandType.chat_input,
            ApplicationCommandOptionType.sub_command,
        ):
            # Slash commands are able to have subcommands, therefore that is handled here.
            return self, option_data
        else:
            # Anything that can't be handled in here should be raised for ApplicationCommand to handle.
            # TODO: Figure out how to hide this in exception trace log, people don't need to see it.
            raise InvalidCommandType(
                f"{self.type} is not a handled Application Command type."
            )

    async def call_invoke_slash(
        self,
        state: ConnectionState,
        interaction: Interaction,
        option_data: List[Dict[str, Any]],
    ) -> None:
        """|coro|
        Calls the callback associated with this command specifically for slash with the given interaction and option
        data.

        Parameters
        ----------
        state: :class:`ConnectionState`
            State to grab cached objects from.
        interaction: :class:`Interaction`
            Interaction associated with the application command event.
        option_data: List[Dict[:class:`str`, Any]]
            List of raw option data from Discord.
        """
        kwargs = {}
        uncalled_args = self.options.copy()
        for arg_data in option_data:
            if arg_data["name"] in uncalled_args:
                uncalled_args.pop(arg_data["name"])
                kwargs[
                    self.options[arg_data["name"]].functional_name
                ] = await self.options[arg_data["name"]].handle_slash_argument(
                    state, arg_data["value"], interaction
                )
            else:
                # TODO: Handle this better.
                raise NotImplementedError(
                    f"An argument was provided that wasn't already in the function, did you"
                    f"recently change it?\nRegistered Options: {self.options}, Discord-sent"
                    f"args: {interaction.data['options']}, broke on {arg_data}"
                )
        for uncalled_arg in uncalled_args.values():
            kwargs[uncalled_arg.functional_name] = uncalled_arg.default

        await self.invoke_slash(interaction, **kwargs)

    async def invoke_error(
        self, interaction: Interaction, error: ApplicationError
    ) -> None:

        if self.has_error_handler():
            if self._self_argument:
                await self.on_error(self._self_argument, interaction, error)
            else:
                await self.on_error(interaction, error)

    async def application_command_can_run(self, interaction: Interaction) -> bool:
        """|coro|

        Checks if the command can be executed by checking all the predicates
        inside the :attr:`~ApplicationCommand.checks` attribute, as well as all global and cog checks.

        Parameters
        -----------
        interaction: :class:`.Interaction`
            The interaction of the command currently being invoked.

        Raises
        -------
        :class:`ApplicationError`
            Any application command error that was raised during a check call will be propagated
            by this function.

        Returns
        --------
        :class:`bool`
            A boolean indicating if the command can be invoked.
        """
        # Global checks
        for check in interaction.client._connection._application_command_checks:
            try:
                check_result = await maybe_coroutine(check, interaction)
            # To catch any subclasses of ApplicationCheckFailure.
            except ApplicationCheckFailure:
                raise
            # If the check returns False, the command can't be run.
            else:
                if not check_result:
                    error = ApplicationCheckFailure(
                        f"The global check functions for application command {self.qualified_name} failed."
                    )
                    raise error

        # Cog check
        if self._self_argument:
            cog_check = ClientCog._get_overridden_method(
                self._self_argument.cog_application_command_check
            )
            if cog_check is not None and not await maybe_coroutine(
                cog_check, interaction
            ):
                raise ApplicationCheckFailure(
                    f"The cog check functions for application command {self.qualified_name} failed."
                )

        # Command checks
        for check in self.checks:
            try:
                check_result = await maybe_coroutine(check, interaction)
            # To catch any subclasses of ApplicationCheckFailure.
            except ApplicationCheckFailure as error:
                raise
            # If the check returns False, the command can't be run.
            else:
                if not check_result:
                    error = ApplicationCheckFailure(
                        f"The check functions for application command {self.qualified_name} failed."
                    )
                    raise error

        return True

    async def invoke_slash(self, interaction: Interaction, **kwargs) -> None:
        """|coro|
        Invokes the callback associated with this command specifically for slash with the given interaction and keyword
        arguments.

        Parameters
        ----------
        interaction: :class:`Interaction`
            Interaction associated with the autocomplete event.
        kwargs:
            Keyword arguments to forward to the callback.
        """
        if self._self_argument:
            await self.callback(self._self_argument, interaction, **kwargs)
        else:
            await self.callback(interaction, **kwargs)

    # Decorators

    def error(self, callback: ApplicationErrorCallback) -> Callable:
        """Decorates a function, setting it as a callback to be called when a :class:`ApplicationError` or any of its subclasses is raised inside the :class:`ApplicationCommand`.

        Parameters
        ----------
        callback: Callable[[:class:`Interaction`, :class:`ApplicationError`], :class:`asyncio.Awaitable[Any]`]
            The callback to call when an error occurs.
        """
        if not asyncio.iscoroutinefunction(callback):
            raise TypeError("The error handler must be a coroutine.")

        self.on_error = callback
        return callback

    def on_autocomplete(self, on_kwarg: str) -> Callable:
        """Decorates a function, adding it as the autocomplete callback for the given keyword argument that is inside
        the slash command.

        Parameters
        ----------
        on_kwarg: :class:`str`
            Name that corresponds to a keyword argument in the slash command.
        """
        if self.type not in (
            ApplicationCommandType.chat_input,
            ApplicationCommandOptionType.sub_command,
        ):
            # At this time, non-slash commands cannot have autocomplete.
            raise TypeError(f"{self.error_name} {self.type} cannot have autocomplete.")
        found = False
        for name, option in self.options.items():
            if option.functional_name == on_kwarg:
                found = True
                if option.autocomplete is MISSING:
                    # If autocomplete isn't set but they are trying to decorate it, auto-enable it.
                    option.autocomplete = True
                if option.autocomplete:

                    def decorator(func: Callable):
                        option.autocomplete_function = func
                        return func

                    return decorator
                else:
                    raise ValueError(
                        f"{self.error_name} autocomplete for kwarg {on_kwarg} not enabled, cannot add "
                        f"autocomplete function."
                    )
        if found is False:
            raise TypeError(
                f"{self.error_name} kwarg {on_kwarg} not found, cannot add autocomplete function."
            )

    def subcommand(
        self,
        name: str = MISSING,
        description: str = MISSING,
        inherit_hooks: bool = False,
    ) -> Callable:
        """Decorates a function, creating a subcommand with the given kwargs forwarded to it.

        Adding a subcommand will prevent the callback associated with this command from being called.

        Parameters
        ----------
        name: :class:`str`
            The name of the subcommand that users will see. If not set, the name of the callback will be used.
        description: :class:`str`
<<<<<<< HEAD
            The description of the subcommand that users will see. If not specified, the docstring will be used.
            If no docstring is found for the subcommand callback, it defaults to "No description provided".
=======
            The description of the subcommand that users will see. If not set, it will be the minimum value that
            Discord supports.
        inherit_hooks: :class:`bool` default=False
            If ``True`` and this command has a parent :class:`ApplicationCommand` then this command
            will inherit all checks, application_command_before_invoke and application_command_after_invoke's defined on the the :class:`ApplicationCommand`

            .. note::
                Any ``application_command_before_invoke`` or ``application_command_after_invoke``'s defined on this will override parent ones.
>>>>>>> bf90f7a4
        """

        def decorator(func: Callable):
            result = ApplicationSubcommand(
                callback=func,
                parent_command=self,
                cmd_type=ApplicationCommandOptionType.sub_command,
                name=name,
                description=description,
                inherit_hooks=inherit_hooks,
            )
            self.type = ApplicationCommandOptionType.sub_command_group
            self.children[result.name] = result
            return result

        return decorator

    def application_command_before_invoke(
        self, coro: ApplicationHook
    ) -> ApplicationHook:
        """A decorator that registers a coroutine as a pre-invoke hook.

        A pre-invoke hook is called directly before the command is
        called. This makes it a useful function to set up database
        connections or any type of set up required.

        This pre-invoke hook takes a sole parameter, a :class:`.Interaction`.

        See :meth:`.Client.application_command_before_invoke` for more info.

        Parameters
        -----------
        coro: :ref:`coroutine <coroutine>`
            The coroutine to register as the pre-invoke hook.

        Raises
        -------
        TypeError
            The coroutine passed is not actually a coroutine.
        """
        if not asyncio.iscoroutinefunction(coro):
            raise TypeError("The pre-invoke hook must be a coroutine.")

        self._application_command_before_invoke = coro
        return coro

    def application_command_after_invoke(
        self, coro: ApplicationHook
    ) -> ApplicationHook:
        """A decorator that registers a coroutine as a post-invoke hook.

        A post-invoke hook is called directly after the command is
        called. This makes it a useful function to clean-up database
        connections or any type of clean up required.

        This post-invoke hook takes a sole parameter, a :class:`.Interaction`.

        See :meth:`.Client.application_command_after_invoke` for more info.

        Parameters
        -----------
        coro: :ref:`coroutine <coroutine>`
            The coroutine to register as the post-invoke hook.

        Raises
        -------
        TypeError
            The coroutine passed is not actually a coroutine.
        """
        if not asyncio.iscoroutinefunction(coro):
            raise TypeError("The post-invoke hook must be a coroutine.")

        self._application_command_after_invoke = coro
        return coro


class ApplicationCommand(ApplicationSubcommand):
    """Represents an application command that can be or is registered with Discord.

    Parameters
    ----------
    callback: Callable
        Function or method to call when the application command is triggered. Must be a coroutine.
    cmd_type: :class:`ApplicationCommandType`
        Type of application command this should be.
    name: :class:`str`
        Name of the command that users will see. If not set, it defaults to the name of the callback.
    description: :class:`str`
        Description of the command that users will see. If not specified, the docstring will be used.
        If no docstring is found for the command callback, it defaults to "No description provided".
    guild_ids: Iterable[:class:`int`]
        IDs of :class:`Guild`'s to add this command to. If unset, this will be a global command.
    default_permission: :class:`bool`
        If users should be able to use this command by default or not. Defaults to Discords default.
    force_global: :class:`bool`
        If True, will force this command to register as a global command, even if `guild_ids` is set. Will still
        register to guilds. Has no effect if `guild_ids` are never set or added to.
    """

    def __init__(
        self,
        callback: Callable = MISSING,
        cmd_type: ApplicationCommandType = MISSING,
        name: str = MISSING,
        description: str = MISSING,
        guild_ids: Iterable[int] = MISSING,
        default_permission: bool = MISSING,
        force_global: bool = False,
        inherit_hooks: bool = False,
    ):
        super().__init__(
            callback=callback, cmd_type=cmd_type, name=name, description=description
        )
        self._state: Optional[ConnectionState] = None
        self.force_global: bool = force_global
        self.default_permission: bool = default_permission or True
        self._guild_ids_to_rollout: Set[int] = set(guild_ids) if guild_ids else set()
        self._guild_ids: Set[int] = set()
        # Guild ID is key (None is global), command ID is value.
        self._command_ids: Dict[Optional[int], int] = {}

    # Simple-ish getter + setters methods.

    @property
    def command_ids(self) -> Dict[Optional[int], int]:
        return self._command_ids

    @property
    def guild_ids(self) -> Tuple[int]:
        # People should not edit this, people are stupid.
        return tuple(self._guild_ids)

    @property
    def guild_ids_to_rollout(self) -> Tuple[int]:
        # I don't want people trying to stupidly edit it. Is that so wrong?
        # This also makes it so the implementation can be changed later and the API technically will not change.
        return tuple(self._guild_ids_to_rollout)

    def add_guild_rollout(self, guild: Union[int, Guild]) -> None:
        """Adds a Guild to the command to be rolled out when the rollout is run.

        Parameters
        ----------
        guild: Union[:class:`int`, :class:`Guild`]
            Guild or Guild ID to add this command to roll out to.
        """
        if isinstance(guild, Guild):
            # I don't like doing `guild = guild.id` and this keeps it extendable.
            guild_id = guild.id
        else:
            guild_id = guild
        self._guild_ids_to_rollout.add(guild_id)

    def remove_guild_rollout(self, guild: Union[int, Guild]) -> None:
        if isinstance(guild, Guild):
            guild_id = guild.id
        else:
            guild_id = guild
        self._guild_ids_to_rollout.remove(guild_id)

    @property
    def description(self) -> str:
        """
        Returns the description of the command. If the description is MISSING, it returns "No description provided"
        """
<<<<<<< HEAD
        if self.type in (ApplicationCommandType.user, ApplicationCommandType.message):
            return ""
        return super().description
=======
        if self._description is MISSING:
            if self.type is ApplicationCommandType.chat_input:
                return super().description
            elif self.type in (
                ApplicationCommandType.user,
                ApplicationCommandType.message,
            ):
                return ""
        else:
            return self._description
>>>>>>> bf90f7a4

    @property
    def global_payload(self) -> dict:
        """Returns a global application command payload ready to be sent to Discord."""
        return self._get_basic_application_payload()

    @property
    def is_guild(self) -> bool:
        """Returns True if any guild IDs have been added."""
        return True if (self._guild_ids or self._guild_ids_to_rollout) else False

    @property
    def is_global(self) -> bool:
        """Returns True if either force_global is True or no guild_ids are given."""
        return True if (self.force_global or not self.is_guild) else False

    def set_state(self, state: ConnectionState) -> ApplicationCommand:
        """Sets the ConnectionState object used for getting cached data."""
        self._state = state
        return self

    def get_guild_payload(self, guild_id: int) -> dict:
        """Returns a guild application command payload.

        Parameters
        ----------
        guild_id: :class:`int`
            Discord Guild ID to make the payload for.

        Returns
        -------
        :class:`dict`
            Guild application command payload ready to be serialized and sent to Discord.
        """
        partial_payload = self._get_basic_application_payload()
        partial_payload["guild_id"] = guild_id
        return partial_payload

    def get_signature(
        self, guild_id: Optional[int] = None
    ) -> Tuple[str, int, Optional[int]]:
        """Returns a basic signature for the application command.

        This signature is unique, in the sense that two application commands with the same signature cannot be
        registered with Discord at the same time.

        Parameters
        ----------
        guild_id: Optional[:class:`int`]
            Integer Guild ID for the signature. For a global application command, None is used.

        Returns
        -------
        Tuple[:class:`str`, :class:`int`, Optional[:class:`int`]]
            Name of the application command, :class:`ApplicationCommandType` value, and Guild ID. (None for global)
        """

        """Returns a basic signature for a given Guild ID. If None is given, then it is assumed Global."""
        return self.name, self.type.value, guild_id

    def get_signatures(self) -> Set[Tuple[str, int, Optional[int]]]:
        """Returns all basic signatures for this ApplicationCommand."""
        ret = set()
        if self.is_global:
            ret.add((self.name, self.type.value, None))
        if self.is_guild:
            for guild_id in self.guild_ids:
                ret.add((self.name, self.type.value, guild_id))
        return ret

    def get_rollout_signatures(self) -> Set[Tuple[str, int, Optional[int]]]:
        ret = set()
        if self.is_global:
            ret.add((self.name, self.type.value, None))
        for guild_id in self._guild_ids_to_rollout:
            ret.add((self.name, self.type.value, guild_id))
        return ret

    # Shortcuts for ApplicationCommand creation.

    @classmethod
    def from_callback(cls, callback: Callable) -> ApplicationCommand:
        """Returns an ApplicationCommand object created from the given callback.

        Overridden from ApplicationSubcommand for typing purposes.

        Parameters
        ----------
        callback: Callable
            Function or method to run when the command is called. Must be a coroutine.

        Returns
        -------
        :class:`ApplicationCommand`
            An application command created from the given callback with params set.
        """
        return cls()._from_callback(callback)

    # Data wrangling.

    def parse_discord_response(self, state: ConnectionState, data: dict) -> None:
        self.set_state(state)
        command_id = int(data["id"])
        if guild_id := data.get("guild_id", None):
            guild_id = int(guild_id)
            self._command_ids[guild_id] = command_id
            self._guild_ids.add(guild_id)
            self.add_guild_rollout(guild_id)
        else:
            self._command_ids[None] = command_id

    def _get_basic_application_payload(self) -> dict:
        """Bare minimum payload that both Global and Guild commands can use."""
        payload = super().payload
        if self.type is not ApplicationCommandType.chat_input and "options" in payload:
            payload.pop("options")
        if self.default_permission is not None:
            payload["default_permission"] = self.default_permission
        return payload

    def _handle_resolved_message(self, message_data: dict) -> Message:
        # TODO: This is garbage, find a better way to add a Message to the cache.
        #  It's not that I'm unhappy adding things to the cache, it's having to manually do it like this.
        # The interaction gives us message data, might as well use it and add it to the cache.
        channel, guild = self._state._get_guild_channel(message_data)

        message = Message(channel=channel, data=message_data, state=self._state)
        if cached_message := self._state._get_message(message.id):
            return cached_message
        else:
            if self._state._messages is not None:
                self._state._messages.append(message)
        return message

    def _handle_resolved_user(
        self, resolved_payload: dict, guild: Optional[Guild] = None
    ) -> Union[User, Member]:
        """Takes the raw user data payload from Discord and adds it to the state cache."""  # needs changing?
        user_id, user_payload = list(resolved_payload["users"].items())[0]
        if not guild:
            return self._state.store_user(user_payload)

        member = guild.get_member(int(user_id))
        if not member and "members" in resolved_payload:
            member_payload = list(resolved_payload["members"].values())[0]
            # This is required to construct the Member.
            member_payload["user"] = user_payload
            member = Member(data=member_payload, guild=guild, state=self._state)  # type: ignore
            guild._add_member(member)

        return member

    @property
    def payload(self) -> List[dict]:
        """Returns a list of Discord "Application Command Structure" payloads.

        Returns
        -------
        payloads: List[:class:`dict`]
            Returns a list containing the global command payload, if enabled, and payloads corresponding
            to every guild ID specified.
        """
        # TODO: This always returns a list, should it be "payloads"? Won't override subcommand payload though.
        partial_payload = self._get_basic_application_payload()

        ret = []
        if self.is_guild:
            for guild_id in self.guild_ids:
                # We don't need to make a deep copy as guild_id is on the top layer.
                temp = partial_payload.copy()
                temp["guild_id"] = guild_id
                ret.append(temp)
        if self.is_global:
            ret.append(partial_payload)
        return ret

    def check_against_raw_payload(
        self, raw_payload: dict, guild_id: Optional[int] = None
    ) -> bool:
        """Checks if `self.payload` values match with what the given raw payload has.

        This doesn't make sure they are equal. Instead, this checks if most key:value pairs inside our payload
        also exist inside the raw_payload.

        Parameters
        ----------
        raw_payload: :class:`dict`
            Dictionary payload our payloads are compared against.
        guild_id: Optional[:class:`int`]
            Guild ID to compare against. If None, it's assumed to be a Global command.

        Returns
        -------
        :class:`bool`
            True if any of our payloads has every key:value pair corresponding with key:value's in the raw_payload,
            False otherwise.
        """
        if guild_id:
            cmd_payload = self.get_guild_payload(guild_id)
            if cmd_payload["guild_id"] != int(raw_payload["guild_id"]):
                return False
        else:
            cmd_payload = self.global_payload

        if not check_dictionary_values(
            cmd_payload,
            raw_payload,
            "default_permission",
            "description",
            "type",
            "name",
        ):
            return False

        if len(cmd_payload.get("options", [])) != len(raw_payload.get("options", [])):
            return False

        for cmd_option in cmd_payload.get("options", []):
            # I absolutely do not trust Discord or us ordering things nicely, so check through both.
            found_correct_value = False
            for raw_option in raw_payload.get("options", []):
                if cmd_option["name"] == raw_option["name"]:
                    found_correct_value = True
                    # At this time, ApplicationCommand options are identical between locally-generated payloads and
                    # payloads from Discord. If that were to change, switch from a recursive setup and manually
                    # check_dictionary_values.
                    if not deep_dictionary_check(cmd_option, raw_option):
                        return False
                    break
            if not found_correct_value:
                return False
        return True

    def reverse_check_against_raw_payload(
        self, raw_payload: dict, guild_id: Optional[int] = None
    ) -> bool:
        """Checks if the given raw payload values match with what self.payload has.

        This doesn't make sure they are equal, and works opposite of check_against_raw_payload. This checks if all
        key:value's inside the raw_payload also exist inside one of our payloads.

        Parameters
        ----------
        raw_payload: :class:`dict`
            Dictionary payload to compare against our payloads.
        guild_id: Optional[:class:`int`]
            Guild ID to compare against. If None, it's assumed to be a Global command.

        Returns
        -------
        :class:`bool`
            True if the raw_payload has every key:value pair corresponding to any of our payloads, False otherwise.
        """
        modded_payload = raw_payload.copy()
        modded_payload.pop("id")
        for our_payload in self.payload:
            if our_payload.get("guild_id", None) == guild_id:
                if self._recursive_item_check(modded_payload, our_payload):
                    return True
        return False

    def _recursive_item_check(self, item1, item2) -> bool:
        """Checks if item1 and item2 are equal.

        If both are lists, switches to list check. If dict, recurses. Else, checks equality.
        """
        if isinstance(item1, dict) and isinstance(item2, dict):
            for key, item in item1.items():
                if key == "value":
                    pass
                elif key not in item2:
                    return False
                elif not self._recursive_item_check(item, item2[key]):
                    return False
        elif isinstance(item1, list) and isinstance(item2, list):
            for our_item in item1:
                if not self._recursive_check_item_against_list(our_item, item2):
                    return False
        else:
            if isinstance(item1, str) and item1.isdigit():
                item1 = int(item1)
            if isinstance(item2, str) and item2.isdigit():
                item2 = int(item2)
            if item1 != item2:
                return False
        return True

    def _recursive_check_item_against_list(self, item1, list2: list) -> bool:
        if isinstance(item1, list):
            raise NotImplementedError
        elif isinstance(item1, dict):
            for item2 in list2:
                if isinstance(item2, list):
                    raise NotImplementedError
                elif isinstance(item2, dict):
                    if self._recursive_item_check(item1, item2):
                        return True
                else:
                    raise NotImplementedError
        else:
            raise NotImplementedError
        return False

    def verify_content(self):
        """This verifies the content of the command and raises errors for violations."""
        if not self.callback and not self.children:
            raise ValueError(f"{self.error_name} No callback assigned!")
        # Note that while having a callback and children is iffy, it's not worth raising an error.
        if not self.type:
            raise ValueError(f"{self.error_name} Command type needs to be set.")
        if not isinstance(self.type, ApplicationCommandType):
            raise ValueError(
                f"{self.error_name} Command type is not set to a valid type."
            )
        if (
            self.type in (ApplicationCommandType.user, ApplicationCommandType.message)
            and self.children
        ):
            raise ValueError(
                f"{self.error_name} This type of command cannot have children."
            )
        if self.description and self.type in (
            ApplicationCommandType.user,
            ApplicationCommandType.message,
        ):
            raise ValueError(
                f"{self.error_name} This type of command cannot have a description."
            )

    # Methods that can end up running the callback.

    async def call_autocomplete_from_interaction(self, interaction: Interaction):
        if not self._state:
            raise NotImplementedError("State hasn't been set, this isn't handled yet!")
        await self.call_autocomplete(
            self._state, interaction, interaction.data.get("options", {})
        )

    async def call_from_interaction(self, interaction: Interaction) -> None:
        if not self._state:
            raise NotImplementedError("State hasn't been set, this isn't handled yet!")
        await self.call(self._state, interaction, interaction.data.get("options", {}))

    async def call(
        self,
        state: ConnectionState,
        interaction: Interaction,
        option_data: List[Dict[str, Any]],
    ) -> None:
        try:
            await super().call(state, interaction, option_data)
            return
        except InvalidCommandType:
            if self.type is ApplicationCommandType.message:
                callback = self.call_invoke_message
            elif self.type is ApplicationCommandType.user:
                callback = self.call_invoke_user
            else:
                raise InvalidCommandType(
                    f"{self.type} is not a handled Application Command type."
                )

        await self._call_with_hooks(state, interaction, self, callback, (interaction,))

    async def call_invoke_message(self, interaction: Interaction) -> None:
        """|coro|
        Calls the callback as a message command using the given interaction.

        Parameters
        ----------
        interaction: :class:`Interaction`
            Interaction to get message data from and pass to the callback.
        """
        # TODO: Look into function arguments being autoconverted and given? Arg typed "Channel" gets filled with the
        #  channel?
        # Is this kinda dumb? Yeah, but at this time it can only return one message.
        message = self._handle_resolved_message(
            list(interaction.data["resolved"]["messages"].values())[0]
        )
        await self.invoke_message(interaction, message)

    async def invoke_message(
        self, interaction: Interaction, message: Message, **kwargs: Dict[Any, Any]
    ) -> None:
        if self._self_argument:
            await self.callback(self._self_argument, interaction, message, **kwargs)
        else:
            await self.callback(interaction, message, **kwargs)

    async def call_invoke_user(self, interaction: Interaction) -> None:
        """|coro|
        Calls the callback as a user command using the given interaction.

        Parameters
        ----------
        interaction: :class:`Interaction`
            Interaction to get user or member data from and pass to the callback.
        """
        # TODO: Look into function arguments being autoconverted and given? Arg typed "Channel" gets filled with the
        #  channel?
        # Is this kinda dumb? Yeah, but at this time it can only return one user.
        guild = interaction.guild or self._state.get_guild(interaction.guild_id)
        user = self._handle_resolved_user(interaction.data["resolved"], guild)
        await self.invoke_user(interaction, user)

    async def invoke_user(
        self,
        interaction: Interaction,
        member: Union[Member, User],
        **kwargs: Dict[Any, Any],
    ) -> None:
        """|coro|
        Invokes the callback with the given interaction, member/user, and any additional kwargs added.

        Parameters
        ----------
        interaction: :class:`Interaction`
            Interaction object to pass to the callback.
        member: Union[:class:`Member`, :class:`User`]
            Member/user object to pass to the callback.
        kwargs
            Any additional keyword arguments to pass to the callback.
        """
        if self._self_argument:
            await self.callback(self._self_argument, interaction, member, **kwargs)
        else:
            await self.callback(interaction, member, **kwargs)

    # Decorators.

    def subcommand(
        self,
        name: str = MISSING,
        description: str = MISSING,
        inherit_hooks: bool = False,
    ) -> Callable:
        """Decorates a function, creating a subcommand with the given kwargs forwarded to it.

        Adding a subcommand will prevent the callback associated with this command from being called.

        Parameters
        ----------
        name: :class:`str`
            The name of the subcommand that users will see. If not set, the name of the callback will be used.
        description: :class:`str`
<<<<<<< HEAD
            The description of the subcommand that users will see. If not specified, the docstring will be used.
            If no docstring is found for the subcommand callback, it defaults to "No description provided".
=======
            The description of the subcommand that users will see. If not set, it will be the minimum value that
            Discord supports.
        inherit_hooks: :class:`bool` default=False
            If ``True`` and this command has a parent :class:`ApplicationCommand` then this command
            will inherit all checks, application_command_before_invoke and application_command_after_invoke's defined on the the :class:`ApplicationCommand`

            .. note::
                Any ``application_command_before_invoke`` or ``application_command_after_invoke``'s defined on this will override parent ones.
>>>>>>> bf90f7a4
        """
        # At this time, non-slash commands cannot have Subcommands.
        if self.type != ApplicationCommandType.chat_input:
            raise TypeError(f"{self.error_name} {self.type} cannot have subcommands.")
        else:

            def decorator(func: Callable):
                result = ApplicationSubcommand(
                    callback=func,
                    parent_command=self,
                    cmd_type=ApplicationCommandOptionType.sub_command,
                    name=name,
                    description=description,
                    inherit_hooks=inherit_hooks,
                )
                self.children[result.name] = result
                return result

            return decorator


def slash_command(
    name: str = MISSING,
    description: str = MISSING,
    guild_ids: Iterable[int] = MISSING,
    default_permission: bool = MISSING,
    force_global: bool = False,
):
    """Creates a Slash application command from the decorated function.
    Used inside :class:`ClientCog`'s or something that subclasses it.

    Parameters
    ----------
    name: :class:`str`
        Name of the command that users will see. If not set, it defaults to the name of the callback.
    description: :class:`str`
        Description of the command that users will see. If not specified, the docstring will be used.
        If no docstring is found for the command callback, it defaults to "No description provided".
    guild_ids: Iterable[:class:`int`]
        IDs of :class:`Guild`'s to add this command to. If unset, this will be a global command.
    default_permission: :class:`bool`
        If users should be able to use this command by default or not. Defaults to Discords default, `True`.
    force_global: :class:`bool`
        If True, will force this command to register as a global command, even if `guild_ids` is set. Will still
        register to guilds. Has no effect if `guild_ids` are never set or added to.
    """

    def decorator(func: Callable) -> ApplicationCommand:
        if isinstance(func, ApplicationCommand):
            raise TypeError("Callback is already an ApplicationCommandRequest.")
        app_cmd = ApplicationCommand(
            callback=func,
            cmd_type=ApplicationCommandType.chat_input,
            name=name,
            description=description,
            guild_ids=guild_ids,
            default_permission=default_permission,
            force_global=force_global,
        )
        return app_cmd

    return decorator


def message_command(
<<<<<<< HEAD
        name: str = MISSING,
        guild_ids: Iterable[int] = MISSING,
        default_permission: bool = MISSING,
        force_global: bool = False
=======
    name: str = MISSING,
    description: str = MISSING,
    guild_ids: Iterable[int] = MISSING,
    default_permission: bool = MISSING,
    force_global: bool = False,
>>>>>>> bf90f7a4
):
    """Creates a Message context command from the decorated function.
    Used inside :class:`ClientCog`'s or something that subclasses it.

    Parameters
    ----------
    name: :class:`str`
        Name of the command that users will see. If not set, it defaults to the name of the callback.
    guild_ids: Iterable[:class:`int`]
        IDs of :class:`Guild`'s to add this command to. If unset, this will be a global command.
    default_permission: :class:`bool`
        If users should be able to use this command by default or not. Defaults to Discords default, `True`.
    force_global: :class:`bool`
        If True, will force this command to register as a global command, even if `guild_ids` is set. Will still
        register to guilds. Has no effect if `guild_ids` are never set or added to.
    """

    def decorator(func: Callable) -> ApplicationCommand:
        if isinstance(func, ApplicationCommand):
            raise TypeError("Callback is already an ApplicationCommandRequest.")
        app_cmd = ApplicationCommand(
            callback=func,
            cmd_type=ApplicationCommandType.message,
            name=name,
            guild_ids=guild_ids,
            default_permission=default_permission,
            force_global=force_global,
        )
        return app_cmd

    return decorator


def user_command(
<<<<<<< HEAD
        name: str = MISSING,
        guild_ids: Iterable[int] = MISSING,
        default_permission: bool = MISSING,
        force_global: bool = False
=======
    name: str = MISSING,
    description: str = MISSING,
    guild_ids: Iterable[int] = MISSING,
    default_permission: bool = MISSING,
    force_global: bool = False,
>>>>>>> bf90f7a4
):
    """Creates a User context command from the decorated function.
    Used inside :class:`ClientCog`'s or something that subclasses it.
    Parameters
    ----------
    name: :class:`str`
        Name of the command that users will see. If not set, it defaults to the name of the callback.
    guild_ids: Iterable[:class:`int`]
        IDs of :class:`Guild`'s to add this command to. If unset, this will be a global command.
    default_permission: :class:`bool`
        If users should be able to use this command by default or not. Defaults to Discords default, `True`.
    force_global: :class:`bool`
        If True, will force this command to register as a global command, even if `guild_ids` is set. Will still
        register to guilds. Has no effect if `guild_ids` are never set or added to.
    """

    def decorator(func: Callable) -> ApplicationCommand:
        if isinstance(func, ApplicationCommand):
            raise TypeError("Callback is already an ApplicationCommandRequest.")
        app_cmd = ApplicationCommand(
            callback=func,
            cmd_type=ApplicationCommandType.user,
            name=name,
<<<<<<< HEAD
=======
            description=description,
>>>>>>> bf90f7a4
            guild_ids=guild_ids,
            default_permission=default_permission,
            force_global=force_global,
        )
        return app_cmd

    return decorator


def check_dictionary_values(dict1: dict, dict2: dict, *keywords) -> bool:
    """Helper function to quickly check if 2 dictionaries share the equal value for the same keyword(s).
    Used primarily for checking against the registered command data from Discord.

    Will not work great if values inside the dictionary can be or are None.
    If both dictionaries lack the keyword(s), it can still return True.

    Parameters
    ----------
    dict1: :class:`dict`
        First dictionary to compare.
    dict2: :class:`dict`
        Second dictionary to compare.
    keywords: :class:`str`
        Words to compare both dictionaries to.

    Returns
    -------
    :class:`bool`
        True if keyword values in both dictionaries match, False otherwise.
    """
    for keyword in keywords:
        if dict1.get(keyword, None) != dict2.get(keyword, None):
            return False
    return True


def deep_dictionary_check(dict1: dict, dict2: dict) -> bool:
    """Used to check if all keys and values between two dicts are equal, and recurses if it encounters a nested dict."""
    if dict1.keys() != dict2.keys():
        return False
    for key in dict1:
        if isinstance(dict1[key], dict) and not deep_dictionary_check(
            dict1[key], dict2[key]
        ):
            return False
        elif dict1[key] != dict2[key]:
            return False
    return True<|MERGE_RESOLUTION|>--- conflicted
+++ resolved
@@ -55,11 +55,7 @@
 from .message import Attachment, Message
 from .role import Role
 from .user import User
-<<<<<<< HEAD
-from .utils import MISSING, find, parse_docstring
-=======
-from .utils import MISSING, maybe_coroutine, find
->>>>>>> bf90f7a4
+from .utils import MISSING, find, maybe_coroutine, parse_docstring
 
 if TYPE_CHECKING:
     from .state import ConnectionState
@@ -84,10 +80,9 @@
     "user_command",
 )
 
-<<<<<<< HEAD
 # Maximum allowed length of a command or option description
 _MAX_COMMAND_DESCRIPTION_LENGTH = 100
-=======
+
 T = TypeVar("T")
 FuncT = TypeVar("FuncT", bound=Callable[..., Any])
 
@@ -96,7 +91,6 @@
     func.__cog_special_method__ = None
     return func
 
->>>>>>> bf90f7a4
 
 class ClientCog:
     # TODO: I get it's a terrible name, I just don't want it to duplicate current Cog right now.
@@ -284,12 +278,7 @@
         Attachment: ApplicationCommandOptionType.attachment,
     }
     """Maps Python annotations/typehints to Discord Application Command type values."""
-<<<<<<< HEAD
     def __init__(self, parameter: Parameter, command: ApplicationSubcommand):
-=======
-
-    def __init__(self, parameter: Parameter):
->>>>>>> bf90f7a4
         super().__init__()
         self.parameter = parameter
         self.command = command
@@ -713,14 +702,8 @@
         return self
 
     @property
-<<<<<<< HEAD
     def self_argument(self) -> Optional[ClientCog]:
-        """Returns the argument used for ``self``. Optional is used because :class:`ClientCog` isn't strictly correct.
-        """
-=======
-    def self_argument(self) -> Optional:
         """Returns the argument used for ``self``. Optional is used because :class:`ClientCog` isn't strictly correct."""
->>>>>>> bf90f7a4
         return self._self_argument
 
     def set_self_argument(self, self_arg: ClientCog) -> ApplicationSubcommand:
@@ -1309,19 +1292,14 @@
         name: :class:`str`
             The name of the subcommand that users will see. If not set, the name of the callback will be used.
         description: :class:`str`
-<<<<<<< HEAD
             The description of the subcommand that users will see. If not specified, the docstring will be used.
             If no docstring is found for the subcommand callback, it defaults to "No description provided".
-=======
-            The description of the subcommand that users will see. If not set, it will be the minimum value that
-            Discord supports.
         inherit_hooks: :class:`bool` default=False
             If ``True`` and this command has a parent :class:`ApplicationCommand` then this command
             will inherit all checks, application_command_before_invoke and application_command_after_invoke's defined on the the :class:`ApplicationCommand`
 
             .. note::
                 Any ``application_command_before_invoke`` or ``application_command_after_invoke``'s defined on this will override parent ones.
->>>>>>> bf90f7a4
         """
 
         def decorator(func: Callable):
@@ -1487,22 +1465,9 @@
         """
         Returns the description of the command. If the description is MISSING, it returns "No description provided"
         """
-<<<<<<< HEAD
         if self.type in (ApplicationCommandType.user, ApplicationCommandType.message):
             return ""
         return super().description
-=======
-        if self._description is MISSING:
-            if self.type is ApplicationCommandType.chat_input:
-                return super().description
-            elif self.type in (
-                ApplicationCommandType.user,
-                ApplicationCommandType.message,
-            ):
-                return ""
-        else:
-            return self._description
->>>>>>> bf90f7a4
 
     @property
     def global_payload(self) -> dict:
@@ -1948,19 +1913,14 @@
         name: :class:`str`
             The name of the subcommand that users will see. If not set, the name of the callback will be used.
         description: :class:`str`
-<<<<<<< HEAD
             The description of the subcommand that users will see. If not specified, the docstring will be used.
             If no docstring is found for the subcommand callback, it defaults to "No description provided".
-=======
-            The description of the subcommand that users will see. If not set, it will be the minimum value that
-            Discord supports.
         inherit_hooks: :class:`bool` default=False
             If ``True`` and this command has a parent :class:`ApplicationCommand` then this command
             will inherit all checks, application_command_before_invoke and application_command_after_invoke's defined on the the :class:`ApplicationCommand`
 
             .. note::
                 Any ``application_command_before_invoke`` or ``application_command_after_invoke``'s defined on this will override parent ones.
->>>>>>> bf90f7a4
         """
         # At this time, non-slash commands cannot have Subcommands.
         if self.type != ApplicationCommandType.chat_input:
@@ -2026,18 +1986,10 @@
 
 
 def message_command(
-<<<<<<< HEAD
-        name: str = MISSING,
-        guild_ids: Iterable[int] = MISSING,
-        default_permission: bool = MISSING,
-        force_global: bool = False
-=======
     name: str = MISSING,
-    description: str = MISSING,
     guild_ids: Iterable[int] = MISSING,
     default_permission: bool = MISSING,
     force_global: bool = False,
->>>>>>> bf90f7a4
 ):
     """Creates a Message context command from the decorated function.
     Used inside :class:`ClientCog`'s or something that subclasses it.
@@ -2072,18 +2024,10 @@
 
 
 def user_command(
-<<<<<<< HEAD
-        name: str = MISSING,
-        guild_ids: Iterable[int] = MISSING,
-        default_permission: bool = MISSING,
-        force_global: bool = False
-=======
     name: str = MISSING,
-    description: str = MISSING,
     guild_ids: Iterable[int] = MISSING,
     default_permission: bool = MISSING,
     force_global: bool = False,
->>>>>>> bf90f7a4
 ):
     """Creates a User context command from the decorated function.
     Used inside :class:`ClientCog`'s or something that subclasses it.
@@ -2107,10 +2051,6 @@
             callback=func,
             cmd_type=ApplicationCommandType.user,
             name=name,
-<<<<<<< HEAD
-=======
-            description=description,
->>>>>>> bf90f7a4
             guild_ids=guild_ids,
             default_permission=default_permission,
             force_global=force_global,
