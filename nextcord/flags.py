# SPDX-License-Identifier: MIT

from __future__ import annotations

from functools import reduce
from typing import (
    TYPE_CHECKING,
    Any,
    Callable,
    ClassVar,
    Dict,
    Iterator,
    List,
    Optional,
    Tuple,
    Type,
    TypeVar,
    overload,
)

from .enums import UserFlags

if TYPE_CHECKING:
    from typing_extensions import Self

__all__ = (
    "SystemChannelFlags",
    "MessageFlags",
    "PublicUserFlags",
    "Intents",
    "MemberCacheFlags",
    "ApplicationFlags",
    "ChannelFlags",
<<<<<<< HEAD
    "RoleFlags",
=======
    "AttachmentFlags",
>>>>>>> 4383194b
)

BF = TypeVar("BF", bound="BaseFlags")


class flag_value:
    def __init__(self, func: Callable[[Any], int]) -> None:
        self.flag = func(None)
        self.__doc__ = func.__doc__

    @overload
    def __get__(self, instance: None, owner: Type[BF]) -> Self:
        ...

    @overload
    def __get__(self, instance: BF, owner: Type[BF]) -> bool:
        ...

    def __get__(self, instance: Optional[BF], owner: Type[BF]) -> Any:
        if instance is None:
            return self
        return instance._has_flag(self.flag)

    def __set__(self, instance: BaseFlags, value: bool) -> None:
        instance._set_flag(self.flag, value)

    def __repr__(self) -> str:
        return f"<flag_value flag={self.flag!r}>"


class alias_flag_value(flag_value):
    pass


def fill_with_flags(*, inverted: bool = False):
    def decorator(cls: Type[BF]):
        # fmt: off
        cls.VALID_FLAGS = {
            name: value.flag
            for name, value in cls.__dict__.items()
            if isinstance(value, flag_value)
        }
        # fmt: on

        if inverted:
            max_bits = max(cls.VALID_FLAGS.values()).bit_length()
            cls.DEFAULT_VALUE = -1 + (2**max_bits)
        else:
            cls.DEFAULT_VALUE = 0

        return cls

    return decorator


# n.b. flags must inherit from this and use the decorator above
class BaseFlags:
    VALID_FLAGS: ClassVar[Dict[str, int]]
    DEFAULT_VALUE: ClassVar[int]

    value: int

    __slots__ = ("value",)

    def __init__(self, **kwargs: bool) -> None:
        self.value = self.DEFAULT_VALUE
        for key, value in kwargs.items():
            if key not in self.VALID_FLAGS:
                raise TypeError(f"{key!r} is not a valid flag name.")
            setattr(self, key, value)

    @classmethod
    def _from_value(cls, value):
        self = cls.__new__(cls)
        self.value = value
        return self

    def __eq__(self, other: Any) -> bool:
        return isinstance(other, self.__class__) and self.value == other.value

    def __ne__(self, other: Any) -> bool:
        return not self.__eq__(other)

    def __hash__(self) -> int:
        return hash(self.value)

    def __repr__(self) -> str:
        return f"<{self.__class__.__name__} value={self.value}>"

    def __iter__(self) -> Iterator[Tuple[str, bool]]:
        for name, value in self.__class__.__dict__.items():
            if isinstance(value, alias_flag_value):
                continue

            if isinstance(value, flag_value):
                yield (name, self._has_flag(value.flag))

    def _has_flag(self, o: int) -> bool:
        return (self.value & o) == o

    def _set_flag(self, o: int, toggle: bool) -> None:
        if toggle is True:
            self.value |= o
        elif toggle is False:
            self.value &= ~o
        else:
            raise TypeError(f"Value to set for {self.__class__.__name__} must be a bool.")


@fill_with_flags(inverted=True)
class SystemChannelFlags(BaseFlags):
    r"""Wraps up a Discord system channel flag value.

    Similar to :class:`Permissions`\, the properties provided are two way.
    You can set and retrieve individual bits using the properties as if they
    were regular bools. This allows you to edit the system flags easily.

    To construct an object you can pass keyword arguments denoting the flags
    to enable or disable.

    .. container:: operations

        .. describe:: x == y

            Checks if two flags are equal.
        .. describe:: x != y

            Checks if two flags are not equal.
        .. describe:: hash(x)

               Return the flag's hash.
        .. describe:: iter(x)

               Returns an iterator of ``(name, value)`` pairs. This allows it
               to be, for example, constructed as a dict or a list of pairs.

    Attributes
    ----------
    value: :class:`int`
        The raw value. This value is a bit array field of a 53-bit integer
        representing the currently available flags. You should query
        flags via the properties rather than using this raw value.
    """

    __slots__ = ()

    # For some reason the flags for system channels are "inverted"
    # ergo, if they're set then it means "suppress" (off in the GUI toggle)
    # Since this is counter-intuitive from an API perspective and annoying
    # these will be inverted automatically

    def _has_flag(self, o: int) -> bool:
        return (self.value & o) != o

    def _set_flag(self, o: int, toggle: bool) -> None:
        if toggle is True:
            self.value &= ~o
        elif toggle is False:
            self.value |= o
        else:
            raise TypeError("Value to set for SystemChannelFlags must be a bool.")

    @flag_value
    def join_notifications(self) -> int:
        """:class:`bool`: Returns ``True`` if the system channel is used for member join notifications."""
        return 1

    @flag_value
    def premium_subscriptions(self) -> int:
        """:class:`bool`: Returns ``True`` if the system channel is used for "Nitro boosting" notifications."""
        return 2

    @flag_value
    def guild_reminder_notifications(self) -> int:
        """:class:`bool`: Returns ``True`` if the system channel is used for server setup helpful tips notifications.

        .. versionadded:: 2.0
        """
        return 4

    @flag_value
    def join_notification_replies(self) -> int:
        """:class:`bool`: Returns ``True`` if the button to reply with a sticker to member join notifications is shown.

        .. versionadded:: 2.0
        """
        return 8


@fill_with_flags()
class ChannelFlags(BaseFlags):
    """Wraps up a Discord channel flag value.

    Similar to :class:`Permissions`, the properties provided are two way.
    You can set and retrieve individual bits using the properties as if they
    were regular bools. This allows you to edit the channel flags easily.

    To construct an object you can pass keyword arguments denoting the flags
    to enable or disable.

    .. versionadded:: 2.1

    .. container:: operations

        .. describe:: x == y

            Checks if two flags are equal.
        .. describe:: x != y

            Checks if two flags are not equal.
        .. describe:: hash(x)

            Return the flag's hash.
        .. describe:: iter(x)

            Returns an iterator of ``(name, value)`` pairs. This allows it
            to be, for example, constructed as a dict or a list of pairs.

    Attributes
    ----------
    value: :class:`int`
        The raw value. This value is a bit array field of a 53-bit integer
        representing the currently available flags. You should query
        flags via the properties rather than using this raw value.
    """

    __slots__ = ()

    @flag_value
    def pinned(self):
        """:class:`bool`: Returns ``True`` if the thread is pinned in its parent forum."""
        return 1 << 1

    @flag_value
    def require_tag(self):
        """:class:`bool`: Returns ``True`` if the forum channel requires tags for posts."""
        return 1 << 4


@fill_with_flags()
class MessageFlags(BaseFlags):
    r"""Wraps up a Discord Message flag value.

    See :class:`SystemChannelFlags`.

    .. container:: operations

        .. describe:: x == y

            Checks if two flags are equal.
        .. describe:: x != y

            Checks if two flags are not equal.
        .. describe:: hash(x)

               Return the flag's hash.
        .. describe:: iter(x)

               Returns an iterator of ``(name, value)`` pairs. This allows it
               to be, for example, constructed as a dict or a list of pairs.

    .. versionadded:: 1.3

    Attributes
    ----------
    value: :class:`int`
        The raw value. This value is a bit array field of a 53-bit integer
        representing the currently available flags. You should query
        flags via the properties rather than using this raw value.
    """

    __slots__ = ()

    @flag_value
    def crossposted(self) -> int:
        """:class:`bool`: Returns ``True`` if the message is the original crossposted message."""
        return 1 << 0

    @flag_value
    def is_crossposted(self) -> int:
        """:class:`bool`: Returns ``True`` if the message was crossposted from another channel."""
        return 1 << 1

    @flag_value
    def suppress_embeds(self) -> int:
        """:class:`bool`: Returns ``True`` if the message's embeds have been suppressed."""
        return 1 << 2

    @flag_value
    def source_message_deleted(self) -> int:
        """:class:`bool`: Returns ``True`` if the source message for this crosspost has been deleted."""
        return 1 << 3

    @flag_value
    def urgent(self) -> int:
        """:class:`bool`: Returns ``True`` if the source message is an urgent message.

        An urgent message is one sent by Discord Trust and Safety.
        """
        return 1 << 4

    @flag_value
    def has_thread(self) -> int:
        """:class:`bool`: Returns ``True`` if the source message is associated with a thread.

        .. versionadded:: 2.0
        """
        return 1 << 5

    @flag_value
    def ephemeral(self) -> int:
        """:class:`bool`: Returns ``True`` if the source message is ephemeral.

        .. versionadded:: 2.0
        """
        return 1 << 6

    @flag_value
    def loading(self) -> int:
        """:class:`bool`: Returns ``True`` if the source message is loading.

        This is represented in the UI as "bot is thinking...".

        .. versionadded:: 2.6
        """
        return 1 << 7

    @flag_value
    def failed_to_mention_roles(self) -> int:
        """:class:`bool`: Returns ``True`` if the message failed to mention some roles in a thread.

        This means that those members were not added.

        .. versionadded:: 2.6
        """
        return 1 << 8

    @flag_value
    def suppress_notifications(self) -> int:
        """:class:`bool`: Returns ``True`` if the message does not trigger notifications.

        These are sent via `@silent` message prefixes in the UI.

        .. versionadded:: 2.6
        """
        return 1 << 12


@fill_with_flags()
class PublicUserFlags(BaseFlags):
    r"""Wraps up the Discord User Public flags.

    .. container:: operations

        .. describe:: x == y

            Checks if two PublicUserFlags are equal.
        .. describe:: x != y

            Checks if two PublicUserFlags are not equal.
        .. describe:: hash(x)

            Return the flag's hash.
        .. describe:: iter(x)

            Returns an iterator of ``(name, value)`` pairs. This allows it
            to be, for example, constructed as a dict or a list of pairs.
            Note that aliases are not shown.

    .. versionadded:: 1.4

    Attributes
    ----------
    value: :class:`int`
        The raw value. This value is a bit array field of a 53-bit integer
        representing the currently available flags. You should query
        flags via the properties rather than using this raw value.
    """

    __slots__ = ()

    @flag_value
    def staff(self):
        """:class:`bool`: Returns ``True`` if the user is a Discord Employee."""
        return UserFlags.staff.value

    @flag_value
    def partner(self):
        """:class:`bool`: Returns ``True`` if the user is a Discord Partner."""
        return UserFlags.partner.value

    @flag_value
    def hypesquad(self):
        """:class:`bool`: Returns ``True`` if the user is a HypeSquad Events member."""
        return UserFlags.hypesquad.value

    @flag_value
    def bug_hunter(self):
        """:class:`bool`: Returns ``True`` if the user is a Bug Hunter"""
        return UserFlags.bug_hunter.value

    @flag_value
    def hypesquad_bravery(self):
        """:class:`bool`: Returns ``True`` if the user is a HypeSquad Bravery member."""
        return UserFlags.hypesquad_bravery.value

    @flag_value
    def hypesquad_brilliance(self):
        """:class:`bool`: Returns ``True`` if the user is a HypeSquad Brilliance member."""
        return UserFlags.hypesquad_brilliance.value

    @flag_value
    def hypesquad_balance(self):
        """:class:`bool`: Returns ``True`` if the user is a HypeSquad Balance member."""
        return UserFlags.hypesquad_balance.value

    @flag_value
    def early_supporter(self):
        """:class:`bool`: Returns ``True`` if the user is an Early Supporter."""
        return UserFlags.early_supporter.value

    @flag_value
    def team_user(self):
        """:class:`bool`: Returns ``True`` if the user is a Team User."""
        return UserFlags.team_user.value

    @flag_value
    def system(self):
        """:class:`bool`: Returns ``True`` if the user is a system user (i.e. represents Discord officially)."""
        return UserFlags.system.value

    @flag_value
    def bug_hunter_level_2(self):
        """:class:`bool`: Returns ``True`` if the user is a Bug Hunter Level 2"""
        return UserFlags.bug_hunter_level_2.value

    @flag_value
    def verified_bot(self):
        """:class:`bool`: Returns ``True`` if the user is a Verified Bot."""
        return UserFlags.verified_bot.value

    @flag_value
    def verified_bot_developer(self):
        """:class:`bool`: Returns ``True`` if the user is an Early Verified Bot Developer."""
        return UserFlags.verified_bot_developer.value

    @alias_flag_value
    def early_verified_bot_developer(self):
        """:class:`bool`: An alias for :attr:`verified_bot_developer`.

        .. versionadded:: 1.5
        """
        return UserFlags.verified_bot_developer.value

    @flag_value
    def discord_certified_moderator(self):
        """:class:`bool`: Returns ``True`` if the user is a Discord Moderator Programs Alumni.

        Formally known as Discord Certified Moderator.

        .. versionadded:: 2.0
        """
        return UserFlags.discord_certified_moderator.value

    @flag_value
    def known_spammer(self):
        """:class:`bool`: Returns ``True`` if the user is a Known Spammer.

        .. versionadded:: 2.0
        """
        return UserFlags.known_spammer.value

    @flag_value
    def active_developer(self):
        """:class:`bool`: Returns ``True`` if the user is an Active Developer.

        .. versionadded:: 2.4
        """
        return UserFlags.active_developer.value

    def all(self) -> List[UserFlags]:
        """List[:class:`UserFlags`]: Returns all public flags the user has."""
        return [public_flag for public_flag in UserFlags if self._has_flag(public_flag.value)]


@fill_with_flags()
class Intents(BaseFlags):
    r"""Wraps up a Discord gateway intent flag.

    Similar to :class:`Permissions`\, the properties provided are two way.
    You can set and retrieve individual bits using the properties as if they
    were regular bools.

    To construct an object you can pass keyword arguments denoting the flags
    to enable or disable.

    This is used to disable certain gateway features that are unnecessary to
    run your bot. To make use of this, it is passed to the ``intents`` keyword
    argument of :class:`Client`.

    .. versionadded:: 1.5

    .. container:: operations

        .. describe:: x == y

            Checks if two flags are equal.
        .. describe:: x != y

            Checks if two flags are not equal.
        .. describe:: hash(x)

               Return the flag's hash.
        .. describe:: iter(x)

               Returns an iterator of ``(name, value)`` pairs. This allows it
               to be, for example, constructed as a dict or a list of pairs.

    Attributes
    ----------
    value: :class:`int`
        The raw value. You should query flags via the properties
        rather than using this raw value.
    """

    __slots__ = ()

    def __init__(self, **kwargs: bool) -> None:
        self.value = self.DEFAULT_VALUE
        for key, value in kwargs.items():
            if key not in self.VALID_FLAGS:
                raise TypeError(f"{key!r} is not a valid flag name.")
            setattr(self, key, value)

    @classmethod
    def all(cls) -> Self:
        """A factory method that creates a :class:`Intents` with everything enabled."""
        self = cls.__new__(cls)
        add_bits: Callable[[int, int], int] = lambda a, b: a | b
        self.value = reduce(add_bits, cls.VALID_FLAGS.values())
        return self

    @classmethod
    def none(cls) -> Self:
        """A factory method that creates a :class:`Intents` with everything disabled."""
        self = cls.__new__(cls)
        self.value = self.DEFAULT_VALUE
        return self

    @classmethod
    def default(cls) -> Self:
        """A factory method that creates a :class:`Intents` with everything enabled
        except :attr:`presences`, :attr:`members`, and :attr:`message_content`.
        """
        self = cls.all()
        self.presences = False
        self.members = False
        self.message_content = False
        return self

    @flag_value
    def guilds(self):
        """:class:`bool`: Whether guild related events are enabled.

        This corresponds to the following events:

        - :func:`on_guild_join`
        - :func:`on_guild_remove`
        - :func:`on_guild_available`
        - :func:`on_guild_unavailable`
        - :func:`on_guild_channel_update`
        - :func:`on_guild_channel_create`
        - :func:`on_guild_channel_delete`
        - :func:`on_guild_channel_pins_update`

        This also corresponds to the following attributes and classes in terms of cache:

        - :attr:`Client.guilds`
        - :class:`Guild` and all its attributes.
        - :meth:`Client.get_channel`
        - :meth:`Client.get_all_channels`

        It is highly advisable to leave this intent enabled for your bot to function.
        """
        return 1 << 0

    @flag_value
    def members(self):
        """:class:`bool`: Whether guild member related events are enabled.

        This corresponds to the following events:

        - :func:`on_member_join`
        - :func:`on_member_remove`
        - :func:`on_member_update`
        - :func:`on_user_update`

        This also corresponds to the following attributes and classes in terms of cache:

        - :meth:`Client.get_all_members`
        - :meth:`Client.get_user`
        - :meth:`Guild.chunk`
        - :meth:`Guild.fetch_members`
        - :meth:`Guild.get_member`
        - :attr:`Guild.members`
        - :attr:`Member.roles`
        - :attr:`Member.nick`
        - :attr:`Member.premium_since`
        - :attr:`User.name`
        - :attr:`User.avatar`
        - :attr:`User.discriminator`

        For more information go to the :ref:`member intent documentation <need_members_intent>`.

        .. note::

            Currently, this requires opting in explicitly via the developer portal as well.
            Bots in over 100 guilds will need to apply to Discord for verification.
        """
        return 1 << 1

    @flag_value
    def moderation(self):
        """:class:`bool`: Whether guild moderation related events are enabled.

        This corresponds to the following events:

        - :func:`on_member_ban`
        - :func:`on_member_unban`
        - :func:`on_audit_log_entry_create`

        This does not correspond to any attributes or classes in the library in terms of cache.
        """
        return 1 << 2

    @alias_flag_value
    def bans(self):
        """:class:`bool`: Alias of :attr:`.moderation`.

        .. versionchanged:: 2.4
            Changed to an alias.
        """
        return 1 << 2

    @flag_value
    def emojis(self):
        """:class:`bool`: Alias of :attr:`.emojis_and_stickers`.

        .. versionchanged:: 2.0
            Changed to an alias.
        """
        return 1 << 3

    @alias_flag_value
    def emojis_and_stickers(self):
        """:class:`bool`: Whether guild emoji and sticker related events are enabled.

        .. versionadded:: 2.0

        This corresponds to the following events:

        - :func:`on_guild_emojis_update`
        - :func:`on_guild_stickers_update`

        This also corresponds to the following attributes and classes in terms of cache:

        - :class:`Emoji`
        - :class:`GuildSticker`
        - :meth:`Client.get_emoji`
        - :meth:`Client.get_sticker`
        - :meth:`Client.emojis`
        - :meth:`Client.stickers`
        - :attr:`Guild.emojis`
        - :attr:`Guild.stickers`
        """
        return 1 << 3

    @flag_value
    def integrations(self):
        """:class:`bool`: Whether guild integration related events are enabled.

        This corresponds to the following events:

        - :func:`on_guild_integrations_update`
        - :func:`on_integration_create`
        - :func:`on_integration_update`
        - :func:`on_raw_integration_delete`

        This does not correspond to any attributes or classes in the library in terms of cache.
        """
        return 1 << 4

    @flag_value
    def webhooks(self):
        """:class:`bool`: Whether guild webhook related events are enabled.

        This corresponds to the following events:

        - :func:`on_webhooks_update`

        This does not correspond to any attributes or classes in the library in terms of cache.
        """
        return 1 << 5

    @flag_value
    def invites(self):
        """:class:`bool`: Whether guild invite related events are enabled.

        This corresponds to the following events:

        - :func:`on_invite_create`
        - :func:`on_invite_delete`

        This does not correspond to any attributes or classes in the library in terms of cache.
        """
        return 1 << 6

    @flag_value
    def voice_states(self):
        """:class:`bool`: Whether guild voice state related events are enabled.

        This corresponds to the following events:

        - :func:`on_voice_state_update`

        This also corresponds to the following attributes and classes in terms of cache:

        - :attr:`VoiceChannel.members`
        - :attr:`VoiceChannel.voice_states`
        - :attr:`Member.voice`

        .. note::

            This intent is required to connect to voice.
        """
        return 1 << 7

    @flag_value
    def presences(self):
        """:class:`bool`: Whether guild presence related events are enabled.

        This corresponds to the following events:

        - :func:`on_presence_update`

        This also corresponds to the following attributes and classes in terms of cache:

        - :attr:`Member.activities`
        - :attr:`Member.status`
        - :attr:`Member.raw_status`

        For more information go to the :ref:`presence intent documentation <need_presence_intent>`.

        .. note::

            Currently, this requires opting in explicitly via the developer portal as well.
            Bots in over 100 guilds will need to apply to Discord for verification.
        """
        return 1 << 8

    @alias_flag_value
    def messages(self):
        """:class:`bool`: Whether guild and direct message related events are enabled.

        This is a shortcut to set or get both :attr:`guild_messages` and :attr:`dm_messages`.

        This corresponds to the following events:

        - :func:`on_message` (both guilds and DMs)
        - :func:`on_message_edit` (both guilds and DMs)
        - :func:`on_message_delete` (both guilds and DMs)
        - :func:`on_raw_message_delete` (both guilds and DMs)
        - :func:`on_raw_message_edit` (both guilds and DMs)

        This also corresponds to the following attributes and classes in terms of cache:

        - :class:`Message`
        - :attr:`Client.cached_messages`

        Note that due to an implicit relationship this also corresponds to the following events:

        - :func:`on_reaction_add` (both guilds and DMs)
        - :func:`on_reaction_remove` (both guilds and DMs)
        - :func:`on_reaction_clear` (both guilds and DMs)
        """
        return (1 << 9) | (1 << 12)

    @flag_value
    def guild_messages(self):
        """:class:`bool`: Whether guild message related events are enabled.

        See also :attr:`dm_messages` for DMs or :attr:`messages` for both.

        This corresponds to the following events:

        - :func:`on_message` (only for guilds)
        - :func:`on_message_edit` (only for guilds)
        - :func:`on_message_delete` (only for guilds)
        - :func:`on_raw_message_delete` (only for guilds)
        - :func:`on_raw_message_edit` (only for guilds)

        This also corresponds to the following attributes and classes in terms of cache:

        - :class:`Message`
        - :attr:`Client.cached_messages` (only for guilds)

        Note that due to an implicit relationship this also corresponds to the following events:

        - :func:`on_reaction_add` (only for guilds)
        - :func:`on_reaction_remove` (only for guilds)
        - :func:`on_reaction_clear` (only for guilds)
        """
        return 1 << 9

    @flag_value
    def dm_messages(self):
        """:class:`bool`: Whether direct message related events are enabled.

        See also :attr:`guild_messages` for guilds or :attr:`messages` for both.

        This corresponds to the following events:

        - :func:`on_message` (only for DMs)
        - :func:`on_message_edit` (only for DMs)
        - :func:`on_message_delete` (only for DMs)
        - :func:`on_raw_message_delete` (only for DMs)
        - :func:`on_raw_message_edit` (only for DMs)

        This also corresponds to the following attributes and classes in terms of cache:

        - :class:`Message`
        - :attr:`Client.cached_messages` (only for DMs)

        Note that due to an implicit relationship this also corresponds to the following events:

        - :func:`on_reaction_add` (only for DMs)
        - :func:`on_reaction_remove` (only for DMs)
        - :func:`on_reaction_clear` (only for DMs)
        """
        return 1 << 12

    @alias_flag_value
    def reactions(self):
        """:class:`bool`: Whether guild and direct message reaction related events are enabled.

        This is a shortcut to set or get both :attr:`guild_reactions` and :attr:`dm_reactions`.

        This corresponds to the following events:

        - :func:`on_reaction_add` (both guilds and DMs)
        - :func:`on_reaction_remove` (both guilds and DMs)
        - :func:`on_reaction_clear` (both guilds and DMs)
        - :func:`on_raw_reaction_add` (both guilds and DMs)
        - :func:`on_raw_reaction_remove` (both guilds and DMs)
        - :func:`on_raw_reaction_clear` (both guilds and DMs)

        This also corresponds to the following attributes and classes in terms of cache:

        - :attr:`Message.reactions` (both guild and DM messages)
        """
        return (1 << 10) | (1 << 13)

    @flag_value
    def guild_reactions(self):
        """:class:`bool`: Whether guild message reaction related events are enabled.

        See also :attr:`dm_reactions` for DMs or :attr:`reactions` for both.

        This corresponds to the following events:

        - :func:`on_reaction_add` (only for guilds)
        - :func:`on_reaction_remove` (only for guilds)
        - :func:`on_reaction_clear` (only for guilds)
        - :func:`on_raw_reaction_add` (only for guilds)
        - :func:`on_raw_reaction_remove` (only for guilds)
        - :func:`on_raw_reaction_clear` (only for guilds)

        This also corresponds to the following attributes and classes in terms of cache:

        - :attr:`Message.reactions` (only for guild messages)
        """
        return 1 << 10

    @flag_value
    def dm_reactions(self):
        """:class:`bool`: Whether direct message reaction related events are enabled.

        See also :attr:`guild_reactions` for guilds or :attr:`reactions` for both.

        This corresponds to the following events:

        - :func:`on_reaction_add` (only for DMs)
        - :func:`on_reaction_remove` (only for DMs)
        - :func:`on_reaction_clear` (only for DMs)
        - :func:`on_raw_reaction_add` (only for DMs)
        - :func:`on_raw_reaction_remove` (only for DMs)
        - :func:`on_raw_reaction_clear` (only for DMs)

        This also corresponds to the following attributes and classes in terms of cache:

        - :attr:`Message.reactions` (only for DM messages)
        """
        return 1 << 13

    @alias_flag_value
    def typing(self):
        """:class:`bool`: Whether guild and direct message typing related events are enabled.

        This is a shortcut to set or get both :attr:`guild_typing` and :attr:`dm_typing`.

        This corresponds to the following events:

        - :func:`on_typing` (both guilds and DMs)

        This does not correspond to any attributes or classes in the library in terms of cache.
        """
        return (1 << 11) | (1 << 14)

    @flag_value
    def guild_typing(self):
        """:class:`bool`: Whether guild and direct message typing related events are enabled.

        See also :attr:`dm_typing` for DMs or :attr:`typing` for both.

        This corresponds to the following events:

        - :func:`on_typing` (only for guilds)

        This does not correspond to any attributes or classes in the library in terms of cache.
        """
        return 1 << 11

    @flag_value
    def dm_typing(self):
        """:class:`bool`: Whether guild and direct message typing related events are enabled.

        See also :attr:`guild_typing` for guilds or :attr:`typing` for both.

        This corresponds to the following events:

        - :func:`on_typing` (only for DMs)

        This does not correspond to any attributes or classes in the library in terms of cache.
        """
        return 1 << 14

    @flag_value
    def message_content(self):
        """:class:`bool`: Whether most message content can be accessed.

        Without this intent, the following attributes may appear empty - either an
        empty string or empty array depending on the data type:

        - :attr:`Message.content`
        - :attr:`Message.embeds`
        - :attr:`Message.attachments`
        - :attr:`Message.components`

        A bot will always be able to get these attributes from:

        - Messages the bot sends
        - Messages the bot receives in DMs
        - Messages in which the bot is mentioned

        For more information go to the :ref:`message content intent documentation <need_message_content_intent>`.

        .. note::

            As of September 1, 2022, this requires opting in explicitly via the developer portal as well.
            Bots in over 100 guilds will need to apply to Discord for verification.
        """
        return 1 << 15

    @flag_value
    def scheduled_events(self):
        """:class:`bool`: Whether scheduled events related events are enabled.

        This corresponds to the following events:

        - :func:`on_guild_scheduled_event_create`
        - :func:`on_guild_scheduled_event_delete`
        - :func:`on_guild_scheduled_event_update`

        This does not correspond to any attributes or classes in the library in terms of cache.
        """
        return 1 << 16

    @flag_value
    def auto_moderation_configuration(self):
        """:class:`bool`: Whether auto moderation configuration related events are enabled.

        This corresponds to the following events:

        - :func:`on_auto_moderation_rule_create`
        - :func:`on_auto_moderation_rule_update`
        - :func:`on_auto_moderation_rule_delete`

        This does not correspond to any attributes or classes in the library in terms of cache.
        """
        return 1 << 20

    @flag_value
    def auto_moderation_execution(self):
        """:class:`bool`: Whether auto moderation execution related events are enabled.

        This corresponds to the following events:

        - :func:`on_auto_moderation_action_execution`

        This does not correspond to any attributes or classes in the library in terms of cache.
        """
        return 1 << 21

    @alias_flag_value
    def auto_moderation(self):
        """:class:`bool`: Whether auto moderation related events are enabled.

        This is a shortcut to set or get both
        :attr:`auto_moderation_configuration` and :attr:`auto_moderation_execution`.

        This corresponds to the following events:

        - :func:`on_auto_moderation_rule_create`
        - :func:`on_auto_moderation_rule_update`
        - :func:`on_auto_moderation_rule_delete`
        - :func:`on_auto_moderation_action_execution`

        This does not correspond to any attributes or classes in the library in terms of cache.
        """
        return (1 << 20) | (1 << 21)


@fill_with_flags()
class MemberCacheFlags(BaseFlags):
    """Controls the library's cache policy when it comes to members.

    This allows for finer grained control over what members are cached.
    Note that the bot's own member is always cached. This class is passed
    to the ``member_cache_flags`` parameter in :class:`Client`.

    Due to a quirk in how Discord works, in order to ensure proper cleanup
    of cache resources it is recommended to have :attr:`Intents.members`
    enabled. Otherwise the library cannot know when a member leaves a guild and
    is thus unable to cleanup after itself.

    To construct an object you can pass keyword arguments denoting the flags
    to enable or disable.

    The default value is all flags enabled.

    .. versionadded:: 1.5

    .. container:: operations

        .. describe:: x == y

            Checks if two flags are equal.
        .. describe:: x != y

            Checks if two flags are not equal.
        .. describe:: hash(x)

               Return the flag's hash.
        .. describe:: iter(x)

               Returns an iterator of ``(name, value)`` pairs. This allows it
               to be, for example, constructed as a dict or a list of pairs.

    Attributes
    ----------
    value: :class:`int`
        The raw value. You should query flags via the properties
        rather than using this raw value.
    """

    __slots__ = ()

    def __init__(self, **kwargs: bool) -> None:
        bits = max(self.VALID_FLAGS.values()).bit_length()
        self.value = (1 << bits) - 1
        for key, value in kwargs.items():
            if key not in self.VALID_FLAGS:
                raise TypeError(f"{key!r} is not a valid flag name.")
            setattr(self, key, value)

    @classmethod
    def all(cls) -> Self:
        """A factory method that creates a :class:`MemberCacheFlags` with everything enabled."""
        bits = max(cls.VALID_FLAGS.values()).bit_length()
        value = (1 << bits) - 1
        self = cls.__new__(cls)
        self.value = value
        return self

    @classmethod
    def none(cls) -> Self:
        """A factory method that creates a :class:`MemberCacheFlags` with everything disabled."""
        self = cls.__new__(cls)
        self.value = self.DEFAULT_VALUE
        return self

    @property
    def _empty(self):
        return self.value == self.DEFAULT_VALUE

    @flag_value
    def voice(self) -> int:
        """:class:`bool`: Whether to cache members that are in voice.

        This requires :attr:`Intents.voice_states`.

        Members that leave voice are no longer cached.
        """
        return 1

    @flag_value
    def joined(self) -> int:
        """:class:`bool`: Whether to cache members that joined the guild
        or are chunked as part of the initial log in flow.

        This requires :attr:`Intents.members`.

        Members that leave the guild are no longer cached.
        """
        return 2

    @classmethod
    def from_intents(cls, intents: Intents) -> Self:
        """A factory method that creates a :class:`MemberCacheFlags` based on
        the currently selected :class:`Intents`.

        Parameters
        ----------
        intents: :class:`Intents`
            The intents to select from.

        Returns
        -------
        :class:`MemberCacheFlags`
            The resulting member cache flags.
        """

        self = cls.none()
        if intents.members:
            self.joined = True
        if intents.voice_states:
            self.voice = True

        return self

    def _verify_intents(self, intents: Intents):
        if self.voice and not intents.voice_states:
            raise ValueError("MemberCacheFlags.voice requires Intents.voice_states")

        if self.joined and not intents.members:
            raise ValueError("MemberCacheFlags.joined requires Intents.members")

    @property
    def _voice_only(self):
        return self.value == 1


@fill_with_flags()
class ApplicationFlags(BaseFlags):
    r"""Wraps up the Discord Application flags.

    .. container:: operations

        .. describe:: x == y

            Checks if two ApplicationFlags are equal.
        .. describe:: x != y

            Checks if two ApplicationFlags are not equal.
        .. describe:: hash(x)

            Return the flag's hash.
        .. describe:: iter(x)

            Returns an iterator of ``(name, value)`` pairs. This allows it
            to be, for example, constructed as a dict or a list of pairs.
            Note that aliases are not shown.

    .. versionadded:: 2.0

    Attributes
    ----------
    value: :class:`int`
        The raw value. You should query flags via the properties
        rather than using this raw value.
    """

    @flag_value
    def application_auto_moderation_rule_create(self):
        """:class:`bool`: Returns ``True`` if the application uses the Auto Moderation API.

        .. versionadded:: 2.6
        """
        return 1 << 6

    @flag_value
    def gateway_presence(self):
        """:class:`bool`: Returns ``True`` if the application is verified and is allowed to
        receive presence information over the gateway.
        """
        return 1 << 12

    @flag_value
    def gateway_presence_limited(self):
        """:class:`bool`: Returns ``True`` if the application is allowed to receive limited
        presence information over the gateway.
        """
        return 1 << 13

    @flag_value
    def gateway_guild_members(self):
        """:class:`bool`: Returns ``True`` if the application is verified and is allowed to
        receive guild members information over the gateway.
        """
        return 1 << 14

    @flag_value
    def gateway_guild_members_limited(self):
        """:class:`bool`: Returns ``True`` if the application is allowed to receive limited
        guild members information over the gateway.
        """
        return 1 << 15

    @flag_value
    def verification_pending_guild_limit(self):
        """:class:`bool`: Returns ``True`` if the application is currently pending verification
        and has hit the guild limit.
        """
        return 1 << 16

    @flag_value
    def embedded(self):
        """:class:`bool`: Returns ``True`` if the application is embedded within the Discord client."""
        return 1 << 17

    @flag_value
    def gateway_message_content(self):
        """:class:`bool`: Returns ``True`` if the application is allowed to receive message content
        over the gateway.
        """
        return 1 << 18

    @flag_value
    def gateway_message_content_limited(self):
        """:class:`bool`: Returns ``True`` if the application is allowed to receive limited
        message content over the gateway.
        """
        return 1 << 19

    @flag_value
    def application_command_badge(self):
        """:class:`bool`: Returns ``True`` if the application has registered global application commands."""
        return 1 << 23

    @flag_value
    def active(self):
        """:class:`bool`: Returns ``True`` if the application is considered active. This means that it has had any global command executed in the past 30 days.

        .. versionadded:: 2.4
        """
        return 1 << 24


@fill_with_flags()
<<<<<<< HEAD
class RoleFlags(BaseFlags):
    r"""Wraps up the Discord Guild Role Flags.
=======
class AttachmentFlags(BaseFlags):
    r"""Wraps up the Discord Attachment flags.
>>>>>>> 4383194b

    .. container:: operations

        .. describe:: x == y

<<<<<<< HEAD
            Checks if two RoleFlags are equal.
        .. describe:: x != y

            Checks if two RoleFlags are not equal.
=======
            Checks if two AttachmentFlags are equal.
        .. describe:: x != y

            Checks if two AttachmentFlags are not equal.
>>>>>>> 4383194b
        .. describe:: hash(x)

            Return the flag's hash.
        .. describe:: iter(x)

            Returns an iterator of ``(name, value)`` pairs. This allows it
            to be, for example, constructed as a dict or a list of pairs.
            Note that aliases are not shown.

    .. versionadded:: 2.6

    Attributes
    ----------
    value: :class:`int`
        The raw value. You should query flags via the properties
        rather than using this raw value.
    """

    @flag_value
<<<<<<< HEAD
    def in_prompt(self):
        """:class:`bool`: Returns ``True`` if the role can be selected in an onboarding prompt."""
        return 1 << 0
=======
    def is_remix(self):
        """:class:`bool`: Returns ``True`` if the attachment has been edited using the remix feature on mobile."""
        return 1 << 2
>>>>>>> 4383194b
<|MERGE_RESOLUTION|>--- conflicted
+++ resolved
@@ -31,11 +31,8 @@
     "MemberCacheFlags",
     "ApplicationFlags",
     "ChannelFlags",
-<<<<<<< HEAD
+    "AttachmentFlags",
     "RoleFlags",
-=======
-    "AttachmentFlags",
->>>>>>> 4383194b
 )
 
 BF = TypeVar("BF", bound="BaseFlags")
@@ -1305,29 +1302,17 @@
 
 
 @fill_with_flags()
-<<<<<<< HEAD
-class RoleFlags(BaseFlags):
-    r"""Wraps up the Discord Guild Role Flags.
-=======
 class AttachmentFlags(BaseFlags):
     r"""Wraps up the Discord Attachment flags.
->>>>>>> 4383194b
 
     .. container:: operations
 
         .. describe:: x == y
 
-<<<<<<< HEAD
-            Checks if two RoleFlags are equal.
-        .. describe:: x != y
-
-            Checks if two RoleFlags are not equal.
-=======
             Checks if two AttachmentFlags are equal.
         .. describe:: x != y
 
             Checks if two AttachmentFlags are not equal.
->>>>>>> 4383194b
         .. describe:: hash(x)
 
             Return the flag's hash.
@@ -1347,12 +1332,42 @@
     """
 
     @flag_value
-<<<<<<< HEAD
-    def in_prompt(self):
-        """:class:`bool`: Returns ``True`` if the role can be selected in an onboarding prompt."""
-        return 1 << 0
-=======
     def is_remix(self):
         """:class:`bool`: Returns ``True`` if the attachment has been edited using the remix feature on mobile."""
         return 1 << 2
->>>>>>> 4383194b
+
+
+@fill_with_flags()
+class RoleFlags(BaseFlags):
+    r"""Wraps up the Discord Guild Role Flags.
+
+    .. container:: operations
+
+        .. describe:: x == y
+
+            Checks if two RoleFlags are equal.
+        .. describe:: x != y
+
+            Checks if two RoleFlags are not equal.
+        .. describe:: hash(x)
+
+            Return the flag's hash.
+        .. describe:: iter(x)
+
+            Returns an iterator of ``(name, value)`` pairs. This allows it
+            to be, for example, constructed as a dict or a list of pairs.
+            Note that aliases are not shown.
+
+    .. versionadded:: 2.6
+
+    Attributes
+    ----------
+    value: :class:`int`
+        The raw value. You should query flags via the properties
+        rather than using this raw value.
+    """
+
+    @flag_value
+    def in_prompt(self):
+        """:class:`bool`: Returns ``True`` if the role can be selected in an onboarding prompt."""
+        return 1 << 0