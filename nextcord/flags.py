--- conflicted
+++ resolved
@@ -32,12 +32,9 @@
     "MemberCacheFlags",
     "ApplicationFlags",
     "ChannelFlags",
-<<<<<<< HEAD
-    "InviteFlags",
-=======
     "AttachmentFlags",
     "RoleFlags",
->>>>>>> 108e9577
+    "InviteFlags",
 )
 
 BF = TypeVar("BF", bound="BaseFlags")
@@ -1383,37 +1380,19 @@
         """:class:`bool`: Returns ``True`` if the attachment has been edited using the remix feature on mobile."""
         return 1 << 2
 
-<<<<<<< HEAD
-        .. versionadded:: 2.4
-        """
-        return 1 << 24
-
-
-@fill_with_flags()
-class InviteFlags(BaseFlags):
-    r"""Wraps up the Invite Flags.
-=======
 
 @fill_with_flags()
 class RoleFlags(BaseFlags):
     r"""Wraps up the Discord Guild Role Flags.
->>>>>>> 108e9577
 
     .. container:: operations
 
         .. describe:: x == y
 
-<<<<<<< HEAD
-            Checks if two InviteFlags are equal.
-        .. describe:: x != y
-
-            Checks if two InviteFlags are not equal.
-=======
             Checks if two RoleFlags are equal.
         .. describe:: x != y
 
             Checks if two RoleFlags are not equal.
->>>>>>> 108e9577
         .. describe:: hash(x)
 
             Return the flag's hash.
@@ -1433,14 +1412,45 @@
     """
 
     @flag_value
-<<<<<<< HEAD
+    def in_prompt(self):
+        """:class:`bool`: Returns ``True`` if the role can be selected in an onboarding prompt."""
+        return 1 << 0
+
+
+@fill_with_flags()
+class InviteFlags(BaseFlags):
+    r"""Wraps up the Invite Flags.
+
+    .. container:: operations
+
+        .. describe:: x == y
+
+            Checks if two InviteFlags are equal.
+        .. describe:: x != y
+
+            Checks if two InviteFlags are not equal.
+        .. describe:: hash(x)
+
+            Return the flag's hash.
+        .. describe:: iter(x)
+
+            Returns an iterator of ``(name, value)`` pairs. This allows it
+            to be, for example, constructed as a dict or a list of pairs.
+            Note that aliases are not shown.
+
+    .. versionadded:: 2.6
+
+    Attributes
+    ----------
+    value: :class:`int`
+        The raw value. You should query flags via the properties
+        rather than using this raw value.
+    """
+
+    @flag_value
     def guest(self):
         """:class:`bool`: Returns ``True`` if the invite is a guest invite.
 
         .. versionadded:: 2.6
         """
-=======
-    def in_prompt(self):
-        """:class:`bool`: Returns ``True`` if the role can be selected in an onboarding prompt."""
->>>>>>> 108e9577
         return 1 << 0