# SPDX-License-Identifier: MIT

from __future__ import annotations

import asyncio
import logging
import sys
from datetime import datetime, timezone
from types import TracebackType
from typing import (
    TYPE_CHECKING,
    Any,
    Callable,
    ClassVar,
    Coroutine,
    Dict,
    Iterable,
    List,
    Literal,
    Optional,
    Sequence,
    Tuple,
    Type,
    TypeVar,
    Union,
)
from urllib.parse import quote as _uriquote

import aiohttp

from . import __version__, utils
from .errors import (
    DiscordException,
    DiscordServerError,
    Forbidden,
    GatewayNotFound,
    HTTPCancelled,
    HTTPException,
    InvalidArgument,
    LoginFailure,
    NotFound,
    Unauthorized,
)
from .file import File
from .gateway import DiscordClientWebSocketResponse
from .utils import MISSING

_log = logging.getLogger(__name__)

if TYPE_CHECKING:
    from .enums import AuditLogAction, InteractionResponseType
    from .types import (
        appinfo,
        audit_log,
        auto_moderation,
        channel,
        components,
        embed,
        emoji,
        guild,
        integration,
        interactions,
        invite,
        member,
        message,
        role,
        role_connections,
        scheduled_events,
        sticker,
        template,
        threads,
        user,
        webhook,
        widget,
    )
    from .types.snowflake import Snowflake, SnowflakeList

    T = TypeVar("T")
    BE = TypeVar("BE", bound=BaseException)
    Response = Coroutine[Any, Any, T]


__all__ = (
    "HTTPClient",
    "Route",
)


async def json_or_text(response: aiohttp.ClientResponse) -> Union[Dict[str, Any], str]:
    text = await response.text(encoding="utf-8")
    try:
        if response.headers["content-type"] == "application/json":
            return utils.from_json(text)
    except KeyError:
        # Thanks Cloudflare
        pass

    return text


<<<<<<< HEAD
_DEFAULT_API_VERSION: Literal[10] = 10

=======
_DEFAULT_API_VERSION = 10
>>>>>>> b78d3831
_API_VERSION: Literal[10] = _DEFAULT_API_VERSION
_USER_AGENT = "DiscordBot (https://github.com/nextcord/nextcord/ {0}) Python/{1[0]}.{1[1]} aiohttp/{2}".format(
    __version__, sys.version_info, aiohttp.__version__
)


def _get_logging_auth(auth: Optional[str]) -> str:
    if auth is None:
        return "None"

    if len(auth) < 12:  # This shouldn't ever occur, but whatever.
        return "[redacted]"

    return f"{auth[:12]}[redacted]"


class Route:
    BASE: ClassVar[str] = f"https://discord.com/api/v{_API_VERSION}"

    def __init__(self, method: str, path: str, **parameters: Any) -> None:
        self.path: str = path
        self.method: str = method
        url = self.BASE + self.path
        if parameters:
            url = url.format_map(
                {k: _uriquote(v) if isinstance(v, str) else v for k, v in parameters.items()}
            )
        self.url: str = url

        # major parameters:
        self.channel_id: Optional[Snowflake] = parameters.get("channel_id")
        self.guild_id: Optional[Snowflake] = parameters.get("guild_id")
        self.webhook_id: Optional[Snowflake] = parameters.get("webhook_id")
        self.webhook_token: Optional[str] = parameters.get("webhook_token")

    @property
    def bucket(self) -> str:
        # the bucket is just method + path w/ major parameters
        return f"{self.channel_id}:{self.guild_id}:{self.path}"


class RateLimitMigrating(DiscordException):
    ...


class IncorrectBucket(DiscordException):
    ...


class RateLimit:
    """Used to time gate a large batch of requests to only allow X every Y seconds. Used via an async context manager.

    NOT THREAD SAFE.

    Parameters
    ----------
    time_offset: :class:`float`
        Number in seconds to increase all timers by. Used for lag compensation.
    """

    _reset_ignore_threshold = 0.02  # Arbitrary number, feel free to tweak.
    """Minimum reset - current time diff threshold. Any diff lower will be ignored.
    Only used when use_reset_timestamp is enabled.
    """

    def __init__(self, time_offset: float = 0.0, *, use_reset_timestamp: bool = False) -> None:
        self.limit: int = 1
        """Maximum amount of requests before requests have to wait for the rate limit to reset."""
        self.remaining: int = 1
        """Remaining amount of requests before requests have to wait for the rate limit to reset."""
        self.reset: Optional[datetime] = None
        """Datetime that the bucket roughly will be reset at."""
        self._tracked_reset_time: float = 1.0
        """The estimate time between bucket resets. Found via reset if use_reset_timestamp is True, found with
        reset_after if False.
        """
        self.reset_after: float = 1.0
        """Amount of seconds roughly until the rate limit will be reset."""
        self.bucket: Optional[str] = None
        """Name of the bucket, if it has one."""

        self._time_offset: float = time_offset
        """Number in seconds to increase all timers by. Used for lag compensation."""
        self._use_reset_timestamp: bool = use_reset_timestamp
        """If the reset timestamp should be used for bucket resets. If False, the float reset_after is used."""
        self._first_update: bool = True
        """If the next update to be ran will be the first."""
        self._reset_remaining_task: Optional[asyncio.Task] = None
        """Holds the task object for resetting the remaining count."""
        self._on_reset_event: asyncio.Event = asyncio.Event()
        """Used to indicate when the rate limit is ready to be acquired."""
        self._migrating: Optional[str] = None
        """When this RateLimit is being deprecated and acquiring requests need to migrate to a different RateLimit, this
        variable should be set to the different RateLimit/buckets string name.
        """

        self._on_reset_event.set()

    @property
    def resetting(self) -> bool:
        """Returns True when there is a reset task and it's active. False if there isn't a task or if it's done."""
        return self._reset_remaining_task is not None and not self._reset_remaining_task.done()

    async def update(self, response: aiohttp.ClientResponse) -> None:
        """Updates the rate limit with information from the response."""

        if response.headers.get("X-RateLimit-Global") == "true":
            # The response is intended for the global rate limit, not a regular rate limit.
            return

        # Updates the bucket name. The bucket name not existing as fine, as ``None`` is desired for that.
        # This is done immediately, so we can error out if we get an update not for this bucket.
        x_bucket = response.headers.get("X-RateLimit-Bucket")

        if self.bucket == x_bucket:
            pass  # Don't need to set it again.
        elif self.bucket is None:
            self.bucket = x_bucket
        else:
            raise IncorrectBucket(
                f"Update given for bucket {x_bucket}, but this RateLimit is for bucket {self.bucket}!"
            )

        # Updates the limit if it exists.
        x_limit = response.headers.get("X-RateLimit-Limit")
        self.limit = 1 if x_limit is None else int(x_limit)

        # Updates the remaining left if it exists, being pessimistic.
        x_remaining = response.headers.get("X-RateLimit-Remaining")

        if x_remaining is None:
            self.remaining = 1
        elif self._first_update:
            self.remaining = int(x_remaining)
        else:
            # If requests come back out of order, it's possible that we could get a wrong amount remaining.
            # It's best to be pessimistic and assume it cannot go back up unless the reset task occurs.
            self.remaining = (
                int(x_remaining) if int(x_remaining) < self.remaining else self.remaining
            )

        # Updates the datetime of the reset.
        x_reset = response.headers.get("X-RateLimit-Reset")
        if x_reset is not None:
            x_reset = datetime.fromtimestamp(float(x_reset) + self._time_offset, tz=timezone.utc)

            if self._use_reset_timestamp and self.reset is not None:
                new_reset_diff = (x_reset - self.reset).total_seconds()
                if self._tracked_reset_time < new_reset_diff:
                    # Any time the tracked reset time is increased, the reset timestamp should also be increased
                    #  thus we shouldn't have to (re)start the reset task here.
                    self._tracked_reset_time = new_reset_diff

            if self.reset is None or self.reset < x_reset:
                self.reset = x_reset
                if self._use_reset_timestamp:
                    _log.debug(
                        "Bucket %s: Reset timestamp increased, starting/resetting reset task.",
                        self.bucket,
                    )
                    self.start_reset_task()

        # Updates the reset-after count, being pessimistic.
        x_reset_after = response.headers.get("X-RateLimit-Reset-After")
        if x_reset_after is not None:
            x_reset_after = float(x_reset_after) + self._time_offset
            self.reset_after = x_reset_after
            # Once we figure out what the true reset delay is, for example 5 seconds, we want to keep it at that.
            if not self._use_reset_timestamp and self._tracked_reset_time < x_reset_after:
                self._tracked_reset_time = x_reset_after
                _log.debug(
                    "Bucket %s: Reset after time increased to %s seconds, adapting reset time.",
                    self.bucket,
                    self._tracked_reset_time,
                )
                self.start_reset_task()

        if not self.resetting:
            self.start_reset_task()

        # If for whatever reason we have requests remaining but the reset event isn't set, set it.
        if self.remaining > 0 and not self._on_reset_event.is_set():
            _log.debug(
                "Bucket %s: Updated with remaining %s, setting reset event.",
                self.bucket,
                self.remaining,
            )
            self._on_reset_event.set()

        # If this is our first update, indicate that all future updates aren't the first.
        if self._first_update:
            self._first_update = False

        _log.debug(
            "Bucket %s: Updated with limit %s, remaining %s, reset %s, and reset_after %s seconds.",
            self.bucket,
            self.limit,
            self.remaining,
            self.reset,
            self.reset_after,
        )

    def start_reset_task(self) -> None:
        """Starts the reset task, non-blocking."""
        if self.resetting:
            _log.debug("Bucket %s: Reset task already running, cancelling.", self.bucket)
            self._reset_remaining_task.cancel()  # pyright: ignore [reportOptionalMemberAccess]

        if self._use_reset_timestamp:  # In reset timestamp mode.
            if self.reset:
                current_time = datetime.now(tz=timezone.utc)
                reset_delta = (self.reset - current_time).total_seconds()
                # Use estimated time between resets to guess when the next one will be.
                # The non-zero comparison helps prevent issues when reset_diff isn't quite perfect yet.
                if reset_delta < self._reset_ignore_threshold:
                    seconds_until_reset = self._tracked_reset_time
                else:  # Reset when the server resets.
                    seconds_until_reset = reset_delta

            else:
                seconds_until_reset = self._tracked_reset_time

        else:  # In reset_after seconds mode.
            seconds_until_reset = self._tracked_reset_time

        loop = asyncio.get_running_loop()
        self._reset_remaining_task = loop.create_task(self.reset_remaining(seconds_until_reset))

    async def reset_remaining(self, time: float) -> None:
        """|coro|
        Sleeps for the specified amount of time, then resets the remaining request count to the limit.

        Parameters
        ----------
        time: :class:`float`
            Amount of time to sleep until the request count is reset to the limit. ``time_offset`` is not added to
            this number.
        """
        _log.debug("Bucket %s: Resetting after %s seconds.", self.bucket, time)
        await asyncio.sleep(time)
        self.remaining = self.limit
        self._on_reset_event.set()
        _log.debug("Bucket %s: Reset, allowing requests to continue.", self.bucket)

    @property
    def migrating(self) -> Optional[str]:
        """If not ``None``, this indicates what bucket acquiring requests should migrate to."""
        return self._migrating

    def migrate_to(self, bucket: str) -> None:
        """Signals to acquiring requests, both present and future, that they need to migrate to a new bucket."""
        self._migrating = bucket
        self.remaining = self.limit
        self._on_reset_event.set()
        _log.debug(
            "Bucket %s: Deprecating, acquiring requests will migrate to a new bucket.", bucket
        )

    async def __aenter__(self) -> None:
        await self.acquire()

    async def __aexit__(
        self,
        exc_type: Optional[Type[BaseException]],
        exc_val: Optional[BaseException],
        exc_tb: Optional[TracebackType],
    ) -> None:
        self.release()

    @property
    def locked(self) -> bool:
        return self.remaining <= 0

    async def acquire(self) -> bool:
        # If no more requests can be made but the event is set, clear it.
        if self.locked and self._on_reset_event.is_set():
            _log.debug(
                "Bucket %s: Hit the remaining request limit of %s, locking until reset.",
                self.bucket,
                self.limit,
            )
            self._on_reset_event.clear()
            if not self.resetting:
                self.start_reset_task()

        # Waits in a loop for the event to be set, clearing the event as needed and looping.
        while not self._on_reset_event.is_set():
            _log.debug("Bucket %s: Not set yet, waiting for it to be set.", self.bucket)
            await self._on_reset_event.wait()

            if self.locked and self._on_reset_event.is_set():
                _log.debug(
                    "Bucket %s: Hit the remaining limit of %s, locking until reset.",
                    self.bucket,
                    self.limit,
                )
                self._on_reset_event.clear()
                if not self.resetting:
                    self.start_reset_task()

        if self.migrating:
            raise RateLimitMigrating(
                f"This RateLimit is deprecated, you need to migrate to bucket {self.migrating}"
            )

        _log.debug("Bucket %s: Continuing with request.", self.bucket)
        self.remaining -= 1
        return True

    def release(self) -> None:
        # Basically a placeholder, could probably be removed ;)
        pass


class GlobalRateLimit(RateLimit):
    """
    Represents the global rate limit, and thus has to have slightly modified behavior.

    Still not thread safe.
    """

    def __init__(self, time_offset: float = 0.0, *args, **kwargs) -> None:
        super().__init__(time_offset=time_offset, use_reset_timestamp=False)

    async def acquire(self) -> bool:
        ret = await super().acquire()
        # As updates are little weird, it's best to start the reset task as soon as the first request has acquired.
        if not self.resetting:
            self.start_reset_task()

        return ret

    async def update(self, response: aiohttp.ClientResponse) -> None:
        if (
            response.headers.get("X-RateLimit-Global") != "true"
            and response.headers.get("X-RateLimit-Scope") != "global"
        ):
            # The response is intended for the regular rate limit, not a global rate limit.
            return

        if response.status == 429:
            # Oh dear, we hit the rate limit.
            _log.warning("Global rate limit 429 encountered, setting remaining to 0.")
            self.remaining = 0
            if response.headers.get("X-RateLimit-Scope") == "global":
                data = await response.json()
                _log.debug(data)
                if (retry_after := data.get("retry_after")) or (
                    retry_after := response.headers.get("Retry-After")
                ):
                    _log.debug(
                        "Got global retry_after, resetting global after %s seconds", retry_after
                    )
                    self.reset_after = float(retry_after) + self._time_offset
                    if self.resetting:
                        self._reset_remaining_task.cancel()  # pyright: ignore [reportOptionalMemberAccess]

                    self.start_reset_task()

            self._on_reset_event.clear()
            if not self.resetting:
                self.start_reset_task()

            _log.warning("Cleared global ratelimit, waiting for reset.")


# For some reason, the Discord voice websocket expects this header to be
# completely lowercase while aiohttp respects spec and does it as case-insensitive
aiohttp.hdrs.WEBSOCKET = "websocket"  # type: ignore


class HTTPClient:
    """Represents an HTTP client sending HTTP requests to the Discord API.

    Also, not thread safe.

    Parameters
    ----------
    connector: Optional[:class:`aiohttp.BaseConnector`]
        The connector object to use for the client session.
    max_global_requests: :class:`int`
        Maximum amount of requests per second per authorization.

        Discord by default only allows 50 requests per second, but if your bot has had its maximum increased, then
        increase this parameter.
    time_offset: :class:`float`
        Amount of seconds added to all ratelimit timers for lag compensation.

        Due to latency and Discord servers not perfectly time synced, having no offset can cause 429's to occur even
        with us following the reported X-RateLimit-Reset-After.

        Increasing will protect from erroneous 429s but will slow bucket resets, lowering max theoretical speed.

        Decreasing will hasten bucket resets and increase max theoretical speed but may cause 429s.
    default_auth: Optional[:class:`str`]
        Default string to use in the Authorization header if it's not manually provided.
    assume_unsync_clock: :class:`bool`
        Whether to assume the system clock is unsynced regarding rate limit handling.

        If ``True``, rate limits will use a discovered static-ish time delay to figure out when buckets reset.
        Generally results in longer-than-necessary inaccurate bucket reset times, especially with high-latency
        connections, but is most consistent across a wide variety of hosts and applications.

        If ``False``, rate limits will use a combination of server-given bucket reset timestamps compared with local
        time to accurately reset when the bucket resets and discovered static-ish time delays to predict the next reset
        when needed.
        Generally results in more accurate bucket reset times, especially with high-latency connections, but relies
        heavily on host time being accurate with Discords time.
    proxy: Optional[:class:`str`]
        The proxy url to connect to the Discord API with, if any.
    proxy_auth: Optional[:class:`aiohttp.BasicAuth`]
        The authentication to use in order to make a request to the proxy url. Not to be confused with ``default_auth``.
    dispatch: :class:`Callable`
        The dispatcher to use for rate limit events.
    """

    def __init__(
        self,
        connector: Optional[aiohttp.BaseConnector] = None,
        *,
        max_global_requests: int = 50,
        time_offset: float = 0.0,
        default_auth: Optional[str] = None,
        assume_unsync_clock: bool = False,  # TODO: Think about renaming this?
        proxy: Optional[str] = None,
        proxy_auth: Optional[aiohttp.BasicAuth] = None,
        dispatch: Callable,
    ) -> None:
        self.__session: aiohttp.ClientSession = MISSING  # filled in static_login
        self._connector = connector
        self._max_global_requests = max_global_requests
        self._time_offset = time_offset
        self._default_auth = None
        # For consistency with possible future changes to set_default_auth.
        self.set_default_auth(default_auth)
        self._ratelimit_use_timestamp = not assume_unsync_clock
        self._proxy = proxy
        self._proxy_auth: Optional[aiohttp.BasicAuth] = proxy_auth
        self._dispatch = dispatch

<<<<<<< HEAD
        user_agent = "DiscordBot (https://github.com/nextcord/nextcord/ {0}) Python/{1[0]}.{1[1]} aiohttp/{2}"
        self._user_agent: str = user_agent.format(
            __version__, sys.version_info, aiohttp.__version__
        )

        self._buckets: dict[str, RateLimit] = {}
        """{"Discord bucket name": RateLimit}"""
        self._global_rate_limits: dict[Optional[str], RateLimit] = {}
        """{"Auth string": RateLimit}, None for auth-less ratelimit."""
        self._url_rate_limits: dict[tuple[str, str, Optional[str]], RateLimit] = {}
        """{("METHOD", "Route.bucket", "auth string"): RateLimit} auth string may be None to indicate auth-less."""

    def _make_global_rate_limit(self, auth: Optional[str], max_per_second: int) -> GlobalRateLimit:
        _log.debug(
            "Creating global ratelimit for auth %s with max per second %s.",
            _get_logging_auth(auth),
            max_per_second,
        )
        rate_limit = GlobalRateLimit(time_offset=self._time_offset)
        rate_limit.limit = max_per_second
        rate_limit.remaining = max_per_second
        rate_limit.reset_after = 1 + self._time_offset
        rate_limit.bucket = f"Global {_get_logging_auth(auth) if auth else 'Unauthorized'}"

        self._global_rate_limits[auth] = rate_limit
        return rate_limit

    def _make_url_rate_limit(self, method: str, route: Route, auth: Optional[str]) -> RateLimit:
        _log.debug(
            "Making URL rate limit for %s %s %s", method, route.bucket, _get_logging_auth(auth)
        )
        ret = RateLimit(
            time_offset=self._time_offset, use_reset_timestamp=self._ratelimit_use_timestamp
        )
        self._url_rate_limits[(method, route.bucket, auth)] = ret
        return ret

    def _set_url_rate_limit(
        self, method: str, route: Route, auth: Optional[str], rate_limit: RateLimit
    ) -> None:
        self._url_rate_limits[(method, route.bucket, auth)] = rate_limit

    def _get_url_rate_limit(self, method: str, route: Route, auth: Optional[str]) -> Optional[RateLimit]:
        return self._url_rate_limits.get((method, route.bucket, auth), None)

    def set_default_auth(self, auth: Optional[str]) -> None:
        self._default_auth = auth

    def _make_headers(
        self,
        original_headers: dict[str, str],
        *,
        auth: Optional[str] = MISSING,
    ) -> dict[str, str]:
        """Creates a new dictionary of headers, without overwriting values from the given headers.

        Parameters
        ----------
        original_headers: :class:`dict`[:class:`str`, :class:`str`]
            Headers to make a shallow copy of.
        auth: :class:`str` | `None` | `MISSING`
            Authorization string to use. Will not auto-format given tokens. For example, a bot token must be provided
            as "Bot <bot token>". If set to `None`, no authorization header will be added. If left unset, the default
            auth string will be used. (if the default is not set, no auth will be used.)

        Returns
        -------
        :class:`dict`[:class:`str`, :class:`str`]
            Modified headers to use.
        """
        ret = original_headers.copy()

        if "Authorization" not in ret:
            if auth is None:
                pass  # We do nothing, this is here to make the logic easier to read.
            elif auth is MISSING:
                if self._default_auth is not None:
                    ret["Authorization"] = self._default_auth
            else:  # auth isn't None or MISSING, so it must be something.
                ret["Authorization"] = auth

        if "User-Agent" not in ret and self._user_agent:
            ret["User-Agent"] = self._user_agent

        return ret
=======
        # to mitigate breaking changes
        self.user_agent: str = _USER_AGENT
>>>>>>> b78d3831

    def recreate(self) -> None:
        if self.__session.closed:
            self.__session = aiohttp.ClientSession(
<<<<<<< HEAD
                connector=self._connector, ws_response_class=DiscordClientWebSocketResponse
=======
                connector=self.connector,
                ws_response_class=DiscordClientWebSocketResponse,
                headers={
                    "User-Agent": _USER_AGENT,
                },
>>>>>>> b78d3831
            )

    async def ws_connect(self, url: str, *, compress: int = 0) -> Any:
        kwargs = {
            "proxy_auth": self._proxy_auth,
            "proxy": self._proxy,
            "max_msg_size": 0,
            "timeout": 30.0,
            "autoclose": False,
            "headers": {
<<<<<<< HEAD
                "User-Agent": self._user_agent,
=======
                "User-Agent": _USER_AGENT,
>>>>>>> b78d3831
            },
            "compress": compress,
        }

        return await self.__session.ws_connect(url, **kwargs)

    # ruff: noqa: PLR0915
    # Ruff says this is too many statements in a single function, but I'm not sure how to break it down while
    #  maintaining readability. I suppose general purpose rules cannot be perfectly applied in every situation.
    async def request(
        self,
        route: Route,
        *,
        files: Optional[Sequence[File]] = None,
        form: Optional[Iterable[Dict[str, Any]]] = None,
        auth: Optional[str] = MISSING,
        retry_request: bool = True,
        **kwargs: Any,
    ) -> Any:
<<<<<<< HEAD
        """|coro|

        Makes an API request to Discord, handling authorization (if needed), rate limits, and limited error handling.

        Parameters
        ----------
        route: :class:`Route`
            The Discord Route to make the API request for.
        files: Optional[Sequence[:class:`File`]]
            The files to provide with the JSON body of this request. If provided, the body of the request will be
            repackaged into a multipart form.
        form: Optional[Iterable[:class:`dict`[:class:`str`, `Any`]]]
            pass
        auth: :class:`str` | `None` | `MISSING`
            Authorization string to use. Will not auto-format given tokens. For example, a bot token must be provided
            as "Bot <bot token>". If set to `None`, no authorization will be used. If left unset, the default
            auth will be used. (if the default is not set, no auth will be used.)
        retry_request: :class:`bool`
            If the request should be retried in specific cases. This mainly concerns 500 errors (Discord server issues)
            or 429s. (ratelimit issues)
            If `False`, the request will raise an exception immediately if a 500 or 429 error is encountered or if the
            internally tracked rate limits are locked.
        kwargs
            This is purposefully undocumented. Behavior of extra kwargs may change in a breaking way at any point, and
            extra kwargs may not be allowed in the future.

        Returns
        -------
        A JSON payload response from Discord. They JSON payload's type will usually be a :class:`list` or :class:`dict`
        """

        if not self.__session:
            self.__session = aiohttp.ClientSession(
                connector=self._connector, ws_response_class=DiscordClientWebSocketResponse
            )
=======
        bucket = route.bucket
        method = route.method
        url = route.url

        lock = self._locks.get(bucket)
        if lock is None:
            lock = asyncio.Lock()
            self._locks[bucket] = lock

        # header creation
        # user agent is provided by our aiohttp client already
        headers: Dict[str, str] = {}
>>>>>>> b78d3831

        headers = self._make_headers(kwargs.pop("headers", {}), auth=auth)

        try:
            reason = kwargs.pop("reason")
        except KeyError:
            pass
        else:
            if reason:
                headers["X-Audit-Log-Reason"] = _uriquote(reason, safe="/ ")

        auth = headers.get("Authorization")

        # If a global rate limit for this authorization doesn't exist yet, make it.
        if (global_rate_limit := self._global_rate_limits.get(auth)) is None:
            global_rate_limit = self._make_global_rate_limit(auth, self._max_global_requests)

        # If a rate limit for this url path doesn't exist yet, make it.
        if (url_rate_limit := self._get_url_rate_limit(route.method, route, auth)) is None:
            url_rate_limit = self._make_url_rate_limit(route.method, route, auth)

        max_retry_count = 5
        rate_limit_path = (
            route.method,
            route.bucket,
            _get_logging_auth(auth),
        )  # Only use this for logging.
        ret: Optional[str] = None
        response: Optional[aiohttp.ClientResponse] = None

        # If retry_request is False and any of the rate limits are locked, don't continue and raise immediately.
        if retry_request is False:
            if global_rate_limit.locked:
                _log.info(
                    "Path %s was called with retry_request=False while the global rate limit is locked.",
                    rate_limit_path,
                )
                raise HTTPCancelled("Global rate limit locked.")

            if url_rate_limit.locked:
                _log.info(
                    "Path %s was called with retry_request=False while the URL rate limit is locked.",
                    rate_limit_path,
                )
                raise HTTPCancelled("Route rate limit locked.")

        # The loop is to allow migration to a different RateLimit if needed.
        # If we hit this loop max_retry_count times, something is wrong. Either we're migrating buckets way
        #  too much, 429s keep getting hit, or something is internally wrong.
        for retry_count in range(max_retry_count):  # To prevent infinite loops.
            should_retry = False
            try:
                async with global_rate_limit, url_rate_limit:
                    # This check is for asyncio.gather()'d requests where the rate limit can change.
                    if (
                        temp := self._get_url_rate_limit(route.method, route, auth)
                    ) is not url_rate_limit and temp is not None:
                        _log.debug(
                            "Route %s had the rate limit changed, resetting and retrying.",
                            rate_limit_path,
                        )
                        url_rate_limit = temp
                        continue

                    if files:
                        for f in files:
                            f.reset(seek=retry_count)

                    if form:
                        form_data = aiohttp.FormData(quote_fields=False)
                        for params in form:
                            form_data.add_field(**params)
                        kwargs["data"] = form_data

                    async with self.__session.request(
                        method=route.method,
                        url=route.url,
                        headers=headers,
                        proxy=self._proxy,
                        proxy_auth=self._proxy_auth,
                        **kwargs,
                    ) as response:
                        _log.debug(
                            "%s %s with %s has returned %s",
                            route.method,
                            route.url,
                            kwargs.get("data"),
                            response.status,
                        )

                        await global_rate_limit.update(response)
                        try:
                            await url_rate_limit.update(response)
                        except IncorrectBucket:
                            # This condition can be met when doing asyncio.gather()'d requests.
                            if (
                                temp := self._buckets.get(
                                    # Defaulting to "" makes pyright happy because None is an invalid type of key.
                                    response.headers.get("X-RateLimit-Bucket", "")
                                )
                            ) is not None:
                                _log.debug(
                                    "Route %s was given a different bucket, found it.",
                                    rate_limit_path,
                                )
                                url_rate_limit = temp
                                self._set_url_rate_limit(route.method, route, auth, url_rate_limit)
                                await url_rate_limit.update(response)
                            else:
                                url_rate_limit = self._make_url_rate_limit(
                                    route.method, route, auth
                                )
                                await url_rate_limit.update(response)
                                _log.debug(
                                    "Route %s was given a different bucket, made a new one: %s",
                                    rate_limit_path,
                                    url_rate_limit.bucket,
                                )

                        if url_rate_limit.bucket is not None and self._buckets.get(
                            url_rate_limit.bucket
                        ) not in (url_rate_limit, None):
                            # If the current RateLimit bucket name exists, but the stored RateLimit is not the
                            #  current RateLimit, finish up and signal that the current bucket should be migrated
                            #  to the stored one.
                            _log.debug(
                                "Route %s with bucket %s already exists, migrating other possible requests to "
                                "that bucket.",
                                rate_limit_path,
                                url_rate_limit.bucket,
                            )
                            correct_rate_limit = self._buckets[url_rate_limit.bucket]
                            self._set_url_rate_limit(route.method, route, auth, correct_rate_limit)
                            if correct_rate_limit.bucket:
                                # Signals to all requests waiting to acquire to migrate.
                                url_rate_limit.migrate_to(correct_rate_limit.bucket)
                            else:
                                raise ValueError(
                                    f"Migrating to bucket {correct_rate_limit.bucket}, but "
                                    f"correct_rate_limit.bucket is falsey. This is likely an internal Nextcord "
                                    f"issue and should be reported."
                                )
                            # Update the correct RateLimit object with our findings.
                            await correct_rate_limit.update(response)
                        elif url_rate_limit.bucket is not None:
                            self._buckets[url_rate_limit.bucket] = url_rate_limit

                        # even errors have text involved in them so this is safe to call
                        ret = await json_or_text(response)

                        if response.status >= 400:
                            # >= 500 was considered, but stuff like 501 and 505+ are not good to retry on.
                            if response.status in {500, 502, 504}:
                                if retry_request:
                                    _log.info(
                                        "Path %s encountered a Discord server issue, retrying.",
                                        rate_limit_path,
                                    )
                                    await asyncio.sleep(1 + retry_count * 2)
                                    should_retry = True
                                else:
                                    _log.info(
                                        "Path %s encountered a Discord server issue.",
                                        rate_limit_path,
                                    )
                                    raise DiscordServerError(response, ret)
                            elif response.status == 401:
                                _log.warning(
                                    "Path %s resulted in error 401, rejected authorization?",
                                    rate_limit_path,
                                )
                                raise Unauthorized(response, ret)
                            elif response.status == 403:
                                _log.warning(
                                    "Path %s resulted in error 403, check your permissions?",
                                    rate_limit_path,
                                )
                                raise Forbidden(response, ret)
                            elif response.status == 404:
                                _log.warning(
                                    "Path %s resulted in error 404, check your path?",
                                    rate_limit_path,
                                )
                                raise NotFound(response, ret)
                            elif response.status == 429:
                                if (
                                    response.headers.get("X-RateLimit-Global") != "true"
                                    and response.headers.get("X-RateLimit-Scope") != "global"
                                ):
                                    self._dispatch(
                                        "http_ratelimit",
                                        url_rate_limit.limit,
                                        url_rate_limit.remaining,
                                        url_rate_limit.reset_after,
                                        url_rate_limit.bucket,
                                        response.headers.get("X-RateLimit-Scope"),
                                    )
                                else:
                                    self._dispatch(
                                        "global_http_ratelimit", global_rate_limit.reset_after
                                    )

                                if not response.headers.get("Via") or isinstance(ret, str):
                                    _log.error(
                                        "Path %s resulted in what appears to be a CloudFlare ban, either a "
                                        "large amount of errors recently happened and/or Nextcord has a bug."
                                    )
                                    # Banned by Cloudflare more than likely.
                                    raise HTTPException(response, ret)

                                if retry_request:
                                    _log.warning(
                                        "Path %s resulted in error 429, rate limit exceeded. Retrying.",
                                        rate_limit_path,
                                    )
                                    should_retry = True
                                else:
                                    _log.warning(
                                        "Path %s resulted in error 429, rate limit exceeded.",
                                        rate_limit_path,
                                    )
                                    raise HTTPException(
                                        response, ret
                                    )  # TODO: Make actual HTTPRateLimit error?
                            elif response.status >= 500:
                                raise DiscordServerError(response, ret)
                            else:
                                raise HTTPException(response, ret)

            # This is handling exceptions from the request
            except OSError as e:
                # Connection reset by peer
                if retry_count < max_retry_count - 1 and e.errno in (54, 10054):
                    await asyncio.sleep(1 + retry_count * 2)
                    continue

                raise

            except RateLimitMigrating as e:
                if url_rate_limit.migrating is None:
                    raise ValueError(
                        "RateLimitMigrating raised, but RateLimit.migrating is None. This is an internal Nextcord "
                        "error and should be reported!"
                    ) from e
                
                old_rate_limit = url_rate_limit
                url_rate_limit = self._buckets.get(url_rate_limit.migrating)
                if url_rate_limit is None:
                    # This means we have an internal issue that we need to fix.
                    _log.error(
                        "RateLimit said to migrate, but the RateLimit to migrate to was not found. This is an "
                        "internal Nextcord error and should be reported.\n"
                        "Migrating RateLimit.migrate_to: %s\n"
                        "Migrating RateLimit.bucket: %s\n"
                        "Route: %s", old_rate_limit.migrating, old_rate_limit.bucket, route, exc_info=e
                    )
                    raise ValueError(
                        "RateLimit said to migrate, but the RateLimit to migrate was not found? This is an "
                        "internal Nextcord error and should be reported!"
                    ) from e

            else:
                if not should_retry:
                    break

            if retry_count >= max_retry_count - 1:
                _log.error(
                    "Hit retry %s/%s on %s, either something is wrong with Discord or Nextcord.",
                    retry_count + 1,
                    max_retry_count,
                    rate_limit_path,
                )
                if response is not None:
                    if response.status >= 500:
                        raise DiscordServerError(response, ret)

                    raise HTTPException(response, ret)

        return ret

    async def get_from_cdn(self, url: str) -> bytes:
        async with self.__session.get(url) as resp:
            if resp.status == 200:
                return await resp.read()
            if resp.status == 404:
                raise NotFound(resp, "asset not found")
            if resp.status == 403:
                raise Forbidden(resp, "cannot retrieve asset")
            raise HTTPException(resp, "failed to get asset")

    # state management

    async def close(self) -> None:
        if self.__session:
            await self.__session.close()

    # login management

<<<<<<< HEAD
    async def static_login(self, auth: str) -> user.User:
        # TODO: Change this? This is literally just fetching /users/@me AKA "Get Current User", and is totally
        #  usable with OAuth2. This doesn't actually have anything "log in" in any way.
        self.set_default_auth(auth)
=======
    async def static_login(self, token: str) -> user.User:
        # Necessary to get aiohttp to stop complaining about session creation
        self.__session = aiohttp.ClientSession(
            connector=self.connector,
            ws_response_class=DiscordClientWebSocketResponse,
            headers={
                "User-Agent": _USER_AGENT,
            },
        )
        old_token = self.token
        self.token = token
>>>>>>> b78d3831

        try:
            data = await self.request(Route("GET", "/users/@me"))
        except HTTPException as exc:
            if exc.status == 401:
                raise LoginFailure("Improper token has been passed.") from exc
            raise

        return data

    async def exchange_access_code(
        self,
        *,
        client_id: int,
        client_secret: str,
        code: str,
        redirect_uri: str,
        auth: Optional[str] = MISSING,
        retry_request: bool = True,
    ):
        # TODO: Look into how viable this function is here.
        # This doesn't actually have hard ratelimits it seems? Not in the headers at least. The default bucket should
        #  keep it at 1 every 1 second.
        data = {
            "client_id": client_id,
            "client_secret": client_secret,
            "grant_type": "authorization_code",
            "code": code,
            "redirect_uri": redirect_uri,
        }
        return await self.request(
            Route("POST", "/oauth2/token"),
            data=data,
            auth=auth,
            retry_request=retry_request,
        )

    async def get_current_user(
        self,
        *,
        auth: Optional[str] = MISSING,
        retry_request: bool = True,
    ):
        return await self.request(
            Route("GET", "/users/@me"),
            auth=auth,
            retry_request=retry_request,
        )

    def logout(
        self,
        auth: str = MISSING,
        *,
        retry_request: bool = True,
    ) -> Response[None]:
        # TODO: Is this only for user bots? Can we get rid of it?
        return self.request(
            Route("POST", "/auth/logout"),
            auth=auth,
            retry_request=retry_request,
        )

    # Group functionality

    def start_group(
        self,
        user_id: Snowflake,
        recipients: List[int],
        *,
        auth: Optional[str] = MISSING,
        retry_request: bool = True,
    ) -> Response[channel.GroupDMChannel]:
        payload = {
            "recipients": recipients,
        }

        return self.request(
            Route("POST", "/users/{user_id}/channels", user_id=user_id),
            json=payload,
            auth=auth,
            retry_request=retry_request,
        )

    def leave_group(
        self,
        channel_id,
        *,
        auth: Optional[str] = MISSING,
        retry_request: bool = True,
    ) -> Response[None]:
        return self.request(
            Route("DELETE", "/channels/{channel_id}", channel_id=channel_id),
            auth=auth,
            retry_request=retry_request,
        )

    # Message management

    def start_private_message(
        self,
        user_id: Snowflake,
        *,
        auth: Optional[str] = MISSING,
        retry_request: bool = True,
    ) -> Response[channel.DMChannel]:
        payload = {
            "recipient_id": user_id,
        }

        return self.request(
            Route("POST", "/users/@me/channels"),
            json=payload,
            auth=auth,
            retry_request=retry_request,
        )

    def get_message_payload(
        self,
        content: Optional[str],
        *,
        tts: bool = False,
        embed: Optional[embed.Embed] = None,
        embeds: Optional[List[embed.Embed]] = None,
        nonce: Optional[Union[str, int]] = None,
        allowed_mentions: Optional[message.AllowedMentions] = None,
        message_reference: Optional[message.MessageReference] = None,
        stickers: Optional[List[int]] = None,
        components: Optional[List[components.Component]] = None,
        flags: Optional[int] = None,
    ) -> Dict[str, Any]:
        payload: Dict[str, Any] = {
            "tts": tts,
        }

        if content is not None:
            payload["content"] = content

        if embed is not None:
            payload["embeds"] = [embed]

        if embeds is not None:
            payload["embeds"] = embeds

        if nonce is not None:
            payload["nonce"] = nonce

        if allowed_mentions is not None:
            payload["allowed_mentions"] = allowed_mentions

        if message_reference is not None:
            payload["message_reference"] = message_reference

        if components is not None:
            payload["components"] = components

        if stickers is not None:
            payload["sticker_ids"] = stickers

        if flags is not None:
            payload["flags"] = flags

        return payload

    def send_message(
        self,
        channel_id: Snowflake,
        content: Optional[str],
        *,
        tts: bool = False,
        embed: Optional[embed.Embed] = None,
        embeds: Optional[List[embed.Embed]] = None,
        nonce: Optional[Union[int, str]] = None,
        allowed_mentions: Optional[message.AllowedMentions] = None,
        message_reference: Optional[message.MessageReference] = None,
        stickers: Optional[List[int]] = None,
        components: Optional[List[components.Component]] = None,
        flags: Optional[int] = None,
        auth: Optional[str] = MISSING,
        retry_request: bool = True,
    ) -> Response[message.Message]:
        r = Route("POST", "/channels/{channel_id}/messages", channel_id=channel_id)
        payload = self.get_message_payload(
            content,
            tts=tts,
            embed=embed,
            embeds=embeds,
            nonce=nonce,
            allowed_mentions=allowed_mentions,
            message_reference=message_reference,
            stickers=stickers,
            components=components,
            flags=flags,
        )

        return self.request(
            r,
            json=payload,
            auth=auth,
            retry_request=retry_request,
        )

    def send_typing(
        self,
        channel_id: Snowflake,
        *,
        auth: Optional[str] = MISSING,
        retry_request: bool = True,
    ) -> Response[None]:
        return self.request(
            Route("POST", "/channels/{channel_id}/typing", channel_id=channel_id),
            auth=auth,
            retry_request=retry_request,
        )

    def get_message_multipart_form(
        self,
        payload: Dict[str, Any],
        message_key: Optional[str] = None,
        *,
        files: Sequence[File],
        content: Optional[str] = None,
        embed: Optional[embed.Embed] = None,
        embeds: Optional[List[embed.Embed]] = None,
        nonce: Optional[Union[str, int]] = None,
        allowed_mentions: Optional[message.AllowedMentions] = None,
        message_reference: Optional[message.MessageReference] = None,
        stickers: Optional[List[int]] = None,
        components: Optional[List[components.Component]] = None,
        attachments: Optional[List[Dict[str, Any]]] = None,
        flags: Optional[int] = None,
    ) -> List[Dict[str, Any]]:
        form: List[Dict[str, Any]] = []

        payload["attachments"] = attachments or []

        msg_payload = self.get_message_payload(
            content,
            embed=embed,
            embeds=embeds,
            nonce=nonce,
            allowed_mentions=allowed_mentions,
            message_reference=message_reference,
            stickers=stickers,
            components=components,
            flags=flags,
        )

        if message_key is not None:
            payload[message_key] = msg_payload
        else:
            payload.update(msg_payload)

        for index, file in enumerate(files):
            payload["attachments"].append(
                {
                    "id": index,
                    "filename": file.filename,
                    "description": file.description,
                }
            )
            form.append(
                {
                    "name": f"files[{index}]",
                    "value": file.fp,
                    "filename": file.filename,
                    "content_type": "application/octet-stream",
                }
            )
        form.append({"name": "payload_json", "value": utils.to_json(payload)})

        return form

    def send_multipart_helper(
        self,
        route: Route,
        *,
        files: Sequence[File],
        content: Optional[str] = None,
        tts: bool = False,
        embed: Optional[embed.Embed] = None,
        embeds: Optional[List[embed.Embed]] = None,
        nonce: Optional[Union[str, int]] = None,
        allowed_mentions: Optional[message.AllowedMentions] = None,
        message_reference: Optional[message.MessageReference] = None,
        stickers: Optional[List[int]] = None,
        components: Optional[List[components.Component]] = None,
        attachments: Optional[List[Dict[str, Any]]] = None,
        flags: Optional[int] = None,
        auth: Optional[str] = MISSING,
        retry_request: bool = True,
    ) -> Response[message.Message]:
        payload: Dict[str, Any] = {
            "tts": tts,
            "attachments": attachments or [],
        }
        form = self.get_message_multipart_form(
            payload=payload,
            files=files,
            content=content,
            embed=embed,
            embeds=embeds,
            nonce=nonce,
            allowed_mentions=allowed_mentions,
            message_reference=message_reference,
            stickers=stickers,
            components=components,
            attachments=attachments,
            flags=flags,
        )
        return self.request(
            route,
            form=form,
            files=files,
            auth=auth,
            retry_request=retry_request,
        )

    def send_files(
        self,
        channel_id: Snowflake,
        *,
        files: Sequence[File],
        content: Optional[str] = None,
        tts: bool = False,
        embed: Optional[embed.Embed] = None,
        embeds: Optional[List[embed.Embed]] = None,
        nonce: Optional[Union[int, str]] = None,
        allowed_mentions: Optional[message.AllowedMentions] = None,
        message_reference: Optional[message.MessageReference] = None,
        stickers: Optional[List[int]] = None,
        components: Optional[List[components.Component]] = None,
        flags: Optional[int] = None,
        auth: Optional[str] = MISSING,
        retry_request: bool = True,
    ) -> Response[message.Message]:
        r = Route("POST", "/channels/{channel_id}/messages", channel_id=channel_id)
        return self.send_multipart_helper(
            r,
            files=files,
            content=content,
            tts=tts,
            embed=embed,
            embeds=embeds,
            nonce=nonce,
            allowed_mentions=allowed_mentions,
            message_reference=message_reference,
            stickers=stickers,
            components=components,
            flags=flags,
            auth=auth,
            retry_request=retry_request,
        )

    def delete_message(
        self,
        channel_id: Snowflake,
        message_id: Snowflake,
        *,
        reason: Optional[str] = None,
        auth: Optional[str] = MISSING,
        retry_request: bool = True,
    ) -> Response[None]:
        r = Route(
            "DELETE",
            "/channels/{channel_id}/messages/{message_id}",
            channel_id=channel_id,
            message_id=message_id,
        )
        return self.request(
            r,
            reason=reason,
            auth=auth,
            retry_request=retry_request,
        )

    def delete_messages(
        self,
        channel_id: Snowflake,
        message_ids: SnowflakeList,
        *,
        reason: Optional[str] = None,
        auth: Optional[str] = MISSING,
        retry_request: bool = True,
    ) -> Response[None]:
        r = Route("POST", "/channels/{channel_id}/messages/bulk-delete", channel_id=channel_id)
        payload = {
            "messages": message_ids,
        }

        return self.request(
            r,
            json=payload,
            reason=reason,
            auth=auth,
            retry_request=retry_request,
        )

    def edit_message(
        self,
        channel_id: Snowflake,
        message_id: Snowflake,
        auth: Optional[str] = MISSING,
        retry_request: bool = True,
        **fields: Any,
    ) -> Response[message.Message]:
        r = Route(
            "PATCH",
            "/channels/{channel_id}/messages/{message_id}",
            channel_id=channel_id,
            message_id=message_id,
        )
        if "files" in fields:
            return self.send_multipart_helper(r, auth=auth, retry_request=retry_request, **fields)
        return self.request(
            r,
            json=fields,
            auth=auth,
            retry_request=retry_request,
        )

    def add_reaction(
        self,
        channel_id: Snowflake,
        message_id: Snowflake,
        emoji: str,
        *,
        auth: Optional[str] = MISSING,
        retry_request: bool = True,
    ) -> Response[None]:
        r = Route(
            "PUT",
            "/channels/{channel_id}/messages/{message_id}/reactions/{emoji}/@me",
            channel_id=channel_id,
            message_id=message_id,
            emoji=emoji,
        )
        return self.request(
            r,
            auth=auth,
            retry_request=retry_request,
        )

    def remove_reaction(
        self,
        channel_id: Snowflake,
        message_id: Snowflake,
        emoji: str,
        member_id: Snowflake,
        *,
        auth: Optional[str] = MISSING,
        retry_request: bool = True,
    ) -> Response[None]:
        r = Route(
            "DELETE",
            "/channels/{channel_id}/messages/{message_id}/reactions/{emoji}/{member_id}",
            channel_id=channel_id,
            message_id=message_id,
            member_id=member_id,
            emoji=emoji,
        )
        return self.request(
            r,
            auth=auth,
            retry_request=retry_request,
        )

    def remove_own_reaction(
        self,
        channel_id: Snowflake,
        message_id: Snowflake,
        emoji: str,
        *,
        auth: Optional[str] = MISSING,
        retry_request: bool = True,
    ) -> Response[None]:
        r = Route(
            "DELETE",
            "/channels/{channel_id}/messages/{message_id}/reactions/{emoji}/@me",
            channel_id=channel_id,
            message_id=message_id,
            emoji=emoji,
        )
        return self.request(
            r,
            auth=auth,
            retry_request=retry_request,
        )

    def get_reaction_users(
        self,
        channel_id: Snowflake,
        message_id: Snowflake,
        emoji: str,
        limit: int,
        after: Optional[Snowflake] = None,
        *,
        auth: Optional[str] = MISSING,
        retry_request: bool = True,
    ) -> Response[List[user.User]]:
        r = Route(
            "GET",
            "/channels/{channel_id}/messages/{message_id}/reactions/{emoji}",
            channel_id=channel_id,
            message_id=message_id,
            emoji=emoji,
        )

        params: Dict[str, Any] = {
            "limit": limit,
        }
        if after:
            params["after"] = after
        return self.request(
            r,
            params=params,
            auth=auth,
            retry_request=retry_request,
        )

    def clear_reactions(
        self,
        channel_id: Snowflake,
        message_id: Snowflake,
        *,
        auth: Optional[str] = MISSING,
        retry_request: bool = True,
    ) -> Response[None]:
        r = Route(
            "DELETE",
            "/channels/{channel_id}/messages/{message_id}/reactions",
            channel_id=channel_id,
            message_id=message_id,
        )

        return self.request(
            r,
            auth=auth,
            retry_request=retry_request,
        )

    def clear_single_reaction(
        self,
        channel_id: Snowflake,
        message_id: Snowflake,
        emoji: str,
        *,
        auth: Optional[str] = MISSING,
        retry_request: bool = True,
    ) -> Response[None]:
        r = Route(
            "DELETE",
            "/channels/{channel_id}/messages/{message_id}/reactions/{emoji}",
            channel_id=channel_id,
            message_id=message_id,
            emoji=emoji,
        )
        return self.request(
            r,
            auth=auth,
            retry_request=retry_request,
        )

    def get_message(
        self,
        channel_id: Snowflake,
        message_id: Snowflake,
        *,
        auth: Optional[str] = MISSING,
        retry_request: bool = True,
    ) -> Response[message.Message]:
        r = Route(
            "GET",
            "/channels/{channel_id}/messages/{message_id}",
            channel_id=channel_id,
            message_id=message_id,
        )
        return self.request(
            r,
            auth=auth,
            retry_request=retry_request,
        )

    def get_channel(
        self,
        channel_id: Snowflake,
        *,
        auth: Optional[str] = MISSING,
        retry_request: bool = True,
    ) -> Response[channel.Channel]:
        r = Route("GET", "/channels/{channel_id}", channel_id=channel_id)
        return self.request(
            r,
            auth=auth,
            retry_request=retry_request,
        )

    def logs_from(
        self,
        channel_id: Snowflake,
        limit: int,
        before: Optional[Snowflake] = None,
        after: Optional[Snowflake] = None,
        around: Optional[Snowflake] = None,
        *,
        auth: Optional[str] = MISSING,
        retry_request: bool = True,
    ) -> Response[List[message.Message]]:
        params: Dict[str, Any] = {
            "limit": limit,
        }

        if before is not None:
            params["before"] = before
        if after is not None:
            params["after"] = after
        if around is not None:
            params["around"] = around

        return self.request(
            Route("GET", "/channels/{channel_id}/messages", channel_id=channel_id),
            params=params,
            auth=auth,
            retry_request=retry_request,
        )

    def publish_message(
        self,
        channel_id: Snowflake,
        message_id: Snowflake,
        *,
        auth: Optional[str] = MISSING,
        retry_request: bool = True,
    ) -> Response[message.Message]:
        return self.request(
            Route(
                "POST",
                "/channels/{channel_id}/messages/{message_id}/crosspost",
                channel_id=channel_id,
                message_id=message_id,
            ),
            auth=auth,
            retry_request=retry_request,
        )

    def pin_message(
        self,
        channel_id: Snowflake,
        message_id: Snowflake,
        reason: Optional[str] = None,
        *,
        auth: Optional[str] = MISSING,
        retry_request: bool = True,
    ) -> Response[None]:
        r = Route(
            "PUT",
            "/channels/{channel_id}/pins/{message_id}",
            channel_id=channel_id,
            message_id=message_id,
        )
        return self.request(
            r,
            reason=reason,
            auth=auth,
            retry_request=retry_request,
        )

    def unpin_message(
        self,
        channel_id: Snowflake,
        message_id: Snowflake,
        reason: Optional[str] = None,
        *,
        auth: Optional[str] = MISSING,
        retry_request: bool = True,
    ) -> Response[None]:
        r = Route(
            "DELETE",
            "/channels/{channel_id}/pins/{message_id}",
            channel_id=channel_id,
            message_id=message_id,
        )
        return self.request(
            r,
            reason=reason,
            auth=auth,
            retry_request=retry_request,
        )

    def pins_from(
        self,
        channel_id: Snowflake,
        *,
        auth: Optional[str] = MISSING,
        retry_request: bool = True,
    ) -> Response[List[message.Message]]:
        return self.request(Route("GET", "/channels/{channel_id}/pins", channel_id=channel_id))

    # Member management

    def kick(
        self,
        user_id: Snowflake,
        guild_id: Snowflake,
        reason: Optional[str] = None,
        *,
        auth: Optional[str] = MISSING,
        retry_request: bool = True,
    ) -> Response[None]:
        r = Route(
            "DELETE", "/guilds/{guild_id}/members/{user_id}", guild_id=guild_id, user_id=user_id
        )
        return self.request(
            r,
            reason=reason,
            auth=auth,
            retry_request=retry_request,
        )

    def ban(
        self,
        user_id: Snowflake,
        guild_id: Snowflake,
        delete_message_seconds: int = 86400,
        reason: Optional[str] = None,
        *,
        auth: Optional[str] = MISSING,
        retry_request: bool = True,
    ) -> Response[None]:
        r = Route("PUT", "/guilds/{guild_id}/bans/{user_id}", guild_id=guild_id, user_id=user_id)
        params = {
            "delete_message_seconds": delete_message_seconds,
        }

        return self.request(
            r,
            params=params,
            reason=reason,
            auth=auth,
            retry_request=retry_request,
        )

    def unban(
        self,
        user_id: Snowflake,
        guild_id: Snowflake,
        *,
        reason: Optional[str] = None,
        auth: Optional[str] = MISSING,
        retry_request: bool = True,
    ) -> Response[None]:
        r = Route("DELETE", "/guilds/{guild_id}/bans/{user_id}", guild_id=guild_id, user_id=user_id)
        return self.request(
            r,
            reason=reason,
            auth=auth,
            retry_request=retry_request,
        )

    def guild_voice_state(
        self,
        user_id: Snowflake,
        guild_id: Snowflake,
        *,
        mute: Optional[bool] = None,
        deafen: Optional[bool] = None,
        reason: Optional[str] = None,
        auth: Optional[str] = MISSING,
        retry_request: bool = True,
    ) -> Response[member.Member]:
        r = Route(
            "PATCH", "/guilds/{guild_id}/members/{user_id}", guild_id=guild_id, user_id=user_id
        )
        payload: Dict[str, bool] = {}
        if mute is not None:
            payload["mute"] = mute

        if deafen is not None:
            payload["deaf"] = deafen

        return self.request(
            r,
            json=payload,
            reason=reason,
            auth=auth,
            retry_request=retry_request,
        )

    def edit_profile(
        self,
        payload: Dict[str, Any],
        *,
        auth: Optional[str] = MISSING,
        retry_request: bool = True,
    ) -> Response[user.User]:
        return self.request(
            Route("PATCH", "/users/@me"),
            json=payload,
            auth=auth,
            retry_request=retry_request,
        )

    def change_my_nickname(
        self,
        guild_id: Snowflake,
        nickname: str,
        *,
        reason: Optional[str] = None,
        auth: Optional[str] = MISSING,
        retry_request: bool = True,
    ) -> Response[member.Nickname]:
        r = Route("PATCH", "/guilds/{guild_id}/members/@me/nick", guild_id=guild_id)
        payload = {
            "nick": nickname,
        }
        return self.request(
            r,
            json=payload,
            reason=reason,
            auth=auth,
            retry_request=retry_request,
        )

    def change_nickname(
        self,
        guild_id: Snowflake,
        user_id: Snowflake,
        nickname: str,
        *,
        reason: Optional[str] = None,
        auth: Optional[str] = MISSING,
        retry_request: bool = True,
    ) -> Response[member.Member]:
        r = Route(
            "PATCH", "/guilds/{guild_id}/members/{user_id}", guild_id=guild_id, user_id=user_id
        )
        payload = {
            "nick": nickname,
        }
        return self.request(
            r,
            json=payload,
            reason=reason,
            auth=auth,
            retry_request=retry_request,
        )

    def edit_my_voice_state(
        self,
        guild_id: Snowflake,
        payload: Dict[str, Any],
        *,
        auth: Optional[str] = MISSING,
        retry_request: bool = True,
    ) -> Response[None]:
        r = Route("PATCH", "/guilds/{guild_id}/voice-states/@me", guild_id=guild_id)
        return self.request(
            r,
            json=payload,
            auth=auth,
            retry_request=retry_request,
        )

    def edit_voice_state(
        self,
        guild_id: Snowflake,
        user_id: Snowflake,
        payload: Dict[str, Any],
        *,
        auth: Optional[str] = MISSING,
        retry_request: bool = True,
    ) -> Response[None]:
        r = Route(
            "PATCH", "/guilds/{guild_id}/voice-states/{user_id}", guild_id=guild_id, user_id=user_id
        )
        return self.request(
            r,
            json=payload,
            auth=auth,
            retry_request=retry_request,
        )

    def edit_member(
        self,
        guild_id: Snowflake,
        user_id: Snowflake,
        *,
        reason: Optional[str] = None,
        auth: Optional[str] = MISSING,
        retry_request: bool = True,
        **fields: Any,
    ) -> Response[member.MemberWithUser]:
        r = Route(
            "PATCH", "/guilds/{guild_id}/members/{user_id}", guild_id=guild_id, user_id=user_id
        )
        return self.request(
            r,
            json=fields,
            reason=reason,
            auth=auth,
            retry_request=retry_request,
        )

    # Channel management

    def edit_channel(
        self,
        channel_id: Snowflake,
        *,
        reason: Optional[str] = None,
        auth: Optional[str] = MISSING,
        retry_request: bool = True,
        **options: Any,
    ) -> Response[channel.Channel]:
        r = Route("PATCH", "/channels/{channel_id}", channel_id=channel_id)
        valid_keys = (
            "name",
            "parent_id",
            "topic",
            "bitrate",
            "nsfw",
            "user_limit",
            "position",
            "permission_overwrites",
            "rate_limit_per_user",
            "type",
            "rtc_region",
            "video_quality_mode",
            "archived",
            "auto_archive_duration",
            "locked",
            "invitable",
            "default_auto_archive_duration",
            "flags",
            "default_sort_order",
            "default_forum_layout",
            "default_thread_rate_limit_per_user",
            "default_reaction_emoji",
            "available_tags",
            "applied_tags",
        )
        payload = {k: v for k, v in options.items() if k in valid_keys}
        return self.request(
            r,
            reason=reason,
            json=payload,
            auth=auth,
            retry_request=retry_request,
        )

    def bulk_channel_update(
        self,
        guild_id: Snowflake,
        data: List[guild.ChannelPositionUpdate],
        *,
        reason: Optional[str] = None,
        auth: Optional[str] = MISSING,
        retry_request: bool = True,
    ) -> Response[None]:
        r = Route("PATCH", "/guilds/{guild_id}/channels", guild_id=guild_id)
        return self.request(
            r,
            json=data,
            reason=reason,
            auth=auth,
            retry_request=retry_request,
        )

    def create_channel(
        self,
        guild_id: Snowflake,
        channel_type: channel.ChannelType,
        *,
        reason: Optional[str] = None,
        auth: Optional[str] = MISSING,
        retry_request: bool = True,
        **options: Any,
    ) -> Response[channel.GuildChannel]:
        payload = {
            "type": channel_type,
        }

        valid_keys = (
            "name",
            "parent_id",
            "topic",
            "bitrate",
            "nsfw",
            "user_limit",
            "position",
            "permission_overwrites",
            "rate_limit_per_user",
            "rtc_region",
            "video_quality_mode",
            "auto_archive_duration",
            "default_sort_order",
            "default_thread_rate_limit_per_user",
            "default_reaction_emoji",
            "available_tags",
            "default_forum_layout",
        )
        payload.update({k: v for k, v in options.items() if k in valid_keys and v is not None})

        return self.request(
            Route("POST", "/guilds/{guild_id}/channels", guild_id=guild_id),
            json=payload,
            reason=reason,
            auth=auth,
            retry_request=retry_request,
        )

    def delete_channel(
        self,
        channel_id: Snowflake,
        *,
        reason: Optional[str] = None,
        auth: Optional[str] = MISSING,
        retry_request: bool = True,
    ) -> Response[None]:
        return self.request(
            Route("DELETE", "/channels/{channel_id}", channel_id=channel_id),
            reason=reason,
            auth=auth,
            retry_request=retry_request,
        )

    # Thread management

    def start_thread_with_message(
        self,
        channel_id: Snowflake,
        message_id: Snowflake,
        *,
        name: str,
        auto_archive_duration: threads.ThreadArchiveDuration,
        reason: Optional[str] = None,
        auth: Optional[str] = MISSING,
        retry_request: bool = True,
    ) -> Response[threads.Thread]:
        payload = {
            "name": name,
            "auto_archive_duration": auto_archive_duration,
        }

        route = Route(
            "POST",
            "/channels/{channel_id}/messages/{message_id}/threads",
            channel_id=channel_id,
            message_id=message_id,
        )
        return self.request(
            route,
            json=payload,
            reason=reason,
            auth=auth,
            retry_request=retry_request,
        )

    def start_thread_without_message(
        self,
        channel_id: Snowflake,
        *,
        name: str,
        auto_archive_duration: threads.ThreadArchiveDuration,
        type: threads.ThreadType,
        invitable: bool = True,
        reason: Optional[str] = None,
        auth: Optional[str] = MISSING,
        retry_request: bool = True,
    ) -> Response[threads.Thread]:
        payload = {
            "name": name,
            "auto_archive_duration": auto_archive_duration,
            "type": type,
            "invitable": invitable,
        }

        route = Route("POST", "/channels/{channel_id}/threads", channel_id=channel_id)
        return self.request(
            route,
            json=payload,
            reason=reason,
            auth=auth,
            retry_request=retry_request,
        )

    def start_thread_in_forum_channel(
        self,
        channel_id: Snowflake,
        *,
        name: str,
        auto_archive_duration: threads.ThreadArchiveDuration,
        rate_limit_per_user: int,
        content: Optional[str] = None,
        embed: Optional[embed.Embed] = None,
        embeds: Optional[List[embed.Embed]] = None,
        nonce: Optional[Union[str, int]] = None,
        allowed_mentions: Optional[message.AllowedMentions] = None,
        stickers: Optional[List[int]] = None,
        components: Optional[List[components.Component]] = None,
        applied_tag_ids: Optional[List[str]] = None,
        flags: Optional[int] = None,
        reason: Optional[str] = None,
        auth: Optional[str] = MISSING,
        retry_request: bool = True,
    ) -> Response[threads.Thread]:
        payload = {
            "name": name,
            "auto_archive_duration": auto_archive_duration,
            "rate_limit_per_user": rate_limit_per_user,
            "applied_tags": applied_tag_ids or [],
        }
        msg_payload = self.get_message_payload(
            content=content,
            embed=embed,
            embeds=embeds,
            nonce=nonce,
            allowed_mentions=allowed_mentions,
            stickers=stickers,
            components=components,
            flags=flags,
        )
        if msg_payload != {}:
            payload["message"] = msg_payload
        params = {"use_nested_fields": "true"}
        route = Route("POST", "/channels/{channel_id}/threads", channel_id=channel_id)
        return self.request(
            route,
            json=payload,
            reason=reason,
            params=params,
            auth=auth,
            retry_request=retry_request,
        )

    def start_thread_in_forum_channel_with_files(
        self,
        channel_id: Snowflake,
        *,
        name: str,
        auto_archive_duration: threads.ThreadArchiveDuration,
        rate_limit_per_user: int,
        files: Sequence[File],
        content: Optional[str] = None,
        embed: Optional[embed.Embed] = None,
        embeds: Optional[List[embed.Embed]] = None,
        nonce: Optional[Union[str, int]] = None,
        allowed_mentions: Optional[message.AllowedMentions] = None,
        stickers: Optional[List[int]] = None,
        components: Optional[List[components.Component]] = None,
        attachments: Optional[List[Dict[str, Any]]] = None,
        applied_tag_ids: Optional[List[str]] = None,
        flags: Optional[int] = None,
        reason: Optional[str] = None,
        auth: Optional[str] = MISSING,
        retry_request: bool = True,
    ) -> Response[threads.Thread]:
        payload = {
            "name": name,
            "auto_archive_duration": auto_archive_duration,
            "rate_limit_per_user": rate_limit_per_user,
            "attachments": attachments or [],
            "applied_tags": applied_tag_ids or [],
        }
        form = self.get_message_multipart_form(
            payload=payload,
            message_key="message",
            files=files,
            content=content,
            embed=embed,
            embeds=embeds,
            nonce=nonce,
            allowed_mentions=allowed_mentions,
            stickers=stickers,
            components=components,
            attachments=attachments,
            flags=flags,
        )
        params = {"use_nested_fields": "true"}
        route = Route("POST", "/channels/{channel_id}/threads", channel_id=channel_id)
        return self.request(
            route,
            form=form,
            files=files,
            reason=reason,
            params=params,
            auth=auth,
            retry_request=retry_request,
        )

    def join_thread(
        self,
        channel_id: Snowflake,
        *,
        auth: Optional[str] = MISSING,
        retry_request: bool = True,
    ) -> Response[None]:
        return self.request(
            Route("POST", "/channels/{channel_id}/thread-members/@me", channel_id=channel_id),
            auth=auth,
            retry_request=retry_request,
        )

    def add_user_to_thread(
        self,
        channel_id: Snowflake,
        user_id: Snowflake,
        *,
        auth: Optional[str] = MISSING,
        retry_request: bool = True,
    ) -> Response[None]:
        return self.request(
            Route(
                "PUT",
                "/channels/{channel_id}/thread-members/{user_id}",
                channel_id=channel_id,
                user_id=user_id,
            ),
            auth=auth,
            retry_request=retry_request,
        )

    def leave_thread(
        self,
        channel_id: Snowflake,
        *,
        auth: Optional[str] = MISSING,
        retry_request: bool = True,
    ) -> Response[None]:
        return self.request(
            Route("DELETE", "/channels/{channel_id}/thread-members/@me", channel_id=channel_id),
            auth=auth,
            retry_request=retry_request,
        )

    def remove_user_from_thread(
        self,
        channel_id: Snowflake,
        user_id: Snowflake,
        *,
        auth: Optional[str] = MISSING,
        retry_request: bool = True,
    ) -> Response[None]:
        route = Route(
            "DELETE",
            "/channels/{channel_id}/thread-members/{user_id}",
            channel_id=channel_id,
            user_id=user_id,
        )
        return self.request(
            route,
            auth=auth,
            retry_request=retry_request,
        )

    def get_public_archived_threads(
        self,
        channel_id: Snowflake,
        before: Optional[Snowflake] = None,
        limit: int = 50,
        *,
        auth: Optional[str] = MISSING,
        retry_request: bool = True,
    ) -> Response[threads.ThreadPaginationPayload]:
        route = Route(
            "GET", "/channels/{channel_id}/threads/archived/public", channel_id=channel_id
        )

        params: Dict[str, Union[int, Snowflake]] = {}
        if before:
            params["before"] = before
        params["limit"] = limit
        return self.request(
            route,
            params=params,
            auth=auth,
            retry_request=retry_request,
        )

    def get_private_archived_threads(
        self,
        channel_id: Snowflake,
        before: Optional[Snowflake] = None,
        limit: int = 50,
        *,
        auth: Optional[str] = MISSING,
        retry_request: bool = True,
    ) -> Response[threads.ThreadPaginationPayload]:
        route = Route(
            "GET", "/channels/{channel_id}/threads/archived/private", channel_id=channel_id
        )

        params: Dict[str, Union[int, Snowflake]] = {}
        if before:
            params["before"] = before
        params["limit"] = limit
        return self.request(
            route,
            params=params,
            auth=auth,
            retry_request=retry_request,
        )

    def get_joined_private_archived_threads(
        self,
        channel_id: Snowflake,
        before: Optional[Snowflake] = None,
        limit: int = 50,
        *,
        auth: Optional[str] = MISSING,
        retry_request: bool = True,
    ) -> Response[threads.ThreadPaginationPayload]:
        route = Route(
            "GET",
            "/channels/{channel_id}/users/@me/threads/archived/private",
            channel_id=channel_id,
        )
        params: Dict[str, Union[int, Snowflake]] = {}
        if before:
            params["before"] = before
        params["limit"] = limit
        return self.request(
            route,
            params=params,
            auth=auth,
            retry_request=retry_request,
        )

    def get_active_threads(
        self,
        guild_id: Snowflake,
        *,
        auth: Optional[str] = MISSING,
        retry_request: bool = True,
    ) -> Response[threads.ThreadPaginationPayload]:
        route = Route("GET", "/guilds/{guild_id}/threads/active", guild_id=guild_id)
        return self.request(
            route,
            auth=auth,
            retry_request=retry_request,
        )

    def get_thread_members(
        self,
        channel_id: Snowflake,
        *,
        auth: Optional[str] = MISSING,
        retry_request: bool = True,
    ) -> Response[List[threads.ThreadMember]]:
        route = Route("GET", "/channels/{channel_id}/thread-members", channel_id=channel_id)
        return self.request(
            route,
            auth=auth,
            retry_request=retry_request,
        )

    # Webhook management

    def create_webhook(
        self,
        channel_id: Snowflake,
        *,
        name: str,
        avatar: Optional[str] = None,
        reason: Optional[str] = None,
        auth: Optional[str] = MISSING,
        retry_request: bool = True,
    ) -> Response[webhook.Webhook]:
        payload: Dict[str, Any] = {
            "name": name,
        }
        if avatar is not None:
            payload["avatar"] = avatar

        r = Route("POST", "/channels/{channel_id}/webhooks", channel_id=channel_id)
        return self.request(
            r,
            json=payload,
            reason=reason,
            auth=auth,
            retry_request=retry_request,
        )

    def channel_webhooks(
        self,
        channel_id: Snowflake,
        *,
        auth: Optional[str] = MISSING,
        retry_request: bool = True,
    ) -> Response[List[webhook.Webhook]]:
        return self.request(
            Route("GET", "/channels/{channel_id}/webhooks", channel_id=channel_id),
            auth=auth,
            retry_request=retry_request,
        )

    def guild_webhooks(
        self,
        guild_id: Snowflake,
        *,
        auth: Optional[str] = MISSING,
        retry_request: bool = True,
    ) -> Response[List[webhook.Webhook]]:
        return self.request(
            Route("GET", "/guilds/{guild_id}/webhooks", guild_id=guild_id),
            auth=auth,
            retry_request=retry_request,
        )

    def get_webhook(
        self,
        webhook_id: Snowflake,
        *,
        auth: Optional[str] = MISSING,
        retry_request: bool = True,
    ) -> Response[webhook.Webhook]:
        return self.request(
            Route("GET", "/webhooks/{webhook_id}", webhook_id=webhook_id),
            auth=auth,
            retry_request=retry_request,
        )

    def follow_webhook(
        self,
        channel_id: Snowflake,
        webhook_channel_id: Snowflake,
        reason: Optional[str] = None,
        *,
        auth: Optional[str] = MISSING,
        retry_request: bool = True,
    ) -> Response[None]:
        payload = {
            "webhook_channel_id": str(webhook_channel_id),
        }
        return self.request(
            Route("POST", "/channels/{channel_id}/followers", channel_id=channel_id),
            json=payload,
            reason=reason,
            auth=auth,
            retry_request=retry_request,
        )

    # Guild management

    def get_guilds(
        self,
        limit: int,
        before: Optional[Snowflake] = None,
        after: Optional[Snowflake] = None,
        with_counts: bool = False,
        *,
        auth: Optional[str] = MISSING,
        retry_request: bool = True,
    ) -> Response[List[guild.Guild]]:
        params: Dict[str, Any] = {"limit": limit, "with_counts": int(with_counts)}

        if before:
            params["before"] = before
        if after:
            params["after"] = after

        return self.request(
            Route("GET", "/users/@me/guilds"),
            params=params,
            auth=auth,
            retry_request=retry_request,
        )

    def leave_guild(
        self,
        guild_id: Snowflake,
        *,
        auth: Optional[str] = MISSING,
        retry_request: bool = True,
    ) -> Response[None]:
        return self.request(
            Route("DELETE", "/users/@me/guilds/{guild_id}", guild_id=guild_id),
            auth=auth,
            retry_request=retry_request,
        )

    def get_guild(
        self,
        guild_id: Snowflake,
        *,
        with_counts: bool = True,
        auth: Optional[str] = MISSING,
        retry_request: bool = True,
    ) -> Response[guild.Guild]:
        params = {"with_counts": int(with_counts)}
        return self.request(
            Route("GET", "/guilds/{guild_id}", guild_id=guild_id),
            params=params,
            auth=auth,
            retry_request=retry_request,
        )

    def get_guild_preview(
        self,
        guild_id: Snowflake,
        *,
        auth: Optional[str] = MISSING,
        retry_request: bool = True,
    ) -> Response[guild.GuildPreview]:
        return self.request(
            Route("GET", "/guilds/{guild_id}/preview", guild_id=guild_id),
            auth=auth,
            retry_request=retry_request,
        )

    def delete_guild(
        self,
        guild_id: Snowflake,
        *,
        auth: Optional[str] = MISSING,
        retry_request: bool = True,
    ) -> Response[None]:
        return self.request(
            Route("DELETE", "/guilds/{guild_id}", guild_id=guild_id),
            auth=auth,
            retry_request=retry_request,
        )

    def create_guild(
        self,
        name: str,
        region: str,
        icon: Optional[str],
        *,
        auth: Optional[str] = MISSING,
        retry_request: bool = True,
    ) -> Response[guild.Guild]:
        payload = {
            "name": name,
            "region": region,
        }
        if icon:
            payload["icon"] = icon

        return self.request(
            Route("POST", "/guilds"),
            json=payload,
            auth=auth,
            retry_request=retry_request,
        )

    def edit_guild(
        self,
        guild_id: Snowflake,
        *,
        reason: Optional[str] = None,
        auth: Optional[str] = MISSING,
        retry_request: bool = True,
        **fields: Any,
    ) -> Response[guild.Guild]:
        valid_keys = (
            "name",
            "region",
            "icon",
            "afk_timeout",
            "owner_id",
            "afk_channel_id",
            "splash",
            "discovery_splash",
            "features",
            "verification_level",
            "system_channel_id",
            "default_message_notifications",
            "description",
            "explicit_content_filter",
            "banner",
            "system_channel_flags",
            "rules_channel_id",
            "public_updates_channel_id",
            "preferred_locale",
        )

        payload = {k: v for k, v in fields.items() if k in valid_keys}

        return self.request(
            Route("PATCH", "/guilds/{guild_id}", guild_id=guild_id),
            json=payload,
            reason=reason,
            auth=auth,
            retry_request=retry_request,
        )

    def get_template(
        self,
        code: str,
        *,
        auth: Optional[str] = MISSING,
        retry_request: bool = True,
    ) -> Response[template.Template]:
        return self.request(
            Route("GET", "/guilds/templates/{code}", code=code),
            auth=auth,
            retry_request=retry_request,
        )

    def guild_templates(
        self,
        guild_id: Snowflake,
        *,
        auth: Optional[str] = MISSING,
        retry_request: bool = True,
    ) -> Response[List[template.Template]]:
        return self.request(
            Route("GET", "/guilds/{guild_id}/templates", guild_id=guild_id),
            auth=auth,
            retry_request=retry_request,
        )

    def create_template(
        self,
        guild_id: Snowflake,
        payload: template.CreateTemplate,
        *,
        auth: Optional[str] = MISSING,
        retry_request: bool = True,
    ) -> Response[template.Template]:
        return self.request(
            Route("POST", "/guilds/{guild_id}/templates", guild_id=guild_id),
            json=payload,
            auth=auth,
            retry_request=retry_request,
        )

    def sync_template(
        self,
        guild_id: Snowflake,
        code: str,
        *,
        auth: Optional[str] = MISSING,
        retry_request: bool = True,
    ) -> Response[template.Template]:
        return self.request(
            Route("PUT", "/guilds/{guild_id}/templates/{code}", guild_id=guild_id, code=code),
            auth=auth,
            retry_request=retry_request,
        )

    def edit_template(
        self,
        guild_id: Snowflake,
        code: str,
        payload,
        *,
        auth: Optional[str] = MISSING,
        retry_request: bool = True,
    ) -> Response[template.Template]:
        valid_keys = (
            "name",
            "description",
        )
        payload = {k: v for k, v in payload.items() if k in valid_keys}
        return self.request(
            Route("PATCH", "/guilds/{guild_id}/templates/{code}", guild_id=guild_id, code=code),
            json=payload,
            auth=auth,
            retry_request=retry_request,
        )

    def delete_template(
        self,
        guild_id: Snowflake,
        code: str,
        *,
        auth: Optional[str] = MISSING,
        retry_request: bool = True,
    ) -> Response[None]:
        return self.request(
            Route("DELETE", "/guilds/{guild_id}/templates/{code}", guild_id=guild_id, code=code),
            auth=auth,
            retry_request=retry_request,
        )

    def create_from_template(
        self,
        code: str,
        name: str,
        region: str,
        icon: Optional[str],
        *,
        auth: Optional[str] = MISSING,
        retry_request: bool = True,
    ) -> Response[guild.Guild]:
        payload = {
            "name": name,
            "region": region,
        }
        if icon:
            payload["icon"] = icon
        return self.request(
            Route("POST", "/guilds/templates/{code}", code=code),
            json=payload,
            auth=auth,
            retry_request=retry_request,
        )

    def get_bans(
        self,
        guild_id: Snowflake,
        limit: Optional[int] = None,
        before: Optional[Snowflake] = None,
        after: Optional[Snowflake] = None,
        *,
        auth: Optional[str] = MISSING,
        retry_request: bool = True,
    ) -> Response[List[guild.Ban]]:
        params: Dict[str, Union[int, Snowflake]] = {}

        if limit is not None:
            params["limit"] = limit
        if before is not None:
            params["before"] = before
        if after is not None:
            params["after"] = after

        return self.request(
            Route("GET", "/guilds/{guild_id}/bans", guild_id=guild_id),
            params=params,
            auth=auth,
            retry_request=retry_request,
        )

    def get_ban(
        self,
        user_id: Snowflake,
        guild_id: Snowflake,
        *,
        auth: Optional[str] = MISSING,
        retry_request: bool = True,
    ) -> Response[guild.Ban]:
        return self.request(
            Route("GET", "/guilds/{guild_id}/bans/{user_id}", guild_id=guild_id, user_id=user_id),
            auth=auth,
            retry_request=retry_request,
        )

    def get_vanity_code(
        self,
        guild_id: Snowflake,
        *,
        auth: Optional[str] = MISSING,
        retry_request: bool = True,
    ) -> Response[invite.VanityInvite]:
        return self.request(
            Route("GET", "/guilds/{guild_id}/vanity-url", guild_id=guild_id),
            auth=auth,
            retry_request=retry_request,
        )

    def change_vanity_code(
        self,
        guild_id: Snowflake,
        code: str,
        *,
        reason: Optional[str] = None,
        auth: Optional[str] = MISSING,
        retry_request: bool = True,
    ) -> Response[None]:
        payload: Dict[str, Any] = {"code": code}
        return self.request(
            Route("PATCH", "/guilds/{guild_id}/vanity-url", guild_id=guild_id),
            json=payload,
            reason=reason,
            auth=auth,
            retry_request=retry_request,
        )

    def get_all_guild_channels(
        self,
        guild_id: Snowflake,
        *,
        auth: Optional[str] = MISSING,
        retry_request: bool = True,
    ) -> Response[List[guild.GuildChannel]]:
        return self.request(
            Route("GET", "/guilds/{guild_id}/channels", guild_id=guild_id),
            auth=auth,
            retry_request=retry_request,
        )

    def get_members(
        self,
        guild_id: Snowflake,
        limit: int,
        after: Optional[Snowflake],
        *,
        auth: Optional[str] = MISSING,
        retry_request: bool = True,
    ) -> Response[List[member.MemberWithUser]]:
        params: Dict[str, Any] = {
            "limit": limit,
        }
        if after:
            params["after"] = after

        r = Route("GET", "/guilds/{guild_id}/members", guild_id=guild_id)
        return self.request(
            r,
            params=params,
            auth=auth,
            retry_request=retry_request,
        )

    def get_member(
        self,
        guild_id: Snowflake,
        member_id: Snowflake,
        *,
        auth: Optional[str] = MISSING,
        retry_request: bool = True,
    ) -> Response[member.MemberWithUser]:
        return self.request(
            Route(
                "GET",
                "/guilds/{guild_id}/members/{member_id}",
                guild_id=guild_id,
                member_id=member_id,
                auth=auth,
                retry_request=retry_request,
            )
        )

    def prune_members(
        self,
        guild_id: Snowflake,
        days: int,
        compute_prune_count: bool,
        roles: List[str],
        *,
        reason: Optional[str] = None,
        auth: Optional[str] = MISSING,
        retry_request: bool = True,
    ) -> Response[guild.GuildPrune]:
        payload: Dict[str, Any] = {
            "days": days,
            "compute_prune_count": "true" if compute_prune_count else "false",
        }
        if roles:
            payload["include_roles"] = ", ".join(roles)

        return self.request(
            Route("POST", "/guilds/{guild_id}/prune", guild_id=guild_id),
            json=payload,
            reason=reason,
            auth=auth,
            retry_request=retry_request,
        )

    def estimate_pruned_members(
        self,
        guild_id: Snowflake,
        days: int,
        roles: List[str],
        *,
        auth: Optional[str] = MISSING,
        retry_request: bool = True,
    ) -> Response[guild.GuildPrune]:
        params: Dict[str, Any] = {
            "days": days,
        }
        if roles:
            params["include_roles"] = ", ".join(roles)

        return self.request(
            Route("GET", "/guilds/{guild_id}/prune", guild_id=guild_id),
            params=params,
            auth=auth,
            retry_request=retry_request,
        )

    def get_sticker(
        self,
        sticker_id: Snowflake,
        *,
        auth: Optional[str] = MISSING,
        retry_request: bool = True,
    ) -> Response[sticker.Sticker]:
        return self.request(
            Route("GET", "/stickers/{sticker_id}", sticker_id=sticker_id),
            auth=auth,
            retry_request=retry_request,
        )

    def list_premium_sticker_packs(
        self,
        *,
        auth: Optional[str] = MISSING,
        retry_request: bool = True,
    ) -> Response[sticker.ListPremiumStickerPacks]:
        return self.request(
            Route("GET", "/sticker-packs"),
            auth=auth,
            retry_request=retry_request,
        )

    def get_all_guild_stickers(
        self,
        guild_id: Snowflake,
        *,
        auth: Optional[str] = MISSING,
        retry_request: bool = True,
    ) -> Response[List[sticker.GuildSticker]]:
        return self.request(
            Route("GET", "/guilds/{guild_id}/stickers", guild_id=guild_id),
            auth=auth,
            retry_request=retry_request,
        )

    def get_guild_sticker(
        self,
        guild_id: Snowflake,
        sticker_id: Snowflake,
        *,
        auth: Optional[str] = MISSING,
        retry_request: bool = True,
    ) -> Response[sticker.GuildSticker]:
        return self.request(
            Route(
                "GET",
                "/guilds/{guild_id}/stickers/{sticker_id}",
                guild_id=guild_id,
                sticker_id=sticker_id,
            ),
            auth=auth,
            retry_request=retry_request,
        )

    def create_guild_sticker(
        self,
        guild_id: Snowflake,
        payload: sticker.CreateGuildSticker,
        file: File,
        reason: Optional[str],
        *,
        auth: Optional[str] = MISSING,
        retry_request: bool = True,
    ) -> Response[sticker.GuildSticker]:
        initial_bytes = file.fp.read(16)

        try:
            mime_type = utils._get_mime_type_for_image(initial_bytes)
        except InvalidArgument:
            if initial_bytes.startswith(b"{"):
                mime_type = "application/json"
            else:
                mime_type = "application/octet-stream"
        finally:
            file.reset()

        form: List[Dict[str, Any]] = [
            {
                "name": "file",
                "value": file.fp,
                "filename": file.filename,
                "content_type": mime_type,
            }
        ]

        for k, v in payload.items():
            form.append(
                {
                    "name": k,
                    "value": v,
                }
            )

        return self.request(
            Route("POST", "/guilds/{guild_id}/stickers", guild_id=guild_id),
            form=form,
            files=[file],
            reason=reason,
            auth=auth,
            retry_request=retry_request,
        )

    def modify_guild_sticker(
        self,
        guild_id: Snowflake,
        sticker_id: Snowflake,
        payload: sticker.EditGuildSticker,
        reason: Optional[str],
        *,
        auth: Optional[str] = MISSING,
        retry_request: bool = True,
    ) -> Response[sticker.GuildSticker]:
        return self.request(
            Route(
                "PATCH",
                "/guilds/{guild_id}/stickers/{sticker_id}",
                guild_id=guild_id,
                sticker_id=sticker_id,
            ),
            json=payload,
            reason=reason,
            auth=auth,
            retry_request=retry_request,
        )

    def delete_guild_sticker(
        self,
        guild_id: Snowflake,
        sticker_id: Snowflake,
        reason: Optional[str],
        *,
        auth: Optional[str] = MISSING,
        retry_request: bool = True,
    ) -> Response[None]:
        return self.request(
            Route(
                "DELETE",
                "/guilds/{guild_id}/stickers/{sticker_id}",
                guild_id=guild_id,
                sticker_id=sticker_id,
            ),
            reason=reason,
            auth=auth,
            retry_request=retry_request,
        )

    def get_all_custom_emojis(
        self,
        guild_id: Snowflake,
        *,
        auth: Optional[str] = MISSING,
        retry_request: bool = True,
    ) -> Response[List[emoji.Emoji]]:
        return self.request(
            Route("GET", "/guilds/{guild_id}/emojis", guild_id=guild_id),
            auth=auth,
            retry_request=retry_request,
        )

    def get_custom_emoji(
        self,
        guild_id: Snowflake,
        emoji_id: Snowflake,
        *,
        auth: Optional[str] = MISSING,
        retry_request: bool = True,
    ) -> Response[emoji.Emoji]:
        return self.request(
            Route(
                "GET", "/guilds/{guild_id}/emojis/{emoji_id}", guild_id=guild_id, emoji_id=emoji_id
            ),
            auth=auth,
            retry_request=retry_request,
        )

    def create_custom_emoji(
        self,
        guild_id: Snowflake,
        name: str,
        image: Optional[str],
        *,
        roles: Optional[SnowflakeList] = None,
        reason: Optional[str] = None,
        auth: Optional[str] = MISSING,
        retry_request: bool = True,
    ) -> Response[emoji.Emoji]:
        payload = {
            "name": name,
            "image": image,
            "roles": roles or [],
        }

        r = Route("POST", "/guilds/{guild_id}/emojis", guild_id=guild_id)
        return self.request(
            r,
            json=payload,
            reason=reason,
            auth=auth,
            retry_request=retry_request,
        )

    def delete_custom_emoji(
        self,
        guild_id: Snowflake,
        emoji_id: Snowflake,
        *,
        reason: Optional[str] = None,
        auth: Optional[str] = MISSING,
        retry_request: bool = True,
    ) -> Response[None]:
        r = Route(
            "DELETE", "/guilds/{guild_id}/emojis/{emoji_id}", guild_id=guild_id, emoji_id=emoji_id
        )
        return self.request(r, reason=reason, auth=auth, retry_request=retry_request)

    def edit_custom_emoji(
        self,
        guild_id: Snowflake,
        emoji_id: Snowflake,
        *,
        payload: Dict[str, Any],
        reason: Optional[str] = None,
        auth: Optional[str] = MISSING,
        retry_request: bool = True,
    ) -> Response[emoji.Emoji]:
        r = Route(
            "PATCH", "/guilds/{guild_id}/emojis/{emoji_id}", guild_id=guild_id, emoji_id=emoji_id
        )
        return self.request(
            r,
            json=payload,
            reason=reason,
            auth=auth,
            retry_request=retry_request,
        )

    def get_all_integrations(
        self,
        guild_id: Snowflake,
        *,
        auth: Optional[str] = MISSING,
        retry_request: bool = True,
    ) -> Response[List[integration.Integration]]:
        r = Route("GET", "/guilds/{guild_id}/integrations", guild_id=guild_id)

        return self.request(
            r,
            auth=auth,
            retry_request=retry_request,
        )

    def create_integration(
        self,
        guild_id: Snowflake,
        type: integration.IntegrationType,
        id: int,
        *,
        auth: Optional[str] = MISSING,
        retry_request: bool = True,
    ) -> Response[None]:
        payload = {
            "type": type,
            "id": id,
        }

        r = Route("POST", "/guilds/{guild_id}/integrations", guild_id=guild_id)
        return self.request(
            r,
            json=payload,
            auth=auth,
            retry_request=retry_request,
        )

    def edit_integration(
        self,
        guild_id: Snowflake,
        integration_id: Snowflake,
        *,
        auth: Optional[str] = MISSING,
        retry_request: bool = True,
        **payload: Any,
    ) -> Response[None]:
        r = Route(
            "PATCH",
            "/guilds/{guild_id}/integrations/{integration_id}",
            guild_id=guild_id,
            integration_id=integration_id,
        )

        return self.request(
            r,
            json=payload,
            auth=auth,
            retry_request=retry_request,
        )

    def sync_integration(
        self,
        guild_id: Snowflake,
        integration_id: Snowflake,
        *,
        auth: Optional[str] = MISSING,
        retry_request: bool = True,
    ) -> Response[None]:
        r = Route(
            "POST",
            "/guilds/{guild_id}/integrations/{integration_id}/sync",
            guild_id=guild_id,
            integration_id=integration_id,
        )

        return self.request(
            r,
            auth=auth,
            retry_request=retry_request,
        )

    def delete_integration(
        self,
        guild_id: Snowflake,
        integration_id: Snowflake,
        *,
        reason: Optional[str] = None,
        auth: Optional[str] = MISSING,
        retry_request: bool = True,
    ) -> Response[None]:
        r = Route(
            "DELETE",
            "/guilds/{guild_id}/integrations/{integration_id}",
            guild_id=guild_id,
            integration_id=integration_id,
        )

        return self.request(
            r,
            reason=reason,
            auth=auth,
            retry_request=retry_request,
        )

    def get_audit_logs(
        self,
        guild_id: Snowflake,
        limit: int = 100,
        before: Optional[Snowflake] = None,
        after: Optional[Snowflake] = None,
        user_id: Optional[Snowflake] = None,
        action_type: Optional[AuditLogAction] = None,
        *,
        auth: Optional[str] = MISSING,
        retry_request: bool = True,
    ) -> Response[audit_log.AuditLog]:
        params: Dict[str, Any] = {"limit": limit}
        if before:
            params["before"] = before
        if after:
            params["after"] = after
        if user_id:
            params["user_id"] = user_id
        if action_type:
            params["action_type"] = action_type.value

        r = Route("GET", "/guilds/{guild_id}/audit-logs", guild_id=guild_id)
        return self.request(
            r,
            params=params,
            auth=auth,
            retry_request=retry_request,
        )

    def get_widget(
        self,
        guild_id: Snowflake,
        *,
        auth: Optional[str] = MISSING,
        retry_request: bool = True,
    ) -> Response[widget.Widget]:
        return self.request(
            Route("GET", "/guilds/{guild_id}/widget.json", guild_id=guild_id),
            auth=auth,
            retry_request=retry_request,
        )

    def edit_widget(
        self,
        guild_id: Snowflake,
        payload,
        *,
        auth: Optional[str] = MISSING,
        retry_request: bool = True,
    ) -> Response[widget.WidgetSettings]:
        return self.request(
            Route("PATCH", "/guilds/{guild_id}/widget", guild_id=guild_id),
            json=payload,
            auth=auth,
            retry_request=retry_request,
        )

    # Invite management

    def create_invite(
        self,
        channel_id: Snowflake,
        *,
        reason: Optional[str] = None,
        max_age: int = 0,
        max_uses: int = 0,
        temporary: bool = False,
        unique: bool = True,
        target_type: Optional[invite.InviteTargetType] = None,
        target_user_id: Optional[Snowflake] = None,
        target_application_id: Optional[Snowflake] = None,
        auth: Optional[str] = MISSING,
        retry_request: bool = True,
    ) -> Response[invite.Invite]:
        r = Route("POST", "/channels/{channel_id}/invites", channel_id=channel_id)
        payload = {
            "max_age": max_age,
            "max_uses": max_uses,
            "temporary": temporary,
            "unique": unique,
        }

        if target_type:
            payload["target_type"] = target_type

        if target_user_id:
            payload["target_user_id"] = target_user_id

        if target_application_id:
            payload["target_application_id"] = str(target_application_id)

        return self.request(
            r,
            reason=reason,
            json=payload,
            auth=auth,
            retry_request=retry_request,
        )

    def get_invite(
        self,
        invite_id: str,
        *,
        with_counts: bool = True,
        with_expiration: bool = True,
        auth: Optional[str] = MISSING,
        retry_request: bool = True,
    ) -> Response[invite.Invite]:
        params = {
            "with_counts": int(with_counts),
            "with_expiration": int(with_expiration),
        }
        return self.request(
            Route("GET", "/invites/{invite_id}", invite_id=invite_id),
            params=params,
            auth=auth,
            retry_request=retry_request,
        )

    def invites_from(
        self,
        guild_id: Snowflake,
        *,
        auth: Optional[str] = MISSING,
        retry_request: bool = True,
    ) -> Response[List[invite.Invite]]:
        return self.request(
            Route("GET", "/guilds/{guild_id}/invites", guild_id=guild_id),
            auth=auth,
            retry_request=retry_request,
        )

    def invites_from_channel(
        self,
        channel_id: Snowflake,
        *,
        auth: Optional[str] = MISSING,
        retry_request: bool = True,
    ) -> Response[List[invite.Invite]]:
        return self.request(
            Route("GET", "/channels/{channel_id}/invites", channel_id=channel_id),
            auth=auth,
            retry_request=retry_request,
        )

    def delete_invite(
        self,
        invite_id: str,
        *,
        reason: Optional[str] = None,
        auth: Optional[str] = MISSING,
        retry_request: bool = True,
    ) -> Response[None]:
        return self.request(
            Route("DELETE", "/invites/{invite_id}", invite_id=invite_id),
            reason=reason,
            auth=auth,
            retry_request=retry_request,
        )

    # Role management

    def get_roles(
        self,
        guild_id: Snowflake,
        *,
        auth: Optional[str] = MISSING,
        retry_request: bool = True,
    ) -> Response[List[role.Role]]:
        return self.request(
            Route("GET", "/guilds/{guild_id}/roles", guild_id=guild_id),
            auth=auth,
            retry_request=retry_request,
        )

    def edit_role(
        self,
        guild_id: Snowflake,
        role_id: Snowflake,
        *,
        reason: Optional[str] = None,
        auth: Optional[str] = MISSING,
        retry_request: bool = True,
        **fields: Any,
    ) -> Response[role.Role]:
        r = Route("PATCH", "/guilds/{guild_id}/roles/{role_id}", guild_id=guild_id, role_id=role_id)
        valid_keys = (
            "name",
            "permissions",
            "color",
            "hoist",
            "mentionable",
            "icon",
            "unicode_emoji",
        )
        payload = {k: v for k, v in fields.items() if k in valid_keys}
        return self.request(
            r,
            json=payload,
            reason=reason,
            auth=auth,
            retry_request=retry_request,
        )

    def delete_role(
        self,
        guild_id: Snowflake,
        role_id: Snowflake,
        *,
        reason: Optional[str] = None,
        auth: Optional[str] = MISSING,
        retry_request: bool = True,
    ) -> Response[None]:
        r = Route(
            "DELETE", "/guilds/{guild_id}/roles/{role_id}", guild_id=guild_id, role_id=role_id
        )
        return self.request(
            r,
            reason=reason,
            auth=auth,
            retry_request=retry_request,
        )

    def replace_roles(
        self,
        user_id: Snowflake,
        guild_id: Snowflake,
        role_ids: List[int],
        *,
        reason: Optional[str] = None,
        auth: Optional[str] = MISSING,
        retry_request: bool = True,
    ) -> Response[member.MemberWithUser]:
        return self.edit_member(
            guild_id=guild_id,
            user_id=user_id,
            roles=role_ids,
            reason=reason,
            auth=auth,
            retry_request=retry_request,
        )

    def create_role(
        self,
        guild_id: Snowflake,
        *,
        reason: Optional[str] = None,
        auth: Optional[str] = MISSING,
        retry_request: bool = True,
        **fields: Any,
    ) -> Response[role.Role]:
        r = Route("POST", "/guilds/{guild_id}/roles", guild_id=guild_id)
        return self.request(
            r,
            json=fields,
            reason=reason,
            auth=auth,
            retry_request=retry_request,
        )

    def move_role_position(
        self,
        guild_id: Snowflake,
        positions: List[guild.RolePositionUpdate],
        *,
        reason: Optional[str] = None,
        auth: Optional[str] = MISSING,
        retry_request: bool = True,
    ) -> Response[List[role.Role]]:
        r = Route("PATCH", "/guilds/{guild_id}/roles", guild_id=guild_id)
        return self.request(
            r,
            json=positions,
            reason=reason,
            auth=auth,
            retry_request=retry_request,
        )

    def add_role(
        self,
        guild_id: Snowflake,
        user_id: Snowflake,
        role_id: Snowflake,
        *,
        reason: Optional[str] = None,
        auth: Optional[str] = MISSING,
        retry_request: bool = True,
    ) -> Response[None]:
        r = Route(
            "PUT",
            "/guilds/{guild_id}/members/{user_id}/roles/{role_id}",
            guild_id=guild_id,
            user_id=user_id,
            role_id=role_id,
        )
        return self.request(
            r,
            reason=reason,
            auth=auth,
            retry_request=retry_request,
        )

    def remove_role(
        self,
        guild_id: Snowflake,
        user_id: Snowflake,
        role_id: Snowflake,
        *,
        reason: Optional[str] = None,
        auth: Optional[str] = MISSING,
        retry_request: bool = True,
    ) -> Response[None]:
        r = Route(
            "DELETE",
            "/guilds/{guild_id}/members/{user_id}/roles/{role_id}",
            guild_id=guild_id,
            user_id=user_id,
            role_id=role_id,
        )
        return self.request(
            r,
            reason=reason,
            auth=auth,
            retry_request=retry_request,
        )

    def edit_channel_permissions(
        self,
        channel_id: Snowflake,
        target: Snowflake,
        allow: str,
        deny: str,
        type: channel.OverwriteType,
        *,
        reason: Optional[str] = None,
        auth: Optional[str] = MISSING,
        retry_request: bool = True,
    ) -> Response[None]:
        payload = {"id": target, "allow": allow, "deny": deny, "type": type}
        r = Route(
            "PUT",
            "/channels/{channel_id}/permissions/{target}",
            channel_id=channel_id,
            target=target,
        )
        return self.request(
            r,
            json=payload,
            reason=reason,
            auth=auth,
            retry_request=retry_request,
        )

    def delete_channel_permissions(
        self,
        channel_id: Snowflake,
        target: Snowflake,
        *,
        reason: Optional[str] = None,
        auth: Optional[str] = MISSING,
        retry_request: bool = True,
    ) -> Response[None]:
        r = Route(
            "DELETE",
            "/channels/{channel_id}/permissions/{target}",
            channel_id=channel_id,
            target=target,
        )
        return self.request(
            r,
            reason=reason,
            auth=auth,
            retry_request=retry_request,
        )

    # Voice management

    def move_member(
        self,
        user_id: Snowflake,
        guild_id: Snowflake,
        channel_id: Snowflake,
        *,
        reason: Optional[str] = None,
        auth: Optional[str] = MISSING,
        retry_request: bool = True,
    ) -> Response[member.MemberWithUser]:
        return self.edit_member(
            guild_id=guild_id,
            user_id=user_id,
            channel_id=channel_id,
            reason=reason,
            auth=auth,
            retry_request=retry_request,
        )

    # Stage instance management

    def get_stage_instance(
        self,
        channel_id: Snowflake,
        *,
        auth: Optional[str] = MISSING,
        retry_request: bool = True,
    ) -> Response[channel.StageInstance]:
        return self.request(
            Route("GET", "/stage-instances/{channel_id}", channel_id=channel_id),
            auth=auth,
            retry_request=retry_request,
        )

    def create_stage_instance(
        self,
        *,
        reason: Optional[str],
        auth: Optional[str] = MISSING,
        retry_request: bool = True,
        **payload: Any,
    ) -> Response[channel.StageInstance]:
        valid_keys = (
            "channel_id",
            "topic",
            "privacy_level",
        )
        payload = {k: v for k, v in payload.items() if k in valid_keys}

        return self.request(
            Route("POST", "/stage-instances"),
            json=payload,
            reason=reason,
            auth=auth,
            retry_request=retry_request,
        )

    def edit_stage_instance(
        self,
        channel_id: Snowflake,
        *,
        reason: Optional[str] = None,
        auth: Optional[str] = MISSING,
        retry_request: bool = True,
        **payload: Any,
    ) -> Response[None]:
        valid_keys = (
            "topic",
            "privacy_level",
        )
        payload = {k: v for k, v in payload.items() if k in valid_keys}

        return self.request(
            Route("PATCH", "/stage-instances/{channel_id}", channel_id=channel_id),
            json=payload,
            reason=reason,
            auth=auth,
            retry_request=retry_request,
        )

    def delete_stage_instance(
        self,
        channel_id: Snowflake,
        *,
        reason: Optional[str] = None,
        auth: Optional[str] = MISSING,
        retry_request: bool = True,
    ) -> Response[None]:
        return self.request(
            Route("DELETE", "/stage-instances/{channel_id}", channel_id=channel_id),
            reason=reason,
            auth=auth,
            retry_request=retry_request,
        )

    # Application commands (global)

    def get_global_commands(
        self,
        application_id: Snowflake,
        with_localizations: bool = True,
        *,
        auth: Optional[str] = MISSING,
        retry_request: bool = True,
    ) -> Response[List[interactions.ApplicationCommand]]:
        params: Dict[str, str] = {}
        if with_localizations:
            params["with_localizations"] = "true"

        return self.request(
            Route("GET", "/applications/{application_id}/commands", application_id=application_id),
            params=params,
            auth=auth,
            retry_request=retry_request,
        )

    def get_global_command(
        self,
        application_id: Snowflake,
        command_id: Snowflake,
        *,
        auth: Optional[str] = MISSING,
        retry_request: bool = True,
    ) -> Response[interactions.ApplicationCommand]:
        r = Route(
            "GET",
            "/applications/{application_id}/commands/{command_id}",
            application_id=application_id,
            command_id=command_id,
        )
        return self.request(
            r,
            auth=auth,
            retry_request=retry_request,
        )

    def upsert_global_command(
        self,
        application_id: Snowflake,
        payload,
        *,
        auth: Optional[str] = MISSING,
        retry_request: bool = True,
    ) -> Response[interactions.ApplicationCommand]:
        r = Route("POST", "/applications/{application_id}/commands", application_id=application_id)
        return self.request(
            r,
            json=payload,
            auth=auth,
            retry_request=retry_request,
        )

    def edit_global_command(
        self,
        application_id: Snowflake,
        command_id: Snowflake,
        payload: interactions.EditApplicationCommand,
        *,
        auth: Optional[str] = MISSING,
        retry_request: bool = True,
    ) -> Response[interactions.ApplicationCommand]:
        valid_keys = (
            "name",
            "description",
            "options",
        )
        payload = {k: v for k, v in payload.items() if k in valid_keys}  # type: ignore
        r = Route(
            "PATCH",
            "/applications/{application_id}/commands/{command_id}",
            application_id=application_id,
            command_id=command_id,
        )
        return self.request(
            r,
            json=payload,
            auth=auth,
            retry_request=retry_request,
        )

    def delete_global_command(
        self,
        application_id: Snowflake,
        command_id: Snowflake,
        *,
        auth: Optional[str] = MISSING,
        retry_request: bool = True,
    ) -> Response[None]:
        r = Route(
            "DELETE",
            "/applications/{application_id}/commands/{command_id}",
            application_id=application_id,
            command_id=command_id,
        )
        return self.request(
            r,
            auth=auth,
            retry_request=retry_request,
        )

    def bulk_upsert_global_commands(
        self,
        application_id: Snowflake,
        payload,
        *,
        auth: Optional[str] = MISSING,
        retry_request: bool = True,
    ) -> Response[List[interactions.ApplicationCommand]]:
        r = Route("PUT", "/applications/{application_id}/commands", application_id=application_id)
        return self.request(
            r,
            json=payload,
            auth=auth,
            retry_request=retry_request,
        )

    # Application commands (guild)

    def get_guild_commands(
        self,
        application_id: Snowflake,
        guild_id: Snowflake,
        with_localizations: bool = True,
        *,
        auth: Optional[str] = MISSING,
        retry_request: bool = True,
    ) -> Response[List[interactions.ApplicationCommand]]:
        params: Dict[str, str] = {}
        if with_localizations:
            params["with_localizations"] = "true"
        r = Route(
            "GET",
            "/applications/{application_id}/guilds/{guild_id}/commands",
            application_id=application_id,
            guild_id=guild_id,
        )
        return self.request(
            r,
            params=params,
            auth=auth,
            retry_request=retry_request,
        )

    def get_guild_command(
        self,
        application_id: Snowflake,
        guild_id: Snowflake,
        command_id: Snowflake,
        *,
        auth: Optional[str] = MISSING,
        retry_request: bool = True,
    ) -> Response[interactions.ApplicationCommand]:
        r = Route(
            "GET",
            "/applications/{application_id}/guilds/{guild_id}/commands/{command_id}",
            application_id=application_id,
            guild_id=guild_id,
            command_id=command_id,
        )
        return self.request(
            r,
            auth=auth,
            retry_request=retry_request,
        )

    def upsert_guild_command(
        self,
        application_id: Snowflake,
        guild_id: Snowflake,
        payload: interactions.EditApplicationCommand,
        *,
        auth: Optional[str] = MISSING,
        retry_request: bool = True,
    ) -> Response[interactions.ApplicationCommand]:
        r = Route(
            "POST",
            "/applications/{application_id}/guilds/{guild_id}/commands",
            application_id=application_id,
            guild_id=guild_id,
        )
        return self.request(
            r,
            json=payload,
            auth=auth,
            retry_request=retry_request,
        )

    def edit_guild_command(
        self,
        application_id: Snowflake,
        guild_id: Snowflake,
        command_id: Snowflake,
        payload: interactions.EditApplicationCommand,
        *,
        auth: Optional[str] = MISSING,
        retry_request: bool = True,
    ) -> Response[interactions.ApplicationCommand]:
        valid_keys = (
            "name",
            "description",
            "options",
        )
        payload = {k: v for k, v in payload.items() if k in valid_keys}  # type: ignore
        r = Route(
            "PATCH",
            "/applications/{application_id}/guilds/{guild_id}/commands/{command_id}",
            application_id=application_id,
            guild_id=guild_id,
            command_id=command_id,
        )
        return self.request(
            r,
            json=payload,
            auth=auth,
            retry_request=retry_request,
        )

    def delete_guild_command(
        self,
        application_id: Snowflake,
        guild_id: Snowflake,
        command_id: Snowflake,
        *,
        auth: Optional[str] = MISSING,
        retry_request: bool = True,
    ) -> Response[None]:
        r = Route(
            "DELETE",
            "/applications/{application_id}/guilds/{guild_id}/commands/{command_id}",
            application_id=application_id,
            guild_id=guild_id,
            command_id=command_id,
        )
        return self.request(
            r,
            auth=auth,
            retry_request=retry_request,
        )

    def bulk_upsert_guild_commands(
        self,
        application_id: Snowflake,
        guild_id: Snowflake,
        payload: List[interactions.EditApplicationCommand],
        *,
        auth: Optional[str] = MISSING,
        retry_request: bool = True,
    ) -> Response[List[interactions.ApplicationCommand]]:
        r = Route(
            "PUT",
            "/applications/{application_id}/guilds/{guild_id}/commands",
            application_id=application_id,
            guild_id=guild_id,
        )
        return self.request(
            r,
            json=payload,
            auth=auth,
            retry_request=retry_request,
        )

    # Interaction responses

    def _edit_webhook_helper(
        self,
        route: Route,
        file: Optional[File] = None,
        content: Optional[str] = None,
        embeds: Optional[List[embed.Embed]] = None,
        allowed_mentions: Optional[message.AllowedMentions] = None,
    ):
        payload: Dict[str, Any] = {}
        if content:
            payload["content"] = content
        if embeds:
            payload["embeds"] = embeds
        if allowed_mentions:
            payload["allowed_mentions"] = allowed_mentions

        form: List[Dict[str, Any]] = [
            {
                "name": "payload_json",
                "value": utils.to_json(payload),
            }
        ]

        if file:
            form.append(
                {
                    "name": "file",
                    "value": file.fp,
                    "filename": file.filename,
                    "content_type": "application/octet-stream",
                }
            )

        return self.request(
            route,
            form=form,
            files=[file] if file else None,
        )

    def create_interaction_response(
        self,
        interaction_id: Snowflake,
        token: str,
        *,
        type: InteractionResponseType,
        data: Optional[interactions.InteractionApplicationCommandCallbackData] = None,
    ) -> Response[None]:
        r = Route(
            "POST",
            "/interactions/{interaction_id}/{interaction_token}/callback",
            interaction_id=interaction_id,
            interaction_token=token,
        )
        payload: Dict[str, Any] = {
            "type": type,
        }

        if data is not None:
            payload["data"] = data

        return self.request(
            r,
            json=payload,
        )

    def get_original_interaction_response(
        self,
        application_id: Snowflake,
        token: str,
    ) -> Response[message.Message]:
        r = Route(
            "GET",
            "/webhooks/{application_id}/{interaction_token}/messages/@original",
            application_id=application_id,
            interaction_token=token,
        )
        return self.request(
            r,
        )

    def edit_original_interaction_response(
        self,
        application_id: Snowflake,
        token: str,
        file: Optional[File] = None,
        content: Optional[str] = None,
        embeds: Optional[List[embed.Embed]] = None,
        allowed_mentions: Optional[message.AllowedMentions] = None,
    ) -> Response[message.Message]:
        r = Route(
            "PATCH",
            "/webhooks/{application_id}/{interaction_token}/messages/@original",
            application_id=application_id,
            interaction_token=token,
        )
        return self._edit_webhook_helper(
            r, file=file, content=content, embeds=embeds, allowed_mentions=allowed_mentions
        )

    def delete_original_interaction_response(
        self, application_id: Snowflake, token: str
    ) -> Response[None]:
        r = Route(
            "DELETE",
            "/webhooks/{application_id}/{interaction_token}/messages/@original",
            application_id=application_id,
            interaction_token=token,
        )
        return self.request(
            r,
        )

    def create_followup_message(
        self,
        application_id: Snowflake,
        token: str,
        files: Optional[List[File]] = None,
        content: Optional[str] = None,
        tts: bool = False,
        embeds: Optional[List[embed.Embed]] = None,
        allowed_mentions: Optional[message.AllowedMentions] = None,
    ) -> Response[message.Message]:
        if files is None:
            files = []

        r = Route(
            "POST",
            "/webhooks/{application_id}/{interaction_token}",
            application_id=application_id,
            interaction_token=token,
        )
        return self.send_multipart_helper(
            r,
            content=content,
            files=files,
            tts=tts,
            embeds=embeds,
            allowed_mentions=allowed_mentions,
        )

    def edit_followup_message(
        self,
        application_id: Snowflake,
        token: str,
        message_id: Snowflake,
        file: Optional[File] = None,
        content: Optional[str] = None,
        embeds: Optional[List[embed.Embed]] = None,
        allowed_mentions: Optional[message.AllowedMentions] = None,
    ) -> Response[message.Message]:
        r = Route(
            "PATCH",
            "/webhooks/{application_id}/{interaction_token}/messages/{message_id}",
            application_id=application_id,
            interaction_token=token,
            message_id=message_id,
        )
        return self._edit_webhook_helper(
            r, file=file, content=content, embeds=embeds, allowed_mentions=allowed_mentions
        )

    def delete_followup_message(
        self, application_id: Snowflake, token: str, message_id: Snowflake
    ) -> Response[None]:
        r = Route(
            "DELETE",
            "/webhooks/{application_id}/{interaction_token}/messages/{message_id}",
            application_id=application_id,
            interaction_token=token,
            message_id=message_id,
        )
        return self.request(
            r,
        )

    def get_guild_application_command_permissions(
        self,
        application_id: Snowflake,
        guild_id: Snowflake,
        *,
        auth: Optional[str] = MISSING,
        retry_request: bool = True,
    ) -> Response[List[interactions.GuildApplicationCommandPermissions]]:
        r = Route(
            "GET",
            "/applications/{application_id}/guilds/{guild_id}/commands/permissions",
            application_id=application_id,
            guild_id=guild_id,
        )
        return self.request(
            r,
            auth=auth,
            retry_request=retry_request,
        )

    def get_application_command_permissions(
        self,
        application_id: Snowflake,
        guild_id: Snowflake,
        command_id: Snowflake,
        *,
        auth: Optional[str] = MISSING,
        retry_request: bool = True,
    ) -> Response[interactions.GuildApplicationCommandPermissions]:
        r = Route(
            "GET",
            "/applications/{application_id}/guilds/{guild_id}/commands/{command_id}/permissions",
            application_id=application_id,
            guild_id=guild_id,
            command_id=command_id,
        )
        return self.request(
            r,
            auth=auth,
            retry_request=retry_request,
        )

    def edit_application_command_permissions(
        self,
        application_id: Snowflake,
        guild_id: Snowflake,
        command_id: Snowflake,
        payload: interactions.BaseGuildApplicationCommandPermissions,
        *,
        auth: Optional[str] = MISSING,
        retry_request: bool = True,
    ) -> Response[None]:
        r = Route(
            "PUT",
            "/applications/{application_id}/guilds/{guild_id}/commands/{command_id}/permissions",
            application_id=application_id,
            guild_id=guild_id,
            command_id=command_id,
        )
        return self.request(
            r,
            json=payload,
            auth=auth,
            retry_request=retry_request,
        )

    def bulk_edit_guild_application_command_permissions(
        self,
        application_id: Snowflake,
        guild_id: Snowflake,
        payload: List[interactions.PartialGuildApplicationCommandPermissions],
        *,
        auth: Optional[str] = MISSING,
        retry_request: bool = True,
    ) -> Response[None]:
        r = Route(
            "PUT",
            "/applications/{application_id}/guilds/{guild_id}/commands/permissions",
            application_id=application_id,
            guild_id=guild_id,
        )
        return self.request(
            r,
            json=payload,
            auth=auth,
            retry_request=retry_request,
        )

    # Misc

    def application_info(
        self,
        *,
        auth: Optional[str] = MISSING,
        retry_request: bool = True,
    ) -> Response[appinfo.AppInfo]:
        return self.request(
            Route("GET", "/oauth2/applications/@me"),
            auth=auth,
            retry_request=retry_request,
        )

    @staticmethod
    def format_websocket_url(url: str, encoding: str = "json", zlib: bool = True) -> str:
        if zlib:
            value = "{url}?encoding={encoding}&v={version}&compress=zlib-stream"
        else:
            value = "{url}?encoding={encoding}&v={version}"
        return value.format(url=url, encoding=encoding, version=_API_VERSION)

    async def get_gateway(
        self,
        *,
        encoding: str = "json",
        zlib: bool = True,
        auth: Optional[str] = MISSING,
        retry_request: bool = True,
    ) -> str:
        try:
            data = await self.request(
                Route("GET", "/gateway"),
                auth=auth,
                retry_request=retry_request,
            )
        except HTTPException as exc:
            raise GatewayNotFound from exc

        return self.format_websocket_url(data["url"], encoding, zlib)

    async def get_bot_gateway(
        self,
        *,
        encoding: str = "json",
        zlib: bool = True,
        auth: Optional[str] = MISSING,
        retry_request: bool = True,
    ) -> Tuple[int, str]:
        try:
            data = await self.request(
                Route("GET", "/gateway/bot"),
                auth=auth,
                retry_request=retry_request,
            )
        except HTTPException as exc:
            raise GatewayNotFound from exc

        return data["shards"], self.format_websocket_url(data["url"], encoding, zlib)

    def get_user(
        self,
        user_id: Snowflake,
        *,
        auth: Optional[str] = MISSING,
        retry_request: bool = True,
    ) -> Response[user.User]:
        return self.request(
            Route("GET", "/users/{user_id}", user_id=user_id),
            auth=auth,
            retry_request=retry_request,
        )

    def get_guild_events(
        self,
        guild_id: Snowflake,
        with_user_count: bool,
        *,
        auth: Optional[str] = MISSING,
        retry_request: bool = True,
    ) -> Response[List[scheduled_events.ScheduledEvent]]:
        params: Dict[str, Any] = {"with_user_count": str(with_user_count)}
        r = Route("GET", "/guilds/{guild_id}/scheduled-events", guild_id=guild_id)
        return self.request(
            r,
            params=params,
            auth=auth,
            retry_request=retry_request,
        )

    def create_event(
        self,
        guild_id: Snowflake,
        *,
        reason: Optional[str] = None,
        auth: Optional[str] = MISSING,
        retry_request: bool = True,
        **payload: Any,
    ) -> Response[scheduled_events.ScheduledEvent]:
        valid_keys = {
            "channel_id",
            "entity_metadata",
            "name",
            "privacy_level",
            "scheduled_start_time",
            "scheduled_end_time",
            "description",
            "entity_type",
            "image",
        }
        payload = {k: v for k, v in payload.items() if k in valid_keys}
        r = Route("POST", "/guilds/{guild_id}/scheduled-events", guild_id=guild_id)
        return self.request(
            r,
            json=payload,
            reason=reason,
            auth=auth,
            retry_request=retry_request,
        )

    def get_event(
        self,
        guild_id: Snowflake,
        event_id: Snowflake,
        with_user_count: bool,
        *,
        auth: Optional[str] = MISSING,
        retry_request: bool = True,
    ) -> Response[scheduled_events.ScheduledEvent]:
        params: Dict[str, Any] = {"with_user_count": str(with_user_count)}
        r = Route(
            "GET",
            "/guilds/{guild_id}/scheduled-events/{event_id}",
            guild_id=guild_id,
            event_id=event_id,
        )
        return self.request(
            r,
            params=params,
            auth=auth,
            retry_request=retry_request,
        )

    def edit_event(
        self,
        guild_id: Snowflake,
        event_id: Snowflake,
        *,
        reason: Optional[str] = None,
        auth: Optional[str] = MISSING,
        retry_request: bool = True,
        **payload: Any,
    ) -> Response[scheduled_events.ScheduledEvent]:
        valid_keys = {
            "channel_id",
            "event_metadata",
            "name",
            "privacy_level",
            "scheduled_start_time",
            "scheduled_end_time",
            "description",
            "entity_type",
            "status",
            "image",
        }
        payload = {k: v for k, v in payload.items() if k in valid_keys}
        r = Route(
            "PATCH",
            "/guilds/{guild_id}/scheduled-events/{event_id}",
            guild_id=guild_id,
            event_id=event_id,
        )
        return self.request(
            r,
            json=payload,
            reason=reason,
            auth=auth,
            retry_request=retry_request,
        )

    def delete_event(
        self,
        guild_id: Snowflake,
        event_id: Snowflake,
        *,
        auth: Optional[str] = MISSING,
        retry_request: bool = True,
    ) -> Response[None]:
        r = Route(
            "DELETE",
            "/guilds/{guild_id}/scheduled-events/{event_id}",
            guild_id=guild_id,
            event_id=event_id,
        )
        return self.request(
            r,
            auth=auth,
            retry_request=retry_request,
        )

    def get_event_users(
        self,
        guild_id: Snowflake,
        event_id: Snowflake,
        *,
        limit: int = MISSING,
        with_member: bool = MISSING,
        before: Optional[Snowflake] = None,
        after: Optional[Snowflake] = None,
        auth: Optional[str] = MISSING,
        retry_request: bool = True,
    ) -> Response[List[scheduled_events.ScheduledEventUser]]:
        params: Dict[str, Any] = {}
        if limit is not MISSING:
            params["limit"] = limit
        if with_member is not MISSING:
            params["with_member"] = str(with_member)
        if before is not None:
            params["before"] = before
        if after is not None:
            params["after"] = after
        r = Route(
            "GET",
            "/guilds/{guild_id}/scheduled-events/{event_id}/users",
            guild_id=guild_id,
            event_id=event_id,
        )
        return self.request(
            r,
            params=params,
            auth=auth,
            retry_request=retry_request,
        )

    def list_guild_auto_moderation_rules(
        self,
        guild_id: Snowflake,
        *,
        auth: Optional[str] = MISSING,
        retry_request: bool = True,
    ) -> Response[List[auto_moderation.AutoModerationRule]]:
        r = Route("GET", "/guilds/{guild_id}/auto-moderation/rules", guild_id=guild_id)
        return self.request(
            r,
            auth=auth,
            retry_request=retry_request,
        )

    def get_auto_moderation_rule(
        self,
        guild_id: Snowflake,
        auto_moderation_rule_id: Snowflake,
        *,
        auth: Optional[str] = MISSING,
        retry_request: bool = True,
    ) -> Response[auto_moderation.AutoModerationRule]:
        r = Route(
            "GET",
            "/guilds/{guild_id}/auto-moderation/rules/{auto_moderation_rule_id}",
            guild_id=guild_id,
            auto_moderation_rule_id=auto_moderation_rule_id,
        )
        return self.request(
            r,
            auth=auth,
            retry_request=retry_request,
        )

    def create_auto_moderation_rule(
        self,
        guild_id: Snowflake,
        data: auto_moderation.AutoModerationRuleCreate,
        *,
        reason: Optional[str] = None,
        auth: Optional[str] = MISSING,
        retry_request: bool = True,
    ) -> Response[auto_moderation.AutoModerationRule]:
        valid_keys = (
            "trigger_metadata",
            "enabled",
            "exempt_roles",
            "exempt_channels",
            "name",
            "event_type",
            "trigger_type",
            "actions",
        )

        payload = {k: v for k, v in data.items() if k in valid_keys}

        r = Route("POST", "/guilds/{guild_id}/auto-moderation/rules", guild_id=guild_id)
        return self.request(
            r,
            json=payload,
            reason=reason,
            auth=auth,
            retry_request=retry_request,
        )

    def modify_auto_moderation_rule(
        self,
        guild_id: Snowflake,
        auto_moderation_rule_id: Snowflake,
        data: auto_moderation.AutoModerationRuleModify,
        *,
        reason: Optional[str] = None,
        auth: Optional[str] = MISSING,
        retry_request: bool = True,
    ) -> Response[auto_moderation.AutoModerationRule]:
        valid_keys = (
            "name",
            "event_type",
            "trigger_metadata",
            "actions",
            "enabled",
            "exempt_roles",
            "exempt_channels",
        )

        payload = {k: v for k, v in data.items() if k in valid_keys}

        r = Route(
            "PATCH",
            "/guilds/{guild_id}/auto-moderation/rules/{auto_moderation_rule_id}",
            guild_id=guild_id,
            auto_moderation_rule_id=auto_moderation_rule_id,
        )
        return self.request(
            r,
            json=payload,
            reason=reason,
            auth=auth,
            retry_request=retry_request,
        )

    def delete_auto_moderation_rule(
        self,
        guild_id: Snowflake,
        auto_moderation_rule_id: Snowflake,
        *,
        reason: Optional[str] = None,
        auth: Optional[str] = MISSING,
        retry_request: bool = True,
    ) -> Response[None]:
        r = Route(
            "DELETE",
            "/guilds/{guild_id}/auto-moderation/rules/{auto_moderation_rule_id}",
            guild_id=guild_id,
            auto_moderation_rule_id=auto_moderation_rule_id,
        )
        return self.request(
            r,
            reason=reason,
            auth=auth,
            retry_request=retry_request,
        )

    def get_role_connection_metadata(
        self,
        application_id: Snowflake,
        *,
        auth: Optional[str] = MISSING,
        retry_request: bool = True,
    ) -> Response[List[role_connections.ApplicationRoleConnectionMetadata]]:
        r = Route(
            "GET",
            "/applications/{application_id}/role-connections/metadata",
            application_id=application_id,
        )
        return self.request(
            r,
            auth=auth,
            retry_request=retry_request,
        )

    def update_role_connection_metadata(
        self,
        application_id: Snowflake,
        data: List[role_connections.ApplicationRoleConnectionMetadata],
        *,
        reason: Optional[str] = None,
        auth: Optional[str] = MISSING,
        retry_request: bool = True,
    ) -> Response[List[role_connections.ApplicationRoleConnectionMetadata]]:
        r = Route(
            "PUT",
            "/applications/{application_id}/role-connections/metadata",
            application_id=application_id,
        )
        return self.request(
            r,
            json=data,
            reason=reason,
            auth=auth,
            retry_request=retry_request,
        )<|MERGE_RESOLUTION|>--- conflicted
+++ resolved
@@ -98,12 +98,7 @@
     return text
 
 
-<<<<<<< HEAD
 _DEFAULT_API_VERSION: Literal[10] = 10
-
-=======
-_DEFAULT_API_VERSION = 10
->>>>>>> b78d3831
 _API_VERSION: Literal[10] = _DEFAULT_API_VERSION
 _USER_AGENT = "DiscordBot (https://github.com/nextcord/nextcord/ {0}) Python/{1[0]}.{1[1]} aiohttp/{2}".format(
     __version__, sys.version_info, aiohttp.__version__
@@ -544,11 +539,8 @@
         self._proxy_auth: Optional[aiohttp.BasicAuth] = proxy_auth
         self._dispatch = dispatch
 
-<<<<<<< HEAD
-        user_agent = "DiscordBot (https://github.com/nextcord/nextcord/ {0}) Python/{1[0]}.{1[1]} aiohttp/{2}"
-        self._user_agent: str = user_agent.format(
-            __version__, sys.version_info, aiohttp.__version__
-        )
+        # to mitigate breaking changes
+        self._user_agent: str = _USER_AGENT
 
         self._buckets: dict[str, RateLimit] = {}
         """{"Discord bucket name": RateLimit}"""
@@ -630,23 +622,12 @@
             ret["User-Agent"] = self._user_agent
 
         return ret
-=======
-        # to mitigate breaking changes
-        self.user_agent: str = _USER_AGENT
->>>>>>> b78d3831
 
     def recreate(self) -> None:
         if self.__session.closed:
             self.__session = aiohttp.ClientSession(
-<<<<<<< HEAD
-                connector=self._connector, ws_response_class=DiscordClientWebSocketResponse
-=======
-                connector=self.connector,
+                connector=self._connector,
                 ws_response_class=DiscordClientWebSocketResponse,
-                headers={
-                    "User-Agent": _USER_AGENT,
-                },
->>>>>>> b78d3831
             )
 
     async def ws_connect(self, url: str, *, compress: int = 0) -> Any:
@@ -657,11 +638,7 @@
             "timeout": 30.0,
             "autoclose": False,
             "headers": {
-<<<<<<< HEAD
-                "User-Agent": self._user_agent,
-=======
                 "User-Agent": _USER_AGENT,
->>>>>>> b78d3831
             },
             "compress": compress,
         }
@@ -681,7 +658,6 @@
         retry_request: bool = True,
         **kwargs: Any,
     ) -> Any:
-<<<<<<< HEAD
         """|coro|
 
         Makes an API request to Discord, handling authorization (if needed), rate limits, and limited error handling.
@@ -717,20 +693,6 @@
             self.__session = aiohttp.ClientSession(
                 connector=self._connector, ws_response_class=DiscordClientWebSocketResponse
             )
-=======
-        bucket = route.bucket
-        method = route.method
-        url = route.url
-
-        lock = self._locks.get(bucket)
-        if lock is None:
-            lock = asyncio.Lock()
-            self._locks[bucket] = lock
-
-        # header creation
-        # user agent is provided by our aiohttp client already
-        headers: Dict[str, str] = {}
->>>>>>> b78d3831
 
         headers = self._make_headers(kwargs.pop("headers", {}), auth=auth)
 
@@ -975,7 +937,7 @@
                         "RateLimitMigrating raised, but RateLimit.migrating is None. This is an internal Nextcord "
                         "error and should be reported!"
                     ) from e
-                
+
                 old_rate_limit = url_rate_limit
                 url_rate_limit = self._buckets.get(url_rate_limit.migrating)
                 if url_rate_limit is None:
@@ -1029,24 +991,10 @@
 
     # login management
 
-<<<<<<< HEAD
     async def static_login(self, auth: str) -> user.User:
         # TODO: Change this? This is literally just fetching /users/@me AKA "Get Current User", and is totally
         #  usable with OAuth2. This doesn't actually have anything "log in" in any way.
         self.set_default_auth(auth)
-=======
-    async def static_login(self, token: str) -> user.User:
-        # Necessary to get aiohttp to stop complaining about session creation
-        self.__session = aiohttp.ClientSession(
-            connector=self.connector,
-            ws_response_class=DiscordClientWebSocketResponse,
-            headers={
-                "User-Agent": _USER_AGENT,
-            },
-        )
-        old_token = self.token
-        self.token = token
->>>>>>> b78d3831
 
         try:
             data = await self.request(Route("GET", "/users/@me"))
