# SPDX-License-Identifier: MIT

from __future__ import annotations

import asyncio
import logging
import sys
import warnings
from datetime import datetime
from types import TracebackType
from typing import (
    TYPE_CHECKING,
    Any,
    Callable,
    ClassVar,
    Coroutine,
    Dict,
    Iterable,
    List,
    Literal,
    Optional,
    Sequence,
    Tuple,
    Type,
    TypeVar,
    Union,
    cast,
)
from urllib.parse import quote as _uriquote

import aiohttp

from . import __version__, utils
from .errors import (
    DiscordException,
    DiscordServerError,
    Forbidden,
    GatewayNotFound,
    HTTPException,
    InvalidArgument,
    LoginFailure,
    NotFound,
    Unauthorized,
)
from .file import File
from .gateway import DiscordClientWebSocketResponse
from .utils import MISSING

_log = logging.getLogger(__name__)

if TYPE_CHECKING:
    from .enums import AuditLogAction, InteractionResponseType
    from .types import (
        appinfo,
        audit_log,
        auto_moderation,
        channel,
        components,
        embed,
        emoji,
        guild,
        integration,
        interactions,
        invite,
        member,
        message,
        role,
        role_connections,
        scheduled_events,
        sticker,
        template,
        threads,
        user,
        webhook,
        widget,
    )
    from .types.snowflake import Snowflake, SnowflakeList

    T = TypeVar("T")
    BE = TypeVar("BE", bound=BaseException)
    Response = Coroutine[Any, Any, T]


async def json_or_text(response: aiohttp.ClientResponse) -> Union[Dict[str, Any], str]:
    text = await response.text(encoding="utf-8")
    try:
        if response.headers["content-type"] == "application/json":
            return utils.from_json(text)
    except KeyError:
        # Thanks Cloudflare
        pass

    return text


_DEFAULT_API_VERSION: Literal[10] = 10

_API_VERSION: Literal[9, 10] = _DEFAULT_API_VERSION


class UnsupportedAPIVersion(UserWarning):
    """Warning category raised when changing the API version to an unsupported version."""


def _modify_api_version(version: Literal[9, 10]):
    """Modify the API version used by the HTTP client.

    Additional versions may be added around the time of a Discord API
    version bump to allow temporarily downgrading to an older API version
    or upgrading to a newer version that is not yet supported by the library.

    Changing the API version from the default is not supported and may result in
    unexpected behaviour.
    """
    available_versions = (9, 10)

    if version not in available_versions:
        raise ValueError(f"Only API versions {available_versions} are available.")

    if version != _DEFAULT_API_VERSION:
        warnings.warn(
            "Changing the API version is not supported and may result in unexpected behaviour.",
            category=UnsupportedAPIVersion,
            stacklevel=2,
        )

    global _API_VERSION
    _API_VERSION = version

    Route.BASE = f"https://discord.com/api/v{version}"


def _get_logging_auth(auth: str | None) -> str:
    if auth is None:
        return "None"
    elif len(auth) < 12:  # This shouldn't ever occur, but whatever.
        return "[redacted]"
    else:
        return f"{auth[:12]}[redacted]"


class Route:
    BASE: ClassVar[str] = f"https://discord.com/api/v{_DEFAULT_API_VERSION}"

    def __init__(self, method: str, path: str, **parameters: Any) -> None:
        self.path: str = path
        self.method: str = method
        url = self.BASE + self.path
        if parameters:
            url = url.format_map(
                {k: _uriquote(v) if isinstance(v, str) else v for k, v in parameters.items()}
            )
        self.url: str = url

        # major parameters:
        self.channel_id: Optional[Snowflake] = parameters.get("channel_id")
        self.guild_id: Optional[Snowflake] = parameters.get("guild_id")
        self.webhook_id: Optional[Snowflake] = parameters.get("webhook_id")
        self.webhook_token: Optional[str] = parameters.get("webhook_token")

    @property
    def bucket(self) -> str:
        # the bucket is just method + path w/ major parameters
        return f"{self.channel_id}:{self.guild_id}:{self.path}"


class RateLimitMigrating(DiscordException):
    ...


class IncorrectBucket(DiscordException):
    ...


class RateLimit:
    """Used to time gate a large batch of requests to only occur X every Y seconds. Used via ``async with``

    NOT THREAD SAFE.

    Parameters
    ----------
    time_offset: :class:`float`
        Number in seconds to increase all timers by. Used for lag compensation.
    """

    def __init__(self, time_offset: float = 0.3) -> None:
        self.limit: int = 1
        """Maximum amount of requests before requests have to wait for the rate limit to reset."""
        self.remaining: int = 1
        """Remaining amount of requests before requests have to wait for the rate limit to reset."""
        self.reset: datetime | None = None
        """Datetime that the bucket roughly will be reset at."""
        self.reset_after: float = 1.0
        """Amount of seconds roughly until the rate limit will be reset."""
        self.bucket: str | None = None
        """Name of the bucket, if it has one."""

        self._time_offset: float = time_offset
        """Number in seconds to increase all timers by. Used for lag compensation."""
        self._first_update: bool = True
        """If the next update to be ran will be the first."""
        self._reset_remaining_task: asyncio.Task | None = None
        """Holds the task object for resetting the remaining count."""
        self._on_reset_event: asyncio.Event = asyncio.Event()
        """Used to indicate when the rate limit is ready to be acquired."""
        self._on_reset_event.set()
        self._deny: bool = False
        """Set to error all acquiring requests with a 404 value error."""
        self._migrating: str | None = None
        """When this RateLimit is being deprecated and acquiring requests need to migrate to a different RateLimit, this
        variable should be set to the different RateLimit/buckets string name.
        """

    @property
    def resetting(self) -> bool:
        return self._reset_remaining_task is not None and not self._reset_remaining_task.done()

    async def update(self, response: aiohttp.ClientResponse) -> None:
        """Updates the rate limit with information from the response."""

        if response.headers.get("X-RateLimit-Global") == "true":
            # The response is intended for the global rate limit, not a regular rate limit.
            return

        # Updates the bucket name. The bucket name not existing as fine, as ``None`` is desired for that.
        # This is done immediately, so we can error out if we get an update not for this bucket.
        x_bucket = response.headers.get("X-RateLimit-Bucket")

        if self.bucket == x_bucket:
            pass  # Don't need to set it again.
        elif self.bucket is None:
            self.bucket = x_bucket
        else:
            raise IncorrectBucket(
                f"Update given for bucket {x_bucket}, but this RateLimit is for bucket {self.bucket}!"
            )

        if response.status == 404:
            self._deny = True

        # Updates the limit if it exists.
        x_limit = response.headers.get("X-RateLimit-Limit")
        self.limit = 1 if x_limit is None else int(x_limit)

        # Updates the remaining left if it exists, being pessimistic.
        x_remaining = response.headers.get("X-RateLimit-Remaining")

        if x_remaining is None:
            self.remaining = 1
        elif self._first_update:
            self.remaining = int(x_remaining)
        else:
            # If requests come back out of order, it's possible that we could get a wrong amount remaining.
            # It's best to be pessimistic and assume it cannot go back up unless the reset task occurs.
            self.remaining = (
                int(x_remaining) if int(x_remaining) < self.remaining else self.remaining
            )

        # Updates the datetime of the reset.
        x_reset = response.headers.get("X-RateLimit-Reset")
        if x_reset is not None:
            self.reset = datetime.utcfromtimestamp(float(x_reset))

        # Updates the reset-after count, being pessimistic.
        x_reset_after = response.headers.get("X-RateLimit-Reset-After")
        if x_reset_after is not None:
            x_reset_after = float(x_reset_after) + self._time_offset
            if self.reset_after is None:
                self.reset_after = x_reset_after
            else:
                if self.reset_after < x_reset_after:
                    _log.debug(
                        "Bucket %s: Reset after time increased, adapting reset time.", self.bucket
                    )
                    self.reset_after = x_reset_after
                    self.start_reset_task()

        if not self.resetting:
            self.start_reset_task()

        # If for whatever reason we have requests remaining but the reset event isn't set, set it.
        if 0 < self.remaining and not self._on_reset_event.is_set():
            _log.debug(
                "Bucket %s: Updated with remaining %s, setting reset event.",
                self.bucket,
                self.remaining,
            )
            self._on_reset_event.set()

        # If this is our first update, indicate that all future updates aren't the first.
        if self._first_update:
            self._first_update = False

        _log.debug(
            "Bucket %s: Updated with limit %s, remaining %s, reset %s, and reset_after %s seconds.",
            self.bucket,
            self.limit,
            self.remaining,
            self.reset,
            self.reset_after,
        )

    def start_reset_task(self) -> None:
        """Starts the reset task, non-blocking."""
        if self.resetting:
            _log.debug("Bucket %s: Reset task already running, cancelling.", self.bucket)
            self._reset_remaining_task.cancel()  # pyright: ignore [reportOptionalMemberAccess]

        loop = asyncio.get_running_loop()
        _log.debug("Bucket %s: Resetting after %s seconds.", self.bucket, self.reset_after)
        self._reset_remaining_task = loop.create_task(self.reset_remaining(self.reset_after))

    async def reset_remaining(self, time: float) -> None:
        """|coro|
        Sleeps for the specified amount of time, then resets the remaining request count to the limit.

        Parameters
        ----------
        time: :class:`float`
            Amount of time to sleep until the request count is reset to the limit. ``time_offset`` is not added to
            this number.
        """
        await asyncio.sleep(time)
        self.remaining = self.limit
        self._on_reset_event.set()
        _log.debug("Bucket %s: Reset, allowing requests to continue.", self.bucket)

    @property
    def migrating(self) -> str | None:
        """If not ``None``, this indicates what bucket acquiring requests should migrate to."""
        return self._migrating

    def migrate_to(self, bucket: str) -> None:
        """Signals to acquiring requests, both present and future, that they need to migrate to a new bucket."""
        self._migrating = bucket
        self.remaining = self.limit
        self._on_reset_event.set()
        _log.debug(
            "Bucket %s: Deprecating, acquiring requests will migrate to a new bucket.", bucket
        )

    async def __aenter__(self) -> None:
        await self.acquire()
        return None

    async def __aexit__(
        self,
        exc_type: Optional[Type[BaseException]],
        exc_val: Optional[BaseException],
        exc_tb: Optional[TracebackType],
    ) -> None:
        self.release()

    def locked(self) -> bool:
        return self.remaining <= 0

    async def acquire(self) -> bool:
        # If no more requests can be made but the event is set, clear it.
        if self.remaining <= 0 and self._on_reset_event.is_set():
            _log.debug(
                "Bucket %s: Hit the remaining request limit of %s, locking until reset.",
                self.bucket,
                self.limit,
            )
            self._on_reset_event.clear()
            if not self.resetting:
                self.start_reset_task()

        # Waits in a loop for the event to be set, clearing the event as needed and looping.
        while not self._on_reset_event.is_set():
            _log.debug("Bucket %s: Not set yet, waiting for it to be set.", self.bucket)
            await self._on_reset_event.wait()

            if self.remaining <= 0 and self._on_reset_event.is_set():
                _log.debug(
                    "Bucket %s: Hit the remaining limit of %s, locking until reset.",
                    self.bucket,
                    self.limit,
                )
                self._on_reset_event.clear()
                if not self.resetting:
                    self.start_reset_task()

        if self.migrating:
            raise RateLimitMigrating(
                f"This RateLimit is deprecated, you need to migrate to bucket {self.migrating}"
            )
        elif self._deny:
            raise ValueError("This request path 404'd and is now denied.")

        _log.debug("Bucket %s: Continuing with request.", self.bucket)
        self.remaining -= 1
        return True

    def release(self) -> None:
        # Basically a placeholder, could probably be removed ;)
        pass


class GlobalRateLimit(RateLimit):
    """
    Represents the global rate limit, and thus has to have slightly modified behavior.

    Still not thread safe.
    """

    async def acquire(self) -> bool:
        ret = await super().acquire()
        # As updates are little weird, it's best to start the reset task as soon as the first request has acquired.
        if not self.resetting:
            self.start_reset_task()

        return ret

    async def update(self, response: aiohttp.ClientResponse) -> None:
        if response.headers.get("X-RateLimit-Global") != "true":
            # The response is intended for the regular rate limit, not a global rate limit.
            return

        if response.status == 429:
            # Oh dear, we hit the rate limit.
            _log.warning("Global rate limit 429 encountered, setting remaining to 0.")
            self.remaining = 0
            if response.headers.get("X-RateLimit-Scope") == "global":
                data = await response.json()
                _log.warning(data)
                if (retry_after := data.get("retry_after")) or (
                    retry_after := response.headers.get("Retry-After")
                ):
                    _log.debug(
                        "Got global retry_after, resetting global after %s seconds", retry_after
                    )
                    self.reset_after = float(retry_after) + self._time_offset
                    if self.resetting:
                        self._reset_remaining_task.cancel()  # pyright: ignore [reportOptionalMemberAccess]

                    self.start_reset_task()

            self._on_reset_event.clear()
            if not self.resetting:
                self.start_reset_task()

            _log.warning("Cleared global ratelimit, waiting for reset.")


# For some reason, the Discord voice websocket expects this header to be
# completely lowercase while aiohttp respects spec and does it as case-insensitive
aiohttp.hdrs.WEBSOCKET = "websocket"  # type: ignore


class HTTPClient:
    """Represents an HTTP client sending HTTP requests to the Discord API.

    Also, not thread safe.

    Parameters
    ----------
    connector
    default_max_per_second: :class:`int`
        Maximum amount of requests per second per authorization.

        Discord by default only allows 50 requests per second, but if your bot has had its maximum increased, then
        increase this parameter.
    time_offset: :class:`float`
        Amount of seconds added to all ratelimit timers for lag compensation.

        Due to latency and Discord servers not perfectly time synced, having no offset can cause 429's to occur even
        with us following the reported X-RateLimit-Reset-After.

        Increasing will protect from erroneous 429s but will slow bucket resets, lowering max theoretical speed.

        Decreasing will hasten bucket resets and increase max theoretical speed but may cause 429s.
    default_auth: Optional[:class:`str`]
        Default string to use in the Authorization header if it's not manually provided.
    proxy
    proxy_auth
    loop
    dispatch
    """

    def __init__(
        self,
        connector: Optional[aiohttp.BaseConnector] = None,
        *,
        default_max_per_second: int = 50,
        time_offset: float = 0.0,
        default_auth: Optional[str] = None,
        proxy: Optional[str] = None,
        proxy_auth: Optional[aiohttp.BasicAuth] = None,
        loop: Optional[asyncio.AbstractEventLoop] = None,
        dispatch: Callable,
    ) -> None:
        # TODO: Think about adding ratelimit_multiplier? Would reduce the internal RateLimit.limit by that
        #  float (such as 0.7) and could allow people to run multiple NC bots/processes on the same token while avoiding
        #  ratelimit issues. Could also help with replit-style scenarios.
        self.__session: aiohttp.ClientSession = MISSING  # filled in static_login
        self._connector = connector
        self._default_max_per_second = default_max_per_second
        """Maximum amount of requests per second per authorization."""
        self._time_offset = time_offset
        """Amount of seconds added to all ratelimit timers for lag compensation."""
        self._default_auth = None
        # For consistency with possible future changes to set_default_auth.
        self._set_default_auth(default_auth)
        self._proxy = proxy
        self._proxy_auth: Optional[aiohttp.BasicAuth] = proxy_auth
        # loop is truthy by default it seems, so this works.
        self._loop: asyncio.AbstractEventLoop = loop or asyncio.get_event_loop()
        self._dispatch = dispatch

        user_agent = "DiscordBot (https://github.com/nextcord/nextcord/ {0}) Python/{1[0]}.{1[1]} aiohttp/{2}"
        self._user_agent: str = user_agent.format(
            __version__, sys.version_info, aiohttp.__version__
        )

        self._buckets: dict[str, RateLimit] = {}
        """{"Discord bucket name": RateLimit}"""
        self._global_rate_limits: dict[str | None, RateLimit] = {}
        """{"Auth string": RateLimit}, None for auth-less ratelimit."""
        self._url_rate_limits: dict[tuple[str, str, str | None], RateLimit] = {}
        """{("METHOD", "Route.bucket", "auth string"): RateLimit} auth string may be None to indicate auth-less."""

    def _make_global_rate_limit(self, auth: str | None, max_per_second: int) -> GlobalRateLimit:
        _log.debug(
            "Creating global ratelimit for auth %s with max per second %s.",
            _get_logging_auth(auth),
            max_per_second,
        )
        rate_limit = GlobalRateLimit(time_offset=self._time_offset)
        rate_limit.limit = max_per_second
        rate_limit.remaining = max_per_second
        rate_limit.reset_after = 1 + self._time_offset
        rate_limit.bucket = f"Global {_get_logging_auth(auth) if auth else 'Unauthorized'}"

        self._global_rate_limits[auth] = rate_limit
        return rate_limit

    def _make_url_rate_limit(self, method: str, route: Route, auth: str | None) -> RateLimit:
        _log.debug(
            "Making URL rate limit for %s %s %s", method, route.bucket, _get_logging_auth(auth)
        )
        ret = RateLimit(time_offset=self._time_offset)
        self._url_rate_limits[(method, route.bucket, auth)] = ret
        return ret

    def _set_url_rate_limit(
        self, method: str, route: Route, auth: str | None, rate_limit: RateLimit
    ) -> None:
        self._url_rate_limits[(method, route.bucket, auth)] = rate_limit

    def _get_url_rate_limit(self, method: str, route: Route, auth: str | None) -> RateLimit | None:
        return self._url_rate_limits.get((method, route.bucket, auth), None)

    def _add_url_deny(self, method: str, route: Route, auth: str | None) -> None:
        self._url_deny_list.add((method, route.bucket, auth))

    def _check_url_deny(self, method: str, route: Route, auth: str | None) -> bool:
        return (method, route.bucket, auth) in self._url_deny_list

    def _set_default_auth(self, auth: str | None) -> None:
        self._default_auth = auth

    def _make_headers(
        self, original_headers: dict[str, str], *, auth: str | None = None
    ) -> dict[str, str]:
        ret = original_headers.copy()
        if "Authorization" not in ret and self._default_auth:
            ret["Authorization"] = self._default_auth if auth is None else auth

        if "User-Agent" not in ret and self._user_agent:
            ret["User-Agent"] = self._user_agent

        return ret

    def recreate(self) -> None:
        if self.__session.closed:
            self.__session = aiohttp.ClientSession(
                connector=self._connector, ws_response_class=DiscordClientWebSocketResponse
            )

    async def ws_connect(self, url: str, *, compress: int = 0) -> Any:
        kwargs = {
            "proxy_auth": self._proxy_auth,
            "proxy": self._proxy,
            "max_msg_size": 0,
            "timeout": 30.0,
            "autoclose": False,
            "headers": {
                "User-Agent": self._user_agent,
            },
            "compress": compress,
        }

        return await self.__session.ws_connect(url, **kwargs)

    async def request(
        self,
        route: Route,
        *,
        files: Optional[Sequence[File]] = None,
        form: Optional[Iterable[Dict[str, Any]]] = None,
        auth: Optional[str] = None,
        **kwargs: Any,
    ) -> Any:
<<<<<<< HEAD
        if not self.__session:
            self.__session = aiohttp.ClientSession(
                connector=self._connector, ws_response_class=DiscordClientWebSocketResponse
            )
=======
        bucket = route.bucket
        method = route.method
        url = route.url

        lock = self._locks.get(bucket)
        if lock is None:
            lock = asyncio.Lock()
            self._locks[bucket] = lock

        # header creation
        headers: Dict[str, str] = {
            "User-Agent": self.user_agent,
        }
>>>>>>> a4bd5d24

        headers = self._make_headers(kwargs.pop("headers", {}), auth=auth)

        try:
            reason = kwargs.pop("reason")
        except KeyError:
            pass
        else:
            if reason:
                headers["X-Audit-Log-Reason"] = _uriquote(reason, safe="/ ")

        auth = headers.get("Authorization")

        # If a global rate limit for this authorization doesn't exist yet, make it.
        if (global_rate_limit := self._global_rate_limits.get(auth)) is None:
            global_rate_limit = self._make_global_rate_limit(auth, self._default_max_per_second)

        global_rate_limit = cast(GlobalRateLimit, global_rate_limit)

        # If a rate limit for this url path doesn't exist yet, make it.
        if (url_rate_limit := self._get_url_rate_limit(route.method, route, auth)) is None:
            url_rate_limit = self._make_url_rate_limit(route.method, route, auth)

        max_retry_count = 5
        rate_limit_path = (
            route.method,
            route.bucket,
            _get_logging_auth(auth),
        )  # Only use this for logging.
        ret: Any | None = None
        response: aiohttp.ClientResponse | None = None

        # The loop is to allow migration to a different RateLimit if needed.
        # If we hit this loop max_retry_count times, something is wrong. Either we're migrating buckets way
        #  too much, 429s keep getting hit, or something is internally wrong.
        for retry_count in range(max_retry_count):  # To prevent infinite loops.
            should_retry = False
            try:
                async with global_rate_limit:
                    async with url_rate_limit:
                        # This check is for asyncio.gather()'d requests where the rate limit can change.
                        if (
                            temp := self._get_url_rate_limit(route.method, route, auth)
                        ) is not url_rate_limit and not None:
                            temp = cast(RateLimit, temp)
                            _log.debug(
                                "Route %s had the rate limit changed, resetting and retrying.",
                                rate_limit_path,
                            )
                            url_rate_limit = temp
                            continue

                        if files:
                            for f in files:
                                f.reset(seek=retry_count)

                        if form:
                            form_data = aiohttp.FormData(quote_fields=False)
                            for params in form:
                                form_data.add_field(**params)
                            kwargs["data"] = form_data

                        async with self.__session.request(
                            method=route.method,
                            url=route.url,
                            headers=headers,
                            proxy=self._proxy,
                            proxy_auth=self._proxy_auth,
                            **kwargs,
                        ) as response:
                            _log.debug(
                                "%s %s with %s has returned %s",
                                route.method,
                                route.url,
                                kwargs.get("data"),
                                response.status,
                            )

                            await global_rate_limit.update(response)
                            try:
                                await url_rate_limit.update(response)
                            except IncorrectBucket as e:
                                # This condition can be met when doing asyncio.gather()'d requests.
                                if (
                                    temp := self._buckets.get(
                                        # The empty string default makes pyright happy. (hopefully)
                                        response.headers.get("X-RateLimit-Bucket", "")
                                    )
                                ) is not None:
                                    _log.debug(
                                        "Route %s was given a different bucket, found it.",
                                        rate_limit_path,
                                    )
                                    url_rate_limit = temp
                                    self._set_url_rate_limit(
                                        route.method, route, auth, url_rate_limit
                                    )
                                    await url_rate_limit.update(response)
                                else:
                                    _log.debug(
                                        "Route %s was given a different bucket, making a new one: %s",
                                        rate_limit_path,
                                        e,
                                    )
                                    url_rate_limit = self._make_url_rate_limit(
                                        route.method, route, auth
                                    )
                                    await url_rate_limit.update(response)

                            if url_rate_limit.bucket is not None and self._buckets.get(
                                url_rate_limit.bucket
                            ) not in (url_rate_limit, None):
                                # If the current RateLimit bucket name exists, but the stored RateLimit is not the
                                #  current RateLimit, finish up and signal that the current bucket should be migrated
                                #  to the stored one.
                                _log.debug(
                                    "Route %s with bucket %s already exists, migrating other possible requests to "
                                    "that bucket.",
                                    rate_limit_path,
                                    url_rate_limit.bucket,
                                )
                                correct_rate_limit = self._buckets[url_rate_limit.bucket]
                                self._set_url_rate_limit(
                                    route.method, route, auth, correct_rate_limit
                                )
                                if correct_rate_limit.bucket:
                                    # Signals to all requests waiting to acquire to migrate.
                                    url_rate_limit.migrate_to(correct_rate_limit.bucket)
                                else:
                                    raise ValueError(
                                        f"Migrating to bucket {correct_rate_limit.bucket}, but "
                                        f"correct_rate_limit.bucket is falsey. This is likely an internal Nextcord "
                                        f"issue and should be reported."
                                    )
                                # Update the correct RateLimit object with our findings.
                                await correct_rate_limit.update(response)
                            elif url_rate_limit.bucket is not None:
                                self._buckets[url_rate_limit.bucket] = url_rate_limit

                            # even errors have text involved in them so this is safe to call
                            ret = await json_or_text(response)

                            if response.status >= 400:
                                # >= 500 was considered, but stuff like 501 and 505+ are not good to retry on.
                                if response.status in {500, 502, 504}:
                                    _log.info(
                                        "Path %s encountered a Discord server issue, retrying.",
                                        rate_limit_path,
                                    )
                                    await asyncio.sleep(1 + retry_count * 2)
                                    should_retry = True
                                elif response.status == 401:
                                    _log.warning(
                                        "Path %s resulted in error 401, rejected authorization?",
                                        rate_limit_path,
                                    )
                                    raise Unauthorized(response, ret)
                                elif response.status == 403:
                                    _log.warning(
                                        "Path %s resulted in error 403, check your permissions?",
                                        rate_limit_path,
                                    )
                                    raise Forbidden(response, ret)
                                elif response.status == 404:
                                    _log.warning(
                                        "Path %s resulted in error 404, check your path?",
                                        rate_limit_path,
                                    )
                                    self._add_url_deny(route.method, route, auth)
                                    raise NotFound(response, ret)
                                elif response.status == 429:
                                    _log.warning(
                                        "Path %s resulted in error 429, rate limit exceeded. Retrying.",
                                        rate_limit_path,
                                    )
                                    self._dispatch(
                                        "http_ratelimit",
                                        url_rate_limit.limit,
                                        url_rate_limit.remaining,
                                        url_rate_limit.reset_after,
                                        url_rate_limit.bucket,
                                        response.headers.get("X-RateLimit-Scope"),
                                    )
                                    should_retry = True
                                elif response.status >= 500:
                                    raise DiscordServerError(response, ret)
                                else:
                                    raise HTTPException(response, ret)

            # This is handling exceptions from the request
            except OSError as e:
                # Connection reset by peer
                if retry_count < max_retry_count - 1 and e.errno in (54, 10054):
                    await asyncio.sleep(1 + retry_count * 2)
                    continue

                raise

            except RateLimitMigrating:
                if url_rate_limit.migrating is None:
                    raise ValueError(
                        "RateLimitMigrating raised, but RateLimit.migrating is None. This is an internal Nextcord "
                        "error and should be reported!"
                    )
                else:
                    url_rate_limit = self._buckets.get(url_rate_limit.migrating)
                    if url_rate_limit is None:
                        # This means we have an internal issue that we need to fix.
                        raise ValueError(
                            "RateLimit said to migrate, but the RateLimit to migrate was not found? This is an "
                            "internal Nextcord error and should be reported!"
                        )

            else:
                if not should_retry:
                    break

            if retry_count >= max_retry_count - 1:
                _log.error(
                    "Hit retry %s/%s on %s, either something is wrong with Discord or Nextcord.",
                    retry_count + 1,
                    max_retry_count,
                    rate_limit_path,
                )
                if response is not None:
                    if response.status >= 500:
                        raise DiscordServerError(response, ret)

                    raise HTTPException(response, ret)

        return ret

    async def get_from_cdn(self, url: str) -> bytes:
        async with self.__session.get(url) as resp:
            if resp.status == 200:
                return await resp.read()
            elif resp.status == 404:
                raise NotFound(resp, "asset not found")
            elif resp.status == 403:
                raise Forbidden(resp, "cannot retrieve asset")
            else:
                raise HTTPException(resp, "failed to get asset")

    # state management

    async def close(self) -> None:
        if self.__session:
            await self.__session.close()

    # login management

    async def static_login(self, auth: str) -> user.User:
        # TODO: Change this? This is literally just fetching /users/@me AKA "Get Current User", and is totally
        #  usable with OAuth2. This doesn't actually have anything to do with logging in.
        self._set_default_auth(auth)

        try:
            data = await self.request(Route("GET", "/users/@me"))
        except HTTPException as exc:
            if exc.status == 401:
                raise LoginFailure("Improper token has been passed.") from exc
            raise

        return data

    async def exchange_access_code(
        self, *, client_id: int, client_secret: str, code: str, redirect_uri: str
    ):
        # TODO: Look into how viable this function is here.
        # This doesn't actually have hard ratelimits it seems? Not in the headers at least. The default bucket should
        #  keep it at 1 every 1 second.
        data = {
            "client_id": client_id,
            "client_secret": client_secret,
            "grant_type": "authorization_code",
            "code": code,
            "redirect_uri": redirect_uri,
        }
        return await self.request(Route("POST", "/oauth2/token"), data=data)

    async def get_current_user(self, *, auth: str | None = None):
        return await self.request(Route("GET", "/users/@me"), auth=auth)

    def logout(self) -> Response[None]:
        # TODO: Is this only for user bots? Can we get rid of it?
        return self.request(Route("POST", "/auth/logout"))

    # Group functionality

    def start_group(
        self, user_id: Snowflake, recipients: List[int]
    ) -> Response[channel.GroupDMChannel]:
        payload = {
            "recipients": recipients,
        }

        return self.request(
            Route("POST", "/users/{user_id}/channels", user_id=user_id), json=payload
        )

    def leave_group(self, channel_id) -> Response[None]:
        return self.request(Route("DELETE", "/channels/{channel_id}", channel_id=channel_id))

    # Message management

    def start_private_message(self, user_id: Snowflake) -> Response[channel.DMChannel]:
        payload = {
            "recipient_id": user_id,
        }

        return self.request(Route("POST", "/users/@me/channels"), json=payload)

    def get_message_payload(
        self,
        content: Optional[str],
        *,
        tts: bool = False,
        embed: Optional[embed.Embed] = None,
        embeds: Optional[List[embed.Embed]] = None,
        nonce: Optional[Union[str, int]] = None,
        allowed_mentions: Optional[message.AllowedMentions] = None,
        message_reference: Optional[message.MessageReference] = None,
        stickers: Optional[List[int]] = None,
        components: Optional[List[components.Component]] = None,
        flags: Optional[int] = None,
    ) -> Dict[str, Any]:
        payload: Dict[str, Any] = {
            "tts": tts,
        }

        if content is not None:
            payload["content"] = content

        if embed is not None:
            payload["embeds"] = [embed]

        if embeds is not None:
            payload["embeds"] = embeds

        if nonce is not None:
            payload["nonce"] = nonce

        if allowed_mentions is not None:
            payload["allowed_mentions"] = allowed_mentions

        if message_reference is not None:
            payload["message_reference"] = message_reference

        if components is not None:
            payload["components"] = components

        if stickers is not None:
            payload["sticker_ids"] = stickers

        if flags is not None:
            payload["flags"] = flags

        return payload

    def send_message(
        self,
        channel_id: Snowflake,
        content: Optional[str],
        *,
        tts: bool = False,
        embed: Optional[embed.Embed] = None,
        embeds: Optional[List[embed.Embed]] = None,
        nonce: Optional[Union[int, str]] = None,
        allowed_mentions: Optional[message.AllowedMentions] = None,
        message_reference: Optional[message.MessageReference] = None,
        stickers: Optional[List[int]] = None,
        components: Optional[List[components.Component]] = None,
        flags: Optional[int] = None,
    ) -> Response[message.Message]:
        r = Route("POST", "/channels/{channel_id}/messages", channel_id=channel_id)
        payload = self.get_message_payload(
            content,
            tts=tts,
            embed=embed,
            embeds=embeds,
            nonce=nonce,
            allowed_mentions=allowed_mentions,
            message_reference=message_reference,
            stickers=stickers,
            components=components,
            flags=flags,
        )

        return self.request(r, json=payload)

    def send_typing(self, channel_id: Snowflake) -> Response[None]:
        return self.request(Route("POST", "/channels/{channel_id}/typing", channel_id=channel_id))

    def get_message_multipart_form(
        self,
        payload: Dict[str, Any],
        message_key: Optional[str] = None,
        *,
        files: Sequence[File],
        content: Optional[str] = None,
        embed: Optional[embed.Embed] = None,
        embeds: Optional[List[embed.Embed]] = None,
        nonce: Optional[Union[str, int]] = None,
        allowed_mentions: Optional[message.AllowedMentions] = None,
        message_reference: Optional[message.MessageReference] = None,
        stickers: Optional[List[int]] = None,
        components: Optional[List[components.Component]] = None,
        attachments: Optional[List[Dict[str, Any]]] = None,
        flags: Optional[int] = None,
    ) -> List[Dict[str, Any]]:
        form: List[Dict[str, Any]] = []

        payload["attachments"] = attachments or []

        msg_payload = self.get_message_payload(
            content,
            embed=embed,
            embeds=embeds,
            nonce=nonce,
            allowed_mentions=allowed_mentions,
            message_reference=message_reference,
            stickers=stickers,
            components=components,
            flags=flags,
        )

        if message_key is not None:
            payload[message_key] = msg_payload
        else:
            payload.update(msg_payload)

        for index, file in enumerate(files):
            payload["attachments"].append(
                {
                    "id": index,
                    "filename": file.filename,
                    "description": file.description,
                }
            )
            form.append(
                {
                    "name": f"files[{index}]",
                    "value": file.fp,
                    "filename": file.filename,
                    "content_type": "application/octet-stream",
                }
            )
        form.append({"name": "payload_json", "value": utils.to_json(payload)})

        return form

    def send_multipart_helper(
        self,
        route: Route,
        *,
        files: Sequence[File],
        content: Optional[str] = None,
        tts: bool = False,
        embed: Optional[embed.Embed] = None,
        embeds: Optional[List[embed.Embed]] = None,
        nonce: Optional[Union[str, int]] = None,
        allowed_mentions: Optional[message.AllowedMentions] = None,
        message_reference: Optional[message.MessageReference] = None,
        stickers: Optional[List[int]] = None,
        components: Optional[List[components.Component]] = None,
        attachments: Optional[List[Dict[str, Any]]] = None,
        flags: Optional[int] = None,
    ) -> Response[message.Message]:
        payload: Dict[str, Any] = {
            "tts": tts,
            "attachments": attachments or [],
        }
        form = self.get_message_multipart_form(
            payload=payload,
            files=files,
            content=content,
            embed=embed,
            embeds=embeds,
            nonce=nonce,
            allowed_mentions=allowed_mentions,
            message_reference=message_reference,
            stickers=stickers,
            components=components,
            attachments=attachments,
            flags=flags,
        )
        return self.request(route, form=form, files=files)

    def send_files(
        self,
        channel_id: Snowflake,
        *,
        files: Sequence[File],
        content: Optional[str] = None,
        tts: bool = False,
        embed: Optional[embed.Embed] = None,
        embeds: Optional[List[embed.Embed]] = None,
        nonce: Optional[Union[int, str]] = None,
        allowed_mentions: Optional[message.AllowedMentions] = None,
        message_reference: Optional[message.MessageReference] = None,
        stickers: Optional[List[int]] = None,
        components: Optional[List[components.Component]] = None,
        flags: Optional[int] = None,
    ) -> Response[message.Message]:
        r = Route("POST", "/channels/{channel_id}/messages", channel_id=channel_id)
        return self.send_multipart_helper(
            r,
            files=files,
            content=content,
            tts=tts,
            embed=embed,
            embeds=embeds,
            nonce=nonce,
            allowed_mentions=allowed_mentions,
            message_reference=message_reference,
            stickers=stickers,
            components=components,
            flags=flags,
        )

    def delete_message(
        self, channel_id: Snowflake, message_id: Snowflake, *, reason: Optional[str] = None
    ) -> Response[None]:
        r = Route(
            "DELETE",
            "/channels/{channel_id}/messages/{message_id}",
            channel_id=channel_id,
            message_id=message_id,
        )
        return self.request(r, reason=reason)

    def delete_messages(
        self, channel_id: Snowflake, message_ids: SnowflakeList, *, reason: Optional[str] = None
    ) -> Response[None]:
        r = Route("POST", "/channels/{channel_id}/messages/bulk-delete", channel_id=channel_id)
        payload = {
            "messages": message_ids,
        }

        return self.request(r, json=payload, reason=reason)

    def edit_message(
        self, channel_id: Snowflake, message_id: Snowflake, **fields: Any
    ) -> Response[message.Message]:
        r = Route(
            "PATCH",
            "/channels/{channel_id}/messages/{message_id}",
            channel_id=channel_id,
            message_id=message_id,
        )
        if "files" in fields:
            return self.send_multipart_helper(r, **fields)
        return self.request(r, json=fields)

    def add_reaction(
        self, channel_id: Snowflake, message_id: Snowflake, emoji: str
    ) -> Response[None]:
        r = Route(
            "PUT",
            "/channels/{channel_id}/messages/{message_id}/reactions/{emoji}/@me",
            channel_id=channel_id,
            message_id=message_id,
            emoji=emoji,
        )
        return self.request(r)

    def remove_reaction(
        self, channel_id: Snowflake, message_id: Snowflake, emoji: str, member_id: Snowflake
    ) -> Response[None]:
        r = Route(
            "DELETE",
            "/channels/{channel_id}/messages/{message_id}/reactions/{emoji}/{member_id}",
            channel_id=channel_id,
            message_id=message_id,
            member_id=member_id,
            emoji=emoji,
        )
        return self.request(r)

    def remove_own_reaction(
        self, channel_id: Snowflake, message_id: Snowflake, emoji: str
    ) -> Response[None]:
        r = Route(
            "DELETE",
            "/channels/{channel_id}/messages/{message_id}/reactions/{emoji}/@me",
            channel_id=channel_id,
            message_id=message_id,
            emoji=emoji,
        )
        return self.request(r)

    def get_reaction_users(
        self,
        channel_id: Snowflake,
        message_id: Snowflake,
        emoji: str,
        limit: int,
        after: Optional[Snowflake] = None,
    ) -> Response[List[user.User]]:
        r = Route(
            "GET",
            "/channels/{channel_id}/messages/{message_id}/reactions/{emoji}",
            channel_id=channel_id,
            message_id=message_id,
            emoji=emoji,
        )

        params: Dict[str, Any] = {
            "limit": limit,
        }
        if after:
            params["after"] = after
        return self.request(r, params=params)

    def clear_reactions(self, channel_id: Snowflake, message_id: Snowflake) -> Response[None]:
        r = Route(
            "DELETE",
            "/channels/{channel_id}/messages/{message_id}/reactions",
            channel_id=channel_id,
            message_id=message_id,
        )

        return self.request(r)

    def clear_single_reaction(
        self, channel_id: Snowflake, message_id: Snowflake, emoji: str
    ) -> Response[None]:
        r = Route(
            "DELETE",
            "/channels/{channel_id}/messages/{message_id}/reactions/{emoji}",
            channel_id=channel_id,
            message_id=message_id,
            emoji=emoji,
        )
        return self.request(r)

    def get_message(
        self, channel_id: Snowflake, message_id: Snowflake
    ) -> Response[message.Message]:
        r = Route(
            "GET",
            "/channels/{channel_id}/messages/{message_id}",
            channel_id=channel_id,
            message_id=message_id,
        )
        return self.request(r)

    def get_channel(self, channel_id: Snowflake) -> Response[channel.Channel]:
        r = Route("GET", "/channels/{channel_id}", channel_id=channel_id)
        return self.request(r)

    def logs_from(
        self,
        channel_id: Snowflake,
        limit: int,
        before: Optional[Snowflake] = None,
        after: Optional[Snowflake] = None,
        around: Optional[Snowflake] = None,
    ) -> Response[List[message.Message]]:
        params: Dict[str, Any] = {
            "limit": limit,
        }

        if before is not None:
            params["before"] = before
        if after is not None:
            params["after"] = after
        if around is not None:
            params["around"] = around

        return self.request(
            Route("GET", "/channels/{channel_id}/messages", channel_id=channel_id), params=params
        )

    def publish_message(
        self, channel_id: Snowflake, message_id: Snowflake
    ) -> Response[message.Message]:
        return self.request(
            Route(
                "POST",
                "/channels/{channel_id}/messages/{message_id}/crosspost",
                channel_id=channel_id,
                message_id=message_id,
            )
        )

    def pin_message(
        self, channel_id: Snowflake, message_id: Snowflake, reason: Optional[str] = None
    ) -> Response[None]:
        r = Route(
            "PUT",
            "/channels/{channel_id}/pins/{message_id}",
            channel_id=channel_id,
            message_id=message_id,
        )
        return self.request(r, reason=reason)

    def unpin_message(
        self, channel_id: Snowflake, message_id: Snowflake, reason: Optional[str] = None
    ) -> Response[None]:
        r = Route(
            "DELETE",
            "/channels/{channel_id}/pins/{message_id}",
            channel_id=channel_id,
            message_id=message_id,
        )
        return self.request(r, reason=reason)

    def pins_from(self, channel_id: Snowflake) -> Response[List[message.Message]]:
        return self.request(Route("GET", "/channels/{channel_id}/pins", channel_id=channel_id))

    # Member management

    def kick(
        self, user_id: Snowflake, guild_id: Snowflake, reason: Optional[str] = None
    ) -> Response[None]:
        r = Route(
            "DELETE", "/guilds/{guild_id}/members/{user_id}", guild_id=guild_id, user_id=user_id
        )
        return self.request(r, reason=reason)

    def ban(
        self,
        user_id: Snowflake,
        guild_id: Snowflake,
        delete_message_seconds: int = 86400,
        reason: Optional[str] = None,
    ) -> Response[None]:
        r = Route("PUT", "/guilds/{guild_id}/bans/{user_id}", guild_id=guild_id, user_id=user_id)
        params = {
            "delete_message_seconds": delete_message_seconds,
        }

        return self.request(r, params=params, reason=reason)

    def unban(
        self, user_id: Snowflake, guild_id: Snowflake, *, reason: Optional[str] = None
    ) -> Response[None]:
        r = Route("DELETE", "/guilds/{guild_id}/bans/{user_id}", guild_id=guild_id, user_id=user_id)
        return self.request(r, reason=reason)

    def guild_voice_state(
        self,
        user_id: Snowflake,
        guild_id: Snowflake,
        *,
        mute: Optional[bool] = None,
        deafen: Optional[bool] = None,
        reason: Optional[str] = None,
    ) -> Response[member.Member]:
        r = Route(
            "PATCH", "/guilds/{guild_id}/members/{user_id}", guild_id=guild_id, user_id=user_id
        )
        payload: Dict[str, bool] = {}
        if mute is not None:
            payload["mute"] = mute

        if deafen is not None:
            payload["deaf"] = deafen

        return self.request(r, json=payload, reason=reason)

    def edit_profile(self, payload: Dict[str, Any]) -> Response[user.User]:
        return self.request(Route("PATCH", "/users/@me"), json=payload)

    def change_my_nickname(
        self,
        guild_id: Snowflake,
        nickname: str,
        *,
        reason: Optional[str] = None,
    ) -> Response[member.Nickname]:
        r = Route("PATCH", "/guilds/{guild_id}/members/@me/nick", guild_id=guild_id)
        payload = {
            "nick": nickname,
        }
        return self.request(r, json=payload, reason=reason)

    def change_nickname(
        self,
        guild_id: Snowflake,
        user_id: Snowflake,
        nickname: str,
        *,
        reason: Optional[str] = None,
    ) -> Response[member.Member]:
        r = Route(
            "PATCH", "/guilds/{guild_id}/members/{user_id}", guild_id=guild_id, user_id=user_id
        )
        payload = {
            "nick": nickname,
        }
        return self.request(r, json=payload, reason=reason)

    def edit_my_voice_state(self, guild_id: Snowflake, payload: Dict[str, Any]) -> Response[None]:
        r = Route("PATCH", "/guilds/{guild_id}/voice-states/@me", guild_id=guild_id)
        return self.request(r, json=payload)

    def edit_voice_state(
        self, guild_id: Snowflake, user_id: Snowflake, payload: Dict[str, Any]
    ) -> Response[None]:
        r = Route(
            "PATCH", "/guilds/{guild_id}/voice-states/{user_id}", guild_id=guild_id, user_id=user_id
        )
        return self.request(r, json=payload)

    def edit_member(
        self,
        guild_id: Snowflake,
        user_id: Snowflake,
        *,
        reason: Optional[str] = None,
        **fields: Any,
    ) -> Response[member.MemberWithUser]:
        r = Route(
            "PATCH", "/guilds/{guild_id}/members/{user_id}", guild_id=guild_id, user_id=user_id
        )
        return self.request(r, json=fields, reason=reason)

    # Channel management

    def edit_channel(
        self,
        channel_id: Snowflake,
        *,
        reason: Optional[str] = None,
        **options: Any,
    ) -> Response[channel.Channel]:
        r = Route("PATCH", "/channels/{channel_id}", channel_id=channel_id)
        valid_keys = (
            "name",
            "parent_id",
            "topic",
            "bitrate",
            "nsfw",
            "user_limit",
            "position",
            "permission_overwrites",
            "rate_limit_per_user",
            "type",
            "rtc_region",
            "video_quality_mode",
            "archived",
            "auto_archive_duration",
            "locked",
            "invitable",
            "default_auto_archive_duration",
            "flags",
            "default_sort_order",
            "default_forum_layout",
            "default_thread_rate_limit_per_user",
            "default_reaction_emoji",
            "available_tags",
            "applied_tags",
        )
        payload = {k: v for k, v in options.items() if k in valid_keys}
        return self.request(r, reason=reason, json=payload)

    def bulk_channel_update(
        self,
        guild_id: Snowflake,
        data: List[guild.ChannelPositionUpdate],
        *,
        reason: Optional[str] = None,
    ) -> Response[None]:
        r = Route("PATCH", "/guilds/{guild_id}/channels", guild_id=guild_id)
        return self.request(r, json=data, reason=reason)

    def create_channel(
        self,
        guild_id: Snowflake,
        channel_type: channel.ChannelType,
        *,
        reason: Optional[str] = None,
        **options: Any,
    ) -> Response[channel.GuildChannel]:
        payload = {
            "type": channel_type,
        }

        valid_keys = (
            "name",
            "parent_id",
            "topic",
            "bitrate",
            "nsfw",
            "user_limit",
            "position",
            "permission_overwrites",
            "rate_limit_per_user",
            "rtc_region",
            "video_quality_mode",
            "auto_archive_duration",
            "default_sort_order",
            "default_thread_rate_limit_per_user",
            "default_reaction_emoji",
            "available_tags",
            "default_forum_layout",
        )
        payload.update({k: v for k, v in options.items() if k in valid_keys and v is not None})

        return self.request(
            Route("POST", "/guilds/{guild_id}/channels", guild_id=guild_id),
            json=payload,
            reason=reason,
        )

    def delete_channel(
        self,
        channel_id: Snowflake,
        *,
        reason: Optional[str] = None,
    ) -> Response[None]:
        return self.request(
            Route("DELETE", "/channels/{channel_id}", channel_id=channel_id), reason=reason
        )

    # Thread management

    def start_thread_with_message(
        self,
        channel_id: Snowflake,
        message_id: Snowflake,
        *,
        name: str,
        auto_archive_duration: threads.ThreadArchiveDuration,
        reason: Optional[str] = None,
    ) -> Response[threads.Thread]:
        payload = {
            "name": name,
            "auto_archive_duration": auto_archive_duration,
        }

        route = Route(
            "POST",
            "/channels/{channel_id}/messages/{message_id}/threads",
            channel_id=channel_id,
            message_id=message_id,
        )
        return self.request(route, json=payload, reason=reason)

    def start_thread_without_message(
        self,
        channel_id: Snowflake,
        *,
        name: str,
        auto_archive_duration: threads.ThreadArchiveDuration,
        type: threads.ThreadType,
        invitable: bool = True,
        reason: Optional[str] = None,
    ) -> Response[threads.Thread]:
        payload = {
            "name": name,
            "auto_archive_duration": auto_archive_duration,
            "type": type,
            "invitable": invitable,
        }

        route = Route("POST", "/channels/{channel_id}/threads", channel_id=channel_id)
        return self.request(route, json=payload, reason=reason)

    def start_thread_in_forum_channel(
        self,
        channel_id: Snowflake,
        *,
        name: str,
        auto_archive_duration: threads.ThreadArchiveDuration,
        rate_limit_per_user: int,
        content: Optional[str] = None,
        embed: Optional[embed.Embed] = None,
        embeds: Optional[List[embed.Embed]] = None,
        nonce: Optional[Union[str, int]] = None,
        allowed_mentions: Optional[message.AllowedMentions] = None,
        stickers: Optional[List[int]] = None,
        components: Optional[List[components.Component]] = None,
        applied_tag_ids: Optional[List[str]] = None,
        flags: Optional[int] = None,
        reason: Optional[str] = None,
    ) -> Response[threads.Thread]:
        payload = {
            "name": name,
            "auto_archive_duration": auto_archive_duration,
            "rate_limit_per_user": rate_limit_per_user,
            "applied_tags": applied_tag_ids or [],
        }
        msg_payload = self.get_message_payload(
            content=content,
            embed=embed,
            embeds=embeds,
            nonce=nonce,
            allowed_mentions=allowed_mentions,
            stickers=stickers,
            components=components,
            flags=flags,
        )
        if msg_payload != {}:
            payload["message"] = msg_payload
        params = {"use_nested_fields": "true"}
        route = Route("POST", "/channels/{channel_id}/threads", channel_id=channel_id)
        return self.request(route, json=payload, reason=reason, params=params)

    def start_thread_in_forum_channel_with_files(
        self,
        channel_id: Snowflake,
        *,
        name: str,
        auto_archive_duration: threads.ThreadArchiveDuration,
        rate_limit_per_user: int,
        files: Sequence[File],
        content: Optional[str] = None,
        embed: Optional[embed.Embed] = None,
        embeds: Optional[List[embed.Embed]] = None,
        nonce: Optional[Union[str, int]] = None,
        allowed_mentions: Optional[message.AllowedMentions] = None,
        stickers: Optional[List[int]] = None,
        components: Optional[List[components.Component]] = None,
        attachments: Optional[List[Dict[str, Any]]] = None,
        applied_tag_ids: Optional[List[str]] = None,
        flags: Optional[int] = None,
        reason: Optional[str] = None,
    ) -> Response[threads.Thread]:
        payload = {
            "name": name,
            "auto_archive_duration": auto_archive_duration,
            "rate_limit_per_user": rate_limit_per_user,
            "attachments": attachments or [],
            "applied_tags": applied_tag_ids or [],
        }
        form = self.get_message_multipart_form(
            payload=payload,
            message_key="message",
            files=files,
            content=content,
            embed=embed,
            embeds=embeds,
            nonce=nonce,
            allowed_mentions=allowed_mentions,
            stickers=stickers,
            components=components,
            attachments=attachments,
            flags=flags,
        )
        params = {"use_nested_fields": "true"}
        route = Route("POST", "/channels/{channel_id}/threads", channel_id=channel_id)
        return self.request(route, form=form, files=files, reason=reason, params=params)

    def join_thread(self, channel_id: Snowflake) -> Response[None]:
        return self.request(
            Route("POST", "/channels/{channel_id}/thread-members/@me", channel_id=channel_id)
        )

    def add_user_to_thread(self, channel_id: Snowflake, user_id: Snowflake) -> Response[None]:
        return self.request(
            Route(
                "PUT",
                "/channels/{channel_id}/thread-members/{user_id}",
                channel_id=channel_id,
                user_id=user_id,
            )
        )

    def leave_thread(self, channel_id: Snowflake) -> Response[None]:
        return self.request(
            Route("DELETE", "/channels/{channel_id}/thread-members/@me", channel_id=channel_id)
        )

    def remove_user_from_thread(self, channel_id: Snowflake, user_id: Snowflake) -> Response[None]:
        route = Route(
            "DELETE",
            "/channels/{channel_id}/thread-members/{user_id}",
            channel_id=channel_id,
            user_id=user_id,
        )
        return self.request(route)

    def get_public_archived_threads(
        self, channel_id: Snowflake, before: Optional[Snowflake] = None, limit: int = 50
    ) -> Response[threads.ThreadPaginationPayload]:
        route = Route(
            "GET", "/channels/{channel_id}/threads/archived/public", channel_id=channel_id
        )

        params: Dict[str, Union[int, Snowflake]] = {}
        if before:
            params["before"] = before
        params["limit"] = limit
        return self.request(route, params=params)

    def get_private_archived_threads(
        self, channel_id: Snowflake, before: Optional[Snowflake] = None, limit: int = 50
    ) -> Response[threads.ThreadPaginationPayload]:
        route = Route(
            "GET", "/channels/{channel_id}/threads/archived/private", channel_id=channel_id
        )

        params: Dict[str, Union[int, Snowflake]] = {}
        if before:
            params["before"] = before
        params["limit"] = limit
        return self.request(route, params=params)

    def get_joined_private_archived_threads(
        self, channel_id: Snowflake, before: Optional[Snowflake] = None, limit: int = 50
    ) -> Response[threads.ThreadPaginationPayload]:
        route = Route(
            "GET",
            "/channels/{channel_id}/users/@me/threads/archived/private",
            channel_id=channel_id,
        )
        params: Dict[str, Union[int, Snowflake]] = {}
        if before:
            params["before"] = before
        params["limit"] = limit
        return self.request(route, params=params)

    def get_active_threads(self, guild_id: Snowflake) -> Response[threads.ThreadPaginationPayload]:
        route = Route("GET", "/guilds/{guild_id}/threads/active", guild_id=guild_id)
        return self.request(route)

    def get_thread_members(self, channel_id: Snowflake) -> Response[List[threads.ThreadMember]]:
        route = Route("GET", "/channels/{channel_id}/thread-members", channel_id=channel_id)
        return self.request(route)

    # Webhook management

    def create_webhook(
        self,
        channel_id: Snowflake,
        *,
        name: str,
        avatar: Optional[str] = None,
        reason: Optional[str] = None,
    ) -> Response[webhook.Webhook]:
        payload: Dict[str, Any] = {
            "name": name,
        }
        if avatar is not None:
            payload["avatar"] = avatar

        r = Route("POST", "/channels/{channel_id}/webhooks", channel_id=channel_id)
        return self.request(r, json=payload, reason=reason)

    def channel_webhooks(self, channel_id: Snowflake) -> Response[List[webhook.Webhook]]:
        return self.request(Route("GET", "/channels/{channel_id}/webhooks", channel_id=channel_id))

    def guild_webhooks(self, guild_id: Snowflake) -> Response[List[webhook.Webhook]]:
        return self.request(Route("GET", "/guilds/{guild_id}/webhooks", guild_id=guild_id))

    def get_webhook(self, webhook_id: Snowflake) -> Response[webhook.Webhook]:
        return self.request(Route("GET", "/webhooks/{webhook_id}", webhook_id=webhook_id))

    def follow_webhook(
        self,
        channel_id: Snowflake,
        webhook_channel_id: Snowflake,
        reason: Optional[str] = None,
    ) -> Response[None]:
        payload = {
            "webhook_channel_id": str(webhook_channel_id),
        }
        return self.request(
            Route("POST", "/channels/{channel_id}/followers", channel_id=channel_id),
            json=payload,
            reason=reason,
        )

    # Guild management

    def get_guilds(
        self,
        limit: int,
        before: Optional[Snowflake] = None,
        after: Optional[Snowflake] = None,
    ) -> Response[List[guild.Guild]]:
        params: Dict[str, Any] = {
            "limit": limit,
        }

        if before:
            params["before"] = before
        if after:
            params["after"] = after

        return self.request(Route("GET", "/users/@me/guilds"), params=params)

    def leave_guild(self, guild_id: Snowflake) -> Response[None]:
        return self.request(Route("DELETE", "/users/@me/guilds/{guild_id}", guild_id=guild_id))

    def get_guild(self, guild_id: Snowflake, *, with_counts: bool = True) -> Response[guild.Guild]:
        params = {"with_counts": int(with_counts)}
        return self.request(Route("GET", "/guilds/{guild_id}", guild_id=guild_id), params=params)

    def get_guild_preview(self, guild_id: Snowflake) -> Response[guild.GuildPreview]:
        return self.request(Route("GET", "/guilds/{guild_id}/preview", guild_id=guild_id))

    def delete_guild(self, guild_id: Snowflake) -> Response[None]:
        return self.request(Route("DELETE", "/guilds/{guild_id}", guild_id=guild_id))

    def create_guild(self, name: str, region: str, icon: Optional[str]) -> Response[guild.Guild]:
        payload = {
            "name": name,
            "region": region,
        }
        if icon:
            payload["icon"] = icon

        return self.request(Route("POST", "/guilds"), json=payload)

    def edit_guild(
        self, guild_id: Snowflake, *, reason: Optional[str] = None, **fields: Any
    ) -> Response[guild.Guild]:
        valid_keys = (
            "name",
            "region",
            "icon",
            "afk_timeout",
            "owner_id",
            "afk_channel_id",
            "splash",
            "discovery_splash",
            "features",
            "verification_level",
            "system_channel_id",
            "default_message_notifications",
            "description",
            "explicit_content_filter",
            "banner",
            "system_channel_flags",
            "rules_channel_id",
            "public_updates_channel_id",
            "preferred_locale",
        )

        payload = {k: v for k, v in fields.items() if k in valid_keys}

        return self.request(
            Route("PATCH", "/guilds/{guild_id}", guild_id=guild_id), json=payload, reason=reason
        )

    def get_template(self, code: str) -> Response[template.Template]:
        return self.request(Route("GET", "/guilds/templates/{code}", code=code))

    def guild_templates(self, guild_id: Snowflake) -> Response[List[template.Template]]:
        return self.request(Route("GET", "/guilds/{guild_id}/templates", guild_id=guild_id))

    def create_template(
        self, guild_id: Snowflake, payload: template.CreateTemplate
    ) -> Response[template.Template]:
        return self.request(
            Route("POST", "/guilds/{guild_id}/templates", guild_id=guild_id), json=payload
        )

    def sync_template(self, guild_id: Snowflake, code: str) -> Response[template.Template]:
        return self.request(
            Route("PUT", "/guilds/{guild_id}/templates/{code}", guild_id=guild_id, code=code)
        )

    def edit_template(self, guild_id: Snowflake, code: str, payload) -> Response[template.Template]:
        valid_keys = (
            "name",
            "description",
        )
        payload = {k: v for k, v in payload.items() if k in valid_keys}
        return self.request(
            Route("PATCH", "/guilds/{guild_id}/templates/{code}", guild_id=guild_id, code=code),
            json=payload,
        )

    def delete_template(self, guild_id: Snowflake, code: str) -> Response[None]:
        return self.request(
            Route("DELETE", "/guilds/{guild_id}/templates/{code}", guild_id=guild_id, code=code)
        )

    def create_from_template(
        self, code: str, name: str, region: str, icon: Optional[str]
    ) -> Response[guild.Guild]:
        payload = {
            "name": name,
            "region": region,
        }
        if icon:
            payload["icon"] = icon
        return self.request(Route("POST", "/guilds/templates/{code}", code=code), json=payload)

    def get_bans(
        self,
        guild_id: Snowflake,
        limit: Optional[int] = None,
        before: Optional[Snowflake] = None,
        after: Optional[Snowflake] = None,
    ) -> Response[List[guild.Ban]]:
        params: Dict[str, Union[int, Snowflake]] = {}

        if limit is not None:
            params["limit"] = limit
        if before is not None:
            params["before"] = before
        if after is not None:
            params["after"] = after

        return self.request(
            Route("GET", "/guilds/{guild_id}/bans", guild_id=guild_id), params=params
        )

    def get_ban(self, user_id: Snowflake, guild_id: Snowflake) -> Response[guild.Ban]:
        return self.request(
            Route("GET", "/guilds/{guild_id}/bans/{user_id}", guild_id=guild_id, user_id=user_id)
        )

    def get_vanity_code(self, guild_id: Snowflake) -> Response[invite.VanityInvite]:
        return self.request(Route("GET", "/guilds/{guild_id}/vanity-url", guild_id=guild_id))

    def change_vanity_code(
        self, guild_id: Snowflake, code: str, *, reason: Optional[str] = None
    ) -> Response[None]:
        payload: Dict[str, Any] = {"code": code}
        return self.request(
            Route("PATCH", "/guilds/{guild_id}/vanity-url", guild_id=guild_id),
            json=payload,
            reason=reason,
        )

    def get_all_guild_channels(self, guild_id: Snowflake) -> Response[List[guild.GuildChannel]]:
        return self.request(Route("GET", "/guilds/{guild_id}/channels", guild_id=guild_id))

    def get_members(
        self, guild_id: Snowflake, limit: int, after: Optional[Snowflake]
    ) -> Response[List[member.MemberWithUser]]:
        params: Dict[str, Any] = {
            "limit": limit,
        }
        if after:
            params["after"] = after

        r = Route("GET", "/guilds/{guild_id}/members", guild_id=guild_id)
        return self.request(r, params=params)

    def get_member(
        self, guild_id: Snowflake, member_id: Snowflake
    ) -> Response[member.MemberWithUser]:
        return self.request(
            Route(
                "GET",
                "/guilds/{guild_id}/members/{member_id}",
                guild_id=guild_id,
                member_id=member_id,
            )
        )

    def prune_members(
        self,
        guild_id: Snowflake,
        days: int,
        compute_prune_count: bool,
        roles: List[str],
        *,
        reason: Optional[str] = None,
    ) -> Response[guild.GuildPrune]:
        payload: Dict[str, Any] = {
            "days": days,
            "compute_prune_count": "true" if compute_prune_count else "false",
        }
        if roles:
            payload["include_roles"] = ", ".join(roles)

        return self.request(
            Route("POST", "/guilds/{guild_id}/prune", guild_id=guild_id),
            json=payload,
            reason=reason,
        )

    def estimate_pruned_members(
        self,
        guild_id: Snowflake,
        days: int,
        roles: List[str],
    ) -> Response[guild.GuildPrune]:
        params: Dict[str, Any] = {
            "days": days,
        }
        if roles:
            params["include_roles"] = ", ".join(roles)

        return self.request(
            Route("GET", "/guilds/{guild_id}/prune", guild_id=guild_id), params=params
        )

    def get_sticker(self, sticker_id: Snowflake) -> Response[sticker.Sticker]:
        return self.request(Route("GET", "/stickers/{sticker_id}", sticker_id=sticker_id))

    def list_premium_sticker_packs(self) -> Response[sticker.ListPremiumStickerPacks]:
        return self.request(Route("GET", "/sticker-packs"))

    def get_all_guild_stickers(self, guild_id: Snowflake) -> Response[List[sticker.GuildSticker]]:
        return self.request(Route("GET", "/guilds/{guild_id}/stickers", guild_id=guild_id))

    def get_guild_sticker(
        self, guild_id: Snowflake, sticker_id: Snowflake
    ) -> Response[sticker.GuildSticker]:
        return self.request(
            Route(
                "GET",
                "/guilds/{guild_id}/stickers/{sticker_id}",
                guild_id=guild_id,
                sticker_id=sticker_id,
            )
        )

    def create_guild_sticker(
        self,
        guild_id: Snowflake,
        payload: sticker.CreateGuildSticker,
        file: File,
        reason: Optional[str],
    ) -> Response[sticker.GuildSticker]:
        initial_bytes = file.fp.read(16)

        try:
            mime_type = utils._get_mime_type_for_image(initial_bytes)
        except InvalidArgument:
            if initial_bytes.startswith(b"{"):
                mime_type = "application/json"
            else:
                mime_type = "application/octet-stream"
        finally:
            file.reset()

        form: List[Dict[str, Any]] = [
            {
                "name": "file",
                "value": file.fp,
                "filename": file.filename,
                "content_type": mime_type,
            }
        ]

        for k, v in payload.items():
            form.append(
                {
                    "name": k,
                    "value": v,
                }
            )

        return self.request(
            Route("POST", "/guilds/{guild_id}/stickers", guild_id=guild_id),
            form=form,
            files=[file],
            reason=reason,
        )

    def modify_guild_sticker(
        self,
        guild_id: Snowflake,
        sticker_id: Snowflake,
        payload: sticker.EditGuildSticker,
        reason: Optional[str],
    ) -> Response[sticker.GuildSticker]:
        return self.request(
            Route(
                "PATCH",
                "/guilds/{guild_id}/stickers/{sticker_id}",
                guild_id=guild_id,
                sticker_id=sticker_id,
            ),
            json=payload,
            reason=reason,
        )

    def delete_guild_sticker(
        self, guild_id: Snowflake, sticker_id: Snowflake, reason: Optional[str]
    ) -> Response[None]:
        return self.request(
            Route(
                "DELETE",
                "/guilds/{guild_id}/stickers/{sticker_id}",
                guild_id=guild_id,
                sticker_id=sticker_id,
            ),
            reason=reason,
        )

    def get_all_custom_emojis(self, guild_id: Snowflake) -> Response[List[emoji.Emoji]]:
        return self.request(Route("GET", "/guilds/{guild_id}/emojis", guild_id=guild_id))

    def get_custom_emoji(self, guild_id: Snowflake, emoji_id: Snowflake) -> Response[emoji.Emoji]:
        return self.request(
            Route(
                "GET", "/guilds/{guild_id}/emojis/{emoji_id}", guild_id=guild_id, emoji_id=emoji_id
            )
        )

    def create_custom_emoji(
        self,
        guild_id: Snowflake,
        name: str,
        image: Optional[str],
        *,
        roles: Optional[SnowflakeList] = None,
        reason: Optional[str] = None,
    ) -> Response[emoji.Emoji]:
        payload = {
            "name": name,
            "image": image,
            "roles": roles or [],
        }

        r = Route("POST", "/guilds/{guild_id}/emojis", guild_id=guild_id)
        return self.request(r, json=payload, reason=reason)

    def delete_custom_emoji(
        self,
        guild_id: Snowflake,
        emoji_id: Snowflake,
        *,
        reason: Optional[str] = None,
    ) -> Response[None]:
        r = Route(
            "DELETE", "/guilds/{guild_id}/emojis/{emoji_id}", guild_id=guild_id, emoji_id=emoji_id
        )
        return self.request(r, reason=reason)

    def edit_custom_emoji(
        self,
        guild_id: Snowflake,
        emoji_id: Snowflake,
        *,
        payload: Dict[str, Any],
        reason: Optional[str] = None,
    ) -> Response[emoji.Emoji]:
        r = Route(
            "PATCH", "/guilds/{guild_id}/emojis/{emoji_id}", guild_id=guild_id, emoji_id=emoji_id
        )
        return self.request(r, json=payload, reason=reason)

    def get_all_integrations(self, guild_id: Snowflake) -> Response[List[integration.Integration]]:
        r = Route("GET", "/guilds/{guild_id}/integrations", guild_id=guild_id)

        return self.request(r)

    def create_integration(
        self, guild_id: Snowflake, type: integration.IntegrationType, id: int
    ) -> Response[None]:
        payload = {
            "type": type,
            "id": id,
        }

        r = Route("POST", "/guilds/{guild_id}/integrations", guild_id=guild_id)
        return self.request(r, json=payload)

    def edit_integration(
        self, guild_id: Snowflake, integration_id: Snowflake, **payload: Any
    ) -> Response[None]:
        r = Route(
            "PATCH",
            "/guilds/{guild_id}/integrations/{integration_id}",
            guild_id=guild_id,
            integration_id=integration_id,
        )

        return self.request(r, json=payload)

    def sync_integration(self, guild_id: Snowflake, integration_id: Snowflake) -> Response[None]:
        r = Route(
            "POST",
            "/guilds/{guild_id}/integrations/{integration_id}/sync",
            guild_id=guild_id,
            integration_id=integration_id,
        )

        return self.request(r)

    def delete_integration(
        self, guild_id: Snowflake, integration_id: Snowflake, *, reason: Optional[str] = None
    ) -> Response[None]:
        r = Route(
            "DELETE",
            "/guilds/{guild_id}/integrations/{integration_id}",
            guild_id=guild_id,
            integration_id=integration_id,
        )

        return self.request(r, reason=reason)

    def get_audit_logs(
        self,
        guild_id: Snowflake,
        limit: int = 100,
        before: Optional[Snowflake] = None,
        after: Optional[Snowflake] = None,
        user_id: Optional[Snowflake] = None,
        action_type: Optional[AuditLogAction] = None,
    ) -> Response[audit_log.AuditLog]:
        params: Dict[str, Any] = {"limit": limit}
        if before:
            params["before"] = before
        if after:
            params["after"] = after
        if user_id:
            params["user_id"] = user_id
        if action_type:
            params["action_type"] = action_type.value

        r = Route("GET", "/guilds/{guild_id}/audit-logs", guild_id=guild_id)
        return self.request(r, params=params)

    def get_widget(self, guild_id: Snowflake) -> Response[widget.Widget]:
        return self.request(Route("GET", "/guilds/{guild_id}/widget.json", guild_id=guild_id))

    def edit_widget(self, guild_id: Snowflake, payload) -> Response[widget.WidgetSettings]:
        return self.request(
            Route("PATCH", "/guilds/{guild_id}/widget", guild_id=guild_id), json=payload
        )

    # Invite management

    def create_invite(
        self,
        channel_id: Snowflake,
        *,
        reason: Optional[str] = None,
        max_age: int = 0,
        max_uses: int = 0,
        temporary: bool = False,
        unique: bool = True,
        target_type: Optional[invite.InviteTargetType] = None,
        target_user_id: Optional[Snowflake] = None,
        target_application_id: Optional[Snowflake] = None,
    ) -> Response[invite.Invite]:
        r = Route("POST", "/channels/{channel_id}/invites", channel_id=channel_id)
        payload = {
            "max_age": max_age,
            "max_uses": max_uses,
            "temporary": temporary,
            "unique": unique,
        }

        if target_type:
            payload["target_type"] = target_type

        if target_user_id:
            payload["target_user_id"] = target_user_id

        if target_application_id:
            payload["target_application_id"] = str(target_application_id)

        return self.request(r, reason=reason, json=payload)

    def get_invite(
        self, invite_id: str, *, with_counts: bool = True, with_expiration: bool = True
    ) -> Response[invite.Invite]:
        params = {
            "with_counts": int(with_counts),
            "with_expiration": int(with_expiration),
        }
        return self.request(
            Route("GET", "/invites/{invite_id}", invite_id=invite_id), params=params
        )

    def invites_from(self, guild_id: Snowflake) -> Response[List[invite.Invite]]:
        return self.request(Route("GET", "/guilds/{guild_id}/invites", guild_id=guild_id))

    def invites_from_channel(self, channel_id: Snowflake) -> Response[List[invite.Invite]]:
        return self.request(Route("GET", "/channels/{channel_id}/invites", channel_id=channel_id))

    def delete_invite(self, invite_id: str, *, reason: Optional[str] = None) -> Response[None]:
        return self.request(
            Route("DELETE", "/invites/{invite_id}", invite_id=invite_id), reason=reason
        )

    # Role management

    def get_roles(self, guild_id: Snowflake) -> Response[List[role.Role]]:
        return self.request(Route("GET", "/guilds/{guild_id}/roles", guild_id=guild_id))

    def edit_role(
        self,
        guild_id: Snowflake,
        role_id: Snowflake,
        *,
        reason: Optional[str] = None,
        **fields: Any,
    ) -> Response[role.Role]:
        r = Route("PATCH", "/guilds/{guild_id}/roles/{role_id}", guild_id=guild_id, role_id=role_id)
        valid_keys = (
            "name",
            "permissions",
            "color",
            "hoist",
            "mentionable",
            "icon",
            "unicode_emoji",
        )
        payload = {k: v for k, v in fields.items() if k in valid_keys}
        return self.request(r, json=payload, reason=reason)

    def delete_role(
        self, guild_id: Snowflake, role_id: Snowflake, *, reason: Optional[str] = None
    ) -> Response[None]:
        r = Route(
            "DELETE", "/guilds/{guild_id}/roles/{role_id}", guild_id=guild_id, role_id=role_id
        )
        return self.request(r, reason=reason)

    def replace_roles(
        self,
        user_id: Snowflake,
        guild_id: Snowflake,
        role_ids: List[int],
        *,
        reason: Optional[str] = None,
    ) -> Response[member.MemberWithUser]:
        return self.edit_member(guild_id=guild_id, user_id=user_id, roles=role_ids, reason=reason)

    def create_role(
        self, guild_id: Snowflake, *, reason: Optional[str] = None, **fields: Any
    ) -> Response[role.Role]:
        r = Route("POST", "/guilds/{guild_id}/roles", guild_id=guild_id)
        return self.request(r, json=fields, reason=reason)

    def move_role_position(
        self,
        guild_id: Snowflake,
        positions: List[guild.RolePositionUpdate],
        *,
        reason: Optional[str] = None,
    ) -> Response[List[role.Role]]:
        r = Route("PATCH", "/guilds/{guild_id}/roles", guild_id=guild_id)
        return self.request(r, json=positions, reason=reason)

    def add_role(
        self,
        guild_id: Snowflake,
        user_id: Snowflake,
        role_id: Snowflake,
        *,
        reason: Optional[str] = None,
    ) -> Response[None]:
        r = Route(
            "PUT",
            "/guilds/{guild_id}/members/{user_id}/roles/{role_id}",
            guild_id=guild_id,
            user_id=user_id,
            role_id=role_id,
        )
        return self.request(r, reason=reason)

    def remove_role(
        self,
        guild_id: Snowflake,
        user_id: Snowflake,
        role_id: Snowflake,
        *,
        reason: Optional[str] = None,
    ) -> Response[None]:
        r = Route(
            "DELETE",
            "/guilds/{guild_id}/members/{user_id}/roles/{role_id}",
            guild_id=guild_id,
            user_id=user_id,
            role_id=role_id,
        )
        return self.request(r, reason=reason)

    def edit_channel_permissions(
        self,
        channel_id: Snowflake,
        target: Snowflake,
        allow: str,
        deny: str,
        type: channel.OverwriteType,
        *,
        reason: Optional[str] = None,
    ) -> Response[None]:
        payload = {"id": target, "allow": allow, "deny": deny, "type": type}
        r = Route(
            "PUT",
            "/channels/{channel_id}/permissions/{target}",
            channel_id=channel_id,
            target=target,
        )
        return self.request(r, json=payload, reason=reason)

    def delete_channel_permissions(
        self, channel_id: Snowflake, target: Snowflake, *, reason: Optional[str] = None
    ) -> Response[None]:
        r = Route(
            "DELETE",
            "/channels/{channel_id}/permissions/{target}",
            channel_id=channel_id,
            target=target,
        )
        return self.request(r, reason=reason)

    # Voice management

    def move_member(
        self,
        user_id: Snowflake,
        guild_id: Snowflake,
        channel_id: Snowflake,
        *,
        reason: Optional[str] = None,
    ) -> Response[member.MemberWithUser]:
        return self.edit_member(
            guild_id=guild_id, user_id=user_id, channel_id=channel_id, reason=reason
        )

    # Stage instance management

    def get_stage_instance(self, channel_id: Snowflake) -> Response[channel.StageInstance]:
        return self.request(Route("GET", "/stage-instances/{channel_id}", channel_id=channel_id))

    def create_stage_instance(
        self, *, reason: Optional[str], **payload: Any
    ) -> Response[channel.StageInstance]:
        valid_keys = (
            "channel_id",
            "topic",
            "privacy_level",
        )
        payload = {k: v for k, v in payload.items() if k in valid_keys}

        return self.request(Route("POST", "/stage-instances"), json=payload, reason=reason)

    def edit_stage_instance(
        self, channel_id: Snowflake, *, reason: Optional[str] = None, **payload: Any
    ) -> Response[None]:
        valid_keys = (
            "topic",
            "privacy_level",
        )
        payload = {k: v for k, v in payload.items() if k in valid_keys}

        return self.request(
            Route("PATCH", "/stage-instances/{channel_id}", channel_id=channel_id),
            json=payload,
            reason=reason,
        )

    def delete_stage_instance(
        self, channel_id: Snowflake, *, reason: Optional[str] = None
    ) -> Response[None]:
        return self.request(
            Route("DELETE", "/stage-instances/{channel_id}", channel_id=channel_id), reason=reason
        )

    # Application commands (global)

    def get_global_commands(
        self, application_id: Snowflake, with_localizations: bool = True
    ) -> Response[List[interactions.ApplicationCommand]]:
        params: Dict[str, str] = {}
        if with_localizations:
            params["with_localizations"] = "true"

        return self.request(
            Route("GET", "/applications/{application_id}/commands", application_id=application_id),
            params=params,
        )

    def get_global_command(
        self, application_id: Snowflake, command_id: Snowflake
    ) -> Response[interactions.ApplicationCommand]:
        r = Route(
            "GET",
            "/applications/{application_id}/commands/{command_id}",
            application_id=application_id,
            command_id=command_id,
        )
        return self.request(r)

    def upsert_global_command(
        self, application_id: Snowflake, payload
    ) -> Response[interactions.ApplicationCommand]:
        r = Route("POST", "/applications/{application_id}/commands", application_id=application_id)
        return self.request(r, json=payload)

    def edit_global_command(
        self,
        application_id: Snowflake,
        command_id: Snowflake,
        payload: interactions.EditApplicationCommand,
    ) -> Response[interactions.ApplicationCommand]:
        valid_keys = (
            "name",
            "description",
            "options",
        )
        payload = {k: v for k, v in payload.items() if k in valid_keys}  # type: ignore
        r = Route(
            "PATCH",
            "/applications/{application_id}/commands/{command_id}",
            application_id=application_id,
            command_id=command_id,
        )
        return self.request(r, json=payload)

    def delete_global_command(
        self, application_id: Snowflake, command_id: Snowflake
    ) -> Response[None]:
        r = Route(
            "DELETE",
            "/applications/{application_id}/commands/{command_id}",
            application_id=application_id,
            command_id=command_id,
        )
        return self.request(r)

    def bulk_upsert_global_commands(
        self, application_id: Snowflake, payload
    ) -> Response[List[interactions.ApplicationCommand]]:
        r = Route("PUT", "/applications/{application_id}/commands", application_id=application_id)
        return self.request(r, json=payload)

    # Application commands (guild)

    def get_guild_commands(
        self, application_id: Snowflake, guild_id: Snowflake, with_localizations: bool = True
    ) -> Response[List[interactions.ApplicationCommand]]:
        params: Dict[str, str] = {}
        if with_localizations:
            params["with_localizations"] = "true"
        r = Route(
            "GET",
            "/applications/{application_id}/guilds/{guild_id}/commands",
            application_id=application_id,
            guild_id=guild_id,
        )
        return self.request(r, params=params)

    def get_guild_command(
        self,
        application_id: Snowflake,
        guild_id: Snowflake,
        command_id: Snowflake,
    ) -> Response[interactions.ApplicationCommand]:
        r = Route(
            "GET",
            "/applications/{application_id}/guilds/{guild_id}/commands/{command_id}",
            application_id=application_id,
            guild_id=guild_id,
            command_id=command_id,
        )
        return self.request(r)

    def upsert_guild_command(
        self,
        application_id: Snowflake,
        guild_id: Snowflake,
        payload: interactions.EditApplicationCommand,
    ) -> Response[interactions.ApplicationCommand]:
        r = Route(
            "POST",
            "/applications/{application_id}/guilds/{guild_id}/commands",
            application_id=application_id,
            guild_id=guild_id,
        )
        return self.request(r, json=payload)

    def edit_guild_command(
        self,
        application_id: Snowflake,
        guild_id: Snowflake,
        command_id: Snowflake,
        payload: interactions.EditApplicationCommand,
    ) -> Response[interactions.ApplicationCommand]:
        valid_keys = (
            "name",
            "description",
            "options",
        )
        payload = {k: v for k, v in payload.items() if k in valid_keys}  # type: ignore
        r = Route(
            "PATCH",
            "/applications/{application_id}/guilds/{guild_id}/commands/{command_id}",
            application_id=application_id,
            guild_id=guild_id,
            command_id=command_id,
        )
        return self.request(r, json=payload)

    def delete_guild_command(
        self,
        application_id: Snowflake,
        guild_id: Snowflake,
        command_id: Snowflake,
    ) -> Response[None]:
        r = Route(
            "DELETE",
            "/applications/{application_id}/guilds/{guild_id}/commands/{command_id}",
            application_id=application_id,
            guild_id=guild_id,
            command_id=command_id,
        )
        return self.request(r)

    def bulk_upsert_guild_commands(
        self,
        application_id: Snowflake,
        guild_id: Snowflake,
        payload: List[interactions.EditApplicationCommand],
    ) -> Response[List[interactions.ApplicationCommand]]:
        r = Route(
            "PUT",
            "/applications/{application_id}/guilds/{guild_id}/commands",
            application_id=application_id,
            guild_id=guild_id,
        )
        return self.request(r, json=payload)

    # Interaction responses

    def _edit_webhook_helper(
        self,
        route: Route,
        file: Optional[File] = None,
        content: Optional[str] = None,
        embeds: Optional[List[embed.Embed]] = None,
        allowed_mentions: Optional[message.AllowedMentions] = None,
    ):
        payload: Dict[str, Any] = {}
        if content:
            payload["content"] = content
        if embeds:
            payload["embeds"] = embeds
        if allowed_mentions:
            payload["allowed_mentions"] = allowed_mentions

        form: List[Dict[str, Any]] = [
            {
                "name": "payload_json",
                "value": utils.to_json(payload),
            }
        ]

        if file:
            form.append(
                {
                    "name": "file",
                    "value": file.fp,
                    "filename": file.filename,
                    "content_type": "application/octet-stream",
                }
            )

        return self.request(route, form=form, files=[file] if file else None)

    def create_interaction_response(
        self,
        interaction_id: Snowflake,
        token: str,
        *,
        type: InteractionResponseType,
        data: Optional[interactions.InteractionApplicationCommandCallbackData] = None,
    ) -> Response[None]:
        r = Route(
            "POST",
            "/interactions/{interaction_id}/{interaction_token}/callback",
            interaction_id=interaction_id,
            interaction_token=token,
        )
        payload: Dict[str, Any] = {
            "type": type,
        }

        if data is not None:
            payload["data"] = data

        return self.request(r, json=payload)

    def get_original_interaction_response(
        self,
        application_id: Snowflake,
        token: str,
    ) -> Response[message.Message]:
        r = Route(
            "GET",
            "/webhooks/{application_id}/{interaction_token}/messages/@original",
            application_id=application_id,
            interaction_token=token,
        )
        return self.request(r)

    def edit_original_interaction_response(
        self,
        application_id: Snowflake,
        token: str,
        file: Optional[File] = None,
        content: Optional[str] = None,
        embeds: Optional[List[embed.Embed]] = None,
        allowed_mentions: Optional[message.AllowedMentions] = None,
    ) -> Response[message.Message]:
        r = Route(
            "PATCH",
            "/webhooks/{application_id}/{interaction_token}/messages/@original",
            application_id=application_id,
            interaction_token=token,
        )
        return self._edit_webhook_helper(
            r, file=file, content=content, embeds=embeds, allowed_mentions=allowed_mentions
        )

    def delete_original_interaction_response(
        self, application_id: Snowflake, token: str
    ) -> Response[None]:
        r = Route(
            "DELETE",
            "/webhooks/{application_id}/{interaction_token}/messages/@original",
            application_id=application_id,
            interaction_token=token,
        )
        return self.request(r)

    def create_followup_message(
        self,
        application_id: Snowflake,
        token: str,
        files: Optional[List[File]] = None,
        content: Optional[str] = None,
        tts: bool = False,
        embeds: Optional[List[embed.Embed]] = None,
        allowed_mentions: Optional[message.AllowedMentions] = None,
    ) -> Response[message.Message]:
        if files is None:
            files = []

        r = Route(
            "POST",
            "/webhooks/{application_id}/{interaction_token}",
            application_id=application_id,
            interaction_token=token,
        )
        return self.send_multipart_helper(
            r,
            content=content,
            files=files,
            tts=tts,
            embeds=embeds,
            allowed_mentions=allowed_mentions,
        )

    def edit_followup_message(
        self,
        application_id: Snowflake,
        token: str,
        message_id: Snowflake,
        file: Optional[File] = None,
        content: Optional[str] = None,
        embeds: Optional[List[embed.Embed]] = None,
        allowed_mentions: Optional[message.AllowedMentions] = None,
    ) -> Response[message.Message]:
        r = Route(
            "PATCH",
            "/webhooks/{application_id}/{interaction_token}/messages/{message_id}",
            application_id=application_id,
            interaction_token=token,
            message_id=message_id,
        )
        return self._edit_webhook_helper(
            r, file=file, content=content, embeds=embeds, allowed_mentions=allowed_mentions
        )

    def delete_followup_message(
        self, application_id: Snowflake, token: str, message_id: Snowflake
    ) -> Response[None]:
        r = Route(
            "DELETE",
            "/webhooks/{application_id}/{interaction_token}/messages/{message_id}",
            application_id=application_id,
            interaction_token=token,
            message_id=message_id,
        )
        return self.request(r)

    def get_guild_application_command_permissions(
        self,
        application_id: Snowflake,
        guild_id: Snowflake,
    ) -> Response[List[interactions.GuildApplicationCommandPermissions]]:
        r = Route(
            "GET",
            "/applications/{application_id}/guilds/{guild_id}/commands/permissions",
            application_id=application_id,
            guild_id=guild_id,
        )
        return self.request(r)

    def get_application_command_permissions(
        self,
        application_id: Snowflake,
        guild_id: Snowflake,
        command_id: Snowflake,
    ) -> Response[interactions.GuildApplicationCommandPermissions]:
        r = Route(
            "GET",
            "/applications/{application_id}/guilds/{guild_id}/commands/{command_id}/permissions",
            application_id=application_id,
            guild_id=guild_id,
            command_id=command_id,
        )
        return self.request(r)

    def edit_application_command_permissions(
        self,
        application_id: Snowflake,
        guild_id: Snowflake,
        command_id: Snowflake,
        payload: interactions.BaseGuildApplicationCommandPermissions,
    ) -> Response[None]:
        r = Route(
            "PUT",
            "/applications/{application_id}/guilds/{guild_id}/commands/{command_id}/permissions",
            application_id=application_id,
            guild_id=guild_id,
            command_id=command_id,
        )
        return self.request(r, json=payload)

    def bulk_edit_guild_application_command_permissions(
        self,
        application_id: Snowflake,
        guild_id: Snowflake,
        payload: List[interactions.PartialGuildApplicationCommandPermissions],
    ) -> Response[None]:
        r = Route(
            "PUT",
            "/applications/{application_id}/guilds/{guild_id}/commands/permissions",
            application_id=application_id,
            guild_id=guild_id,
        )
        return self.request(r, json=payload)

    # Misc

    def application_info(self) -> Response[appinfo.AppInfo]:
        return self.request(Route("GET", "/oauth2/applications/@me"))

    @staticmethod
    def format_websocket_url(url: str, encoding: str = "json", zlib: bool = True) -> str:
        if zlib:
            value = "{url}?encoding={encoding}&v={version}&compress=zlib-stream"
        else:
            value = "{url}?encoding={encoding}&v={version}"
        return value.format(url=url, encoding=encoding, version=_API_VERSION)

    async def get_gateway(self, *, encoding: str = "json", zlib: bool = True) -> str:
        try:
            data = await self.request(Route("GET", "/gateway"))
        except HTTPException as exc:
            raise GatewayNotFound() from exc

        return self.format_websocket_url(data["url"], encoding, zlib)

    async def get_bot_gateway(
        self, *, encoding: str = "json", zlib: bool = True
    ) -> Tuple[int, str]:
        try:
            data = await self.request(Route("GET", "/gateway/bot"))
        except HTTPException as exc:
            raise GatewayNotFound() from exc

        return data["shards"], self.format_websocket_url(data["url"], encoding, zlib)

    def get_user(self, user_id: Snowflake) -> Response[user.User]:
        return self.request(Route("GET", "/users/{user_id}", user_id=user_id))

    def get_guild_events(
        self, guild_id: Snowflake, with_user_count: bool
    ) -> Response[List[scheduled_events.ScheduledEvent]]:
        params: Dict[str, Any] = {"with_user_count": str(with_user_count)}
        r = Route("GET", "/guilds/{guild_id}/scheduled-events", guild_id=guild_id)
        return self.request(r, params=params)

    def create_event(
        self, guild_id: Snowflake, *, reason: Optional[str] = None, **payload: Any
    ) -> Response[scheduled_events.ScheduledEvent]:
        valid_keys = {
            "channel_id",
            "entity_metadata",
            "name",
            "privacy_level",
            "scheduled_start_time",
            "scheduled_end_time",
            "description",
            "entity_type",
            "image",
        }
        payload = {k: v for k, v in payload.items() if k in valid_keys}
        r = Route("POST", "/guilds/{guild_id}/scheduled-events", guild_id=guild_id)
        return self.request(r, json=payload, reason=reason)

    def get_event(
        self, guild_id: Snowflake, event_id: Snowflake, with_user_count: bool
    ) -> Response[scheduled_events.ScheduledEvent]:
        params: Dict[str, Any] = {"with_user_count": str(with_user_count)}
        r = Route(
            "GET",
            "/guilds/{guild_id}/scheduled-events/{event_id}",
            guild_id=guild_id,
            event_id=event_id,
        )
        return self.request(r, params=params)

    def edit_event(
        self,
        guild_id: Snowflake,
        event_id: Snowflake,
        *,
        reason: Optional[str] = None,
        **payload: Any,
    ) -> Response[scheduled_events.ScheduledEvent]:
        valid_keys = {
            "channel_id",
            "event_metadata",
            "name",
            "privacy_level",
            "scheduled_start_time",
            "scheduled_end_time",
            "description",
            "entity_type",
            "status",
            "image",
        }
        payload = {k: v for k, v in payload.items() if k in valid_keys}
        r = Route(
            "PATCH",
            "/guilds/{guild_id}/scheduled-events/{event_id}",
            guild_id=guild_id,
            event_id=event_id,
        )
        return self.request(r, json=payload, reason=reason)

    def delete_event(self, guild_id: Snowflake, event_id: Snowflake) -> Response[None]:
        r = Route(
            "DELETE",
            "/guilds/{guild_id}/scheduled-events/{event_id}",
            guild_id=guild_id,
            event_id=event_id,
        )
        return self.request(r)

    def get_event_users(
        self,
        guild_id: Snowflake,
        event_id: Snowflake,
        *,
        limit: int = MISSING,
        with_member: bool = MISSING,
        before: Optional[Snowflake] = None,
        after: Optional[Snowflake] = None,
    ) -> Response[List[scheduled_events.ScheduledEventUser]]:
        params: Dict[str, Any] = {}
        if limit is not MISSING:
            params["limit"] = limit
        if with_member is not MISSING:
            params["with_member"] = str(with_member)
        if before is not None:
            params["before"] = before
        if after is not None:
            params["after"] = after
        r = Route(
            "GET",
            "/guilds/{guild_id}/scheduled-events/{event_id}/users",
            guild_id=guild_id,
            event_id=event_id,
        )
        return self.request(r, params=params)

    def list_guild_auto_moderation_rules(
        self, guild_id: Snowflake
    ) -> Response[List[auto_moderation.AutoModerationRule]]:
        r = Route("GET", "/guilds/{guild_id}/auto-moderation/rules", guild_id=guild_id)
        return self.request(r)

    def get_auto_moderation_rule(
        self,
        guild_id: Snowflake,
        auto_moderation_rule_id: Snowflake,
    ) -> Response[auto_moderation.AutoModerationRule]:
        r = Route(
            "GET",
            "/guilds/{guild_id}/auto-moderation/rules/{auto_moderation_rule_id}",
            guild_id=guild_id,
            auto_moderation_rule_id=auto_moderation_rule_id,
        )
        return self.request(r)

    def create_auto_moderation_rule(
        self,
        guild_id: Snowflake,
        data: auto_moderation.AutoModerationRuleCreate,
        *,
        reason: Optional[str] = None,
    ) -> Response[auto_moderation.AutoModerationRule]:
        valid_keys = (
            "trigger_metadata",
            "enabled",
            "exempt_roles",
            "exempt_channels",
            "name",
            "event_type",
            "trigger_type",
            "actions",
        )

        payload = {k: v for k, v in data.items() if k in valid_keys}

        r = Route("POST", "/guilds/{guild_id}/auto-moderation/rules", guild_id=guild_id)
        return self.request(r, json=payload, reason=reason)

    def modify_auto_moderation_rule(
        self,
        guild_id: Snowflake,
        auto_moderation_rule_id: Snowflake,
        data: auto_moderation.AutoModerationRuleModify,
        *,
        reason: Optional[str] = None,
    ) -> Response[auto_moderation.AutoModerationRule]:
        valid_keys = (
            "name",
            "event_type",
            "trigger_metadata",
            "actions",
            "enabled",
            "exempt_roles",
            "exempt_channels",
        )

        payload = {k: v for k, v in data.items() if k in valid_keys}

        r = Route(
            "PATCH",
            "/guilds/{guild_id}/auto-moderation/rules/{auto_moderation_rule_id}",
            guild_id=guild_id,
            auto_moderation_rule_id=auto_moderation_rule_id,
        )
        return self.request(r, json=payload, reason=reason)

    def delete_auto_moderation_rule(
        self,
        guild_id: Snowflake,
        auto_moderation_rule_id: Snowflake,
        *,
        reason: Optional[str] = None,
    ) -> Response[None]:
        r = Route(
            "DELETE",
            "/guilds/{guild_id}/auto-moderation/rules/{auto_moderation_rule_id}",
            guild_id=guild_id,
            auto_moderation_rule_id=auto_moderation_rule_id,
        )
        return self.request(r, reason=reason)

    def get_role_connection_metadata(
        self, application_id: Snowflake
    ) -> Response[List[role_connections.ApplicationRoleConnectionMetadata]]:
        r = Route(
            "GET",
            "/applications/{application_id}/role-connections/metadata",
            application_id=application_id,
        )
        return self.request(r)

    def update_role_connection_metadata(
        self,
        application_id: Snowflake,
        data: List[role_connections.ApplicationRoleConnectionMetadata],
        *,
        reason: Optional[str] = None,
    ) -> Response[List[role_connections.ApplicationRoleConnectionMetadata]]:
        r = Route(
            "PUT",
            "/applications/{application_id}/role-connections/metadata",
            application_id=application_id,
        )
        return self.request(r, json=data, reason=reason)<|MERGE_RESOLUTION|>--- conflicted
+++ resolved
@@ -602,26 +602,10 @@
         auth: Optional[str] = None,
         **kwargs: Any,
     ) -> Any:
-<<<<<<< HEAD
         if not self.__session:
             self.__session = aiohttp.ClientSession(
                 connector=self._connector, ws_response_class=DiscordClientWebSocketResponse
             )
-=======
-        bucket = route.bucket
-        method = route.method
-        url = route.url
-
-        lock = self._locks.get(bucket)
-        if lock is None:
-            lock = asyncio.Lock()
-            self._locks[bucket] = lock
-
-        # header creation
-        headers: Dict[str, str] = {
-            "User-Agent": self.user_agent,
-        }
->>>>>>> a4bd5d24
 
         headers = self._make_headers(kwargs.pop("headers", {}), auth=auth)
 
