--- conflicted
+++ resolved
@@ -113,11 +113,7 @@
 
 
 class Route:
-<<<<<<< HEAD
-    BASE: ClassVar[str] = 'https://discord.com/api/v10'
-=======
-    BASE: ClassVar[str] = "https://discord.com/api/v9"
->>>>>>> 82cf27e7
+    BASE: ClassVar[str] = "https://discord.com/api/v10"
 
     def __init__(self, method: str, path: str, **parameters: Any) -> None:
         self.path: str = path
@@ -775,23 +771,13 @@
 
     # Member management
 
-<<<<<<< HEAD
-    def kick(self, user_id: Snowflake, guild_id: Snowflake, reason: Optional[str] = None) -> Response[None]:
-        r = Route('DELETE', '/guilds/{guild_id}/members/{user_id}', guild_id=guild_id, user_id=user_id)
-        return self.request(r, reason=reason)
-=======
     def kick(
         self, user_id: Snowflake, guild_id: Snowflake, reason: Optional[str] = None
     ) -> Response[None]:
         r = Route(
             "DELETE", "/guilds/{guild_id}/members/{user_id}", guild_id=guild_id, user_id=user_id
         )
-        if reason:
-            # thanks aiohttp
-            r.url = f"{r.url}?reason={_uriquote(reason)}"
-
-        return self.request(r)
->>>>>>> 82cf27e7
+        return self.request(r, reason=reason)
 
     def ban(
         self,
@@ -2207,17 +2193,10 @@
         except HTTPException as exc:
             raise GatewayNotFound() from exc
         if zlib:
-<<<<<<< HEAD
-            value = '{0}?encoding={1}&v=10&compress=zlib-stream'
+            value = "{0}?encoding={1}&v=10&compress=zlib-stream"
         else:
-            value = '{0}?encoding={1}&v=10'
-        return value.format(data['url'], encoding)
-=======
-            value = "{0}?encoding={1}&v=9&compress=zlib-stream"
-        else:
-            value = "{0}?encoding={1}&v=9"
+            value = "{0}?encoding={1}&v=10"
         return value.format(data["url"], encoding)
->>>>>>> 82cf27e7
 
     async def get_bot_gateway(
         self, *, encoding: str = "json", zlib: bool = True
@@ -2228,17 +2207,10 @@
             raise GatewayNotFound() from exc
 
         if zlib:
-<<<<<<< HEAD
-            value = '{0}?encoding={1}&v=10&compress=zlib-stream'
+            value = "{0}?encoding={1}&v=10&compress=zlib-stream"
         else:
-            value = '{0}?encoding={1}&v=10'
-        return data['shards'], value.format(data['url'], encoding)
-=======
-            value = "{0}?encoding={1}&v=9&compress=zlib-stream"
-        else:
-            value = "{0}?encoding={1}&v=9"
+            value = "{0}?encoding={1}&v=10"
         return data["shards"], value.format(data["url"], encoding)
->>>>>>> 82cf27e7
 
     def get_user(self, user_id: Snowflake) -> Response[user.User]:
         return self.request(Route("GET", "/users/{user_id}", user_id=user_id))
