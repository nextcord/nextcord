--- conflicted
+++ resolved
@@ -1812,7 +1812,6 @@
 
     # Application commands (global)
 
-<<<<<<< HEAD
     def get_global_commands(self, application_id: Snowflake, with_localizations: bool = True
     ) -> Response[List[interactions.ApplicationCommand]]:
         params = {}
@@ -1820,13 +1819,6 @@
             params["with_localizations"] = "true"
         return self.request(
             Route('GET', '/applications/{application_id}/commands', application_id=application_id), params=params
-=======
-    def get_global_commands(
-        self, application_id: Snowflake
-    ) -> Response[List[interactions.ApplicationCommand]]:
-        return self.request(
-            Route("GET", "/applications/{application_id}/commands", application_id=application_id)
->>>>>>> 6d50931a
         )
 
     def get_global_command(
