--- conflicted
+++ resolved
@@ -93,47 +93,10 @@
 
 
 _DEFAULT_API_VERSION = 10
-
-<<<<<<< HEAD
-_API_VERSION: Literal[9, 10] = _DEFAULT_API_VERSION
+_API_VERSION: Literal[10] = _DEFAULT_API_VERSION
 _USER_AGENT = "DiscordBot (https://github.com/nextcord/nextcord/ {0}) Python/{1[0]}.{1[1]} aiohttp/{2}".format(
     __version__, sys.version_info, aiohttp.__version__
 )
-
-
-class UnsupportedAPIVersion(UserWarning):
-    """Warning category raised when changing the API version to an unsupported version."""
-
-
-def _modify_api_version(version: Literal[9, 10]):
-    """Modify the API version used by the HTTP client.
-
-    Additional versions may be added around the time of a Discord API
-    version bump to allow temporarily downgrading to an older API version
-    or upgrading to a newer version that is not yet supported by the library.
-
-    Changing the API version from the default is not supported and may result in
-    unexpected behaviour.
-    """
-    available_versions = (9, 10)
-
-    if version not in available_versions:
-        raise ValueError(f"Only API versions {available_versions} are available.")
-
-    if version != _DEFAULT_API_VERSION:
-        warnings.warn(
-            "Changing the API version is not supported and may result in unexpected behaviour.",
-            category=UnsupportedAPIVersion,
-            stacklevel=2,
-        )
-
-    global _API_VERSION
-    _API_VERSION = version
-
-    Route.BASE = f"https://discord.com/api/v{version}"
-=======
-_API_VERSION: Literal[10] = _DEFAULT_API_VERSION
->>>>>>> 244aca18
 
 
 class Route:
