"""
The MIT License (MIT)

Copyright (c) 2015-present Rapptz

Permission is hereby granted, free of charge, to any person obtaining a
copy of this software and associated documentation files (the "Software"),
to deal in the Software without restriction, including without limitation
the rights to use, copy, modify, merge, publish, distribute, sublicense,
and/or sell copies of the Software, and to permit persons to whom the
Software is furnished to do so, subject to the following conditions:

The above copyright notice and this permission notice shall be included in
all copies or substantial portions of the Software.

THE SOFTWARE IS PROVIDED "AS IS", WITHOUT WARRANTY OF ANY KIND, EXPRESS
OR IMPLIED, INCLUDING BUT NOT LIMITED TO THE WARRANTIES OF MERCHANTABILITY,
FITNESS FOR A PARTICULAR PURPOSE AND NONINFRINGEMENT. IN NO EVENT SHALL THE
AUTHORS OR COPYRIGHT HOLDERS BE LIABLE FOR ANY CLAIM, DAMAGES OR OTHER
LIABILITY, WHETHER IN AN ACTION OF CONTRACT, TORT OR OTHERWISE, ARISING
FROM, OUT OF OR IN CONNECTION WITH THE SOFTWARE OR THE USE OR OTHER
DEALINGS IN THE SOFTWARE.
"""

from __future__ import annotations

from typing import TYPE_CHECKING, Any, ClassVar, Dict, List, Optional, Tuple, Type, TypeVar, Union

from .enums import ButtonStyle, ComponentType, TextInputStyle, try_enum
from .partial_emoji import PartialEmoji, _EmojiTag
from .utils import MISSING, get_slots

if TYPE_CHECKING:
    from .emoji import Emoji
    from .types.components import (
        ActionRow as ActionRowPayload,
        ButtonComponent as ButtonComponentPayload,
        Component as ComponentPayload,
        SelectMenu as SelectMenuPayload,
        SelectOption as SelectOptionPayload,
        TextInputComponent as TextInputComponentPayload,
    )


__all__ = (
    "Component",
    "ActionRow",
    "Button",
    "SelectMenu",
    "SelectOption",
    "TextInput",
)

C = TypeVar("C", bound="Component")


class Component:
    """Represents a Discord Bot UI Kit Component.

    Currently, the only components supported by Discord are:

    - :class:`ActionRow`
    - :class:`Button`
    - :class:`SelectMenu`

    This class is abstract and cannot be instantiated.

    .. versionadded:: 2.0

    Attributes
    ------------
    type: :class:`ComponentType`
        The type of component.
    """

    __slots__: Tuple[str, ...] = ("type",)

    __repr_info__: ClassVar[Tuple[str, ...]]
    type: ComponentType

    def __repr__(self) -> str:
        attrs = " ".join(f"{key}={getattr(self, key)!r}" for key in self.__repr_info__)
        return f"<{self.__class__.__name__} {attrs}>"

    @classmethod
    def _raw_construct(cls: Type[C], **kwargs) -> C:
        self: C = cls.__new__(cls)
        for slot in get_slots(cls):
            try:
                value = kwargs[slot]
            except KeyError:
                pass
            else:
                setattr(self, slot, value)
        return self

    def to_dict(self) -> Dict[str, Any]:
        raise NotImplementedError


class ActionRow(Component):
    """Represents a Discord Bot UI Kit Action Row.

    This is a component that holds up to 5 children components in a row.

    This inherits from :class:`Component`.

    .. versionadded:: 2.0

    Attributes
    ------------
    type: :class:`ComponentType`
        The type of component.
    children: List[:class:`Component`]
        The children components that this holds, if any.
    """

    __slots__: Tuple[str, ...] = ("children",)

    __repr_info__: ClassVar[Tuple[str, ...]] = __slots__

    def __init__(self, data: ComponentPayload):
        self.type: ComponentType = try_enum(ComponentType, data["type"])
        self.children: List[Component] = [_component_factory(d) for d in data.get("components", [])]

    def to_dict(self) -> ActionRowPayload:
        return {
            "type": int(self.type),
            "components": [child.to_dict() for child in self.children],
        }  # type: ignore


class Button(Component):
    """Represents a button from the Discord Bot UI Kit.

    This inherits from :class:`Component`.

    .. note::

        The user constructible and usable type to create a button is :class:`nextcord.ui.Button`
        not this one.

    .. versionadded:: 2.0

    Attributes
    -----------
    style: :class:`.ButtonStyle`
        The style of the button.
    custom_id: Optional[:class:`str`]
        The ID of the button that gets received during an interaction.
        If this button is for a URL, it does not have a custom ID.
    url: Optional[:class:`str`]
        The URL this button sends you to.
    disabled: :class:`bool`
        Whether the button is disabled or not.
    label: Optional[:class:`str`]
        The label of the button, if any.
    emoji: Optional[:class:`PartialEmoji`]
        The emoji of the button, if available.
    """

    __slots__: Tuple[str, ...] = (
        "style",
        "custom_id",
        "url",
        "disabled",
        "label",
        "emoji",
    )

    __repr_info__: ClassVar[Tuple[str, ...]] = __slots__

    def __init__(self, data: ButtonComponentPayload):
        self.type: ComponentType = try_enum(ComponentType, data["type"])
        self.style: ButtonStyle = try_enum(ButtonStyle, data["style"])
        self.custom_id: Optional[str] = data.get("custom_id")
        self.url: Optional[str] = data.get("url")
        self.disabled: bool = data.get("disabled", False)
        self.label: Optional[str] = data.get("label")
        self.emoji: Optional[PartialEmoji]
        try:
            self.emoji = PartialEmoji.from_dict(data["emoji"])
        except KeyError:
            self.emoji = None

    def to_dict(self) -> ButtonComponentPayload:
        payload = {
            "type": 2,
            "style": int(self.style),
            "label": self.label,
            "disabled": self.disabled,
        }
        if self.custom_id:
            payload["custom_id"] = self.custom_id

        if self.url:
            payload["url"] = self.url

        if self.emoji:
            payload["emoji"] = self.emoji.to_dict()

        return payload  # type: ignore


class SelectMenu(Component):
    """Represents a select menu from the Discord Bot UI Kit.

    A select menu is functionally the same as a dropdown, however
    on mobile it renders a bit differently.

    .. note::

        The user constructible and usable type to create a select menu is
        :class:`nextcord.ui.Select` not this one.

    .. versionadded:: 2.0

    Attributes
    ------------
    custom_id: Optional[:class:`str`]
        The ID of the select menu that gets received during an interaction.
    placeholder: Optional[:class:`str`]
        The placeholder text that is shown if nothing is selected, if any.
    min_values: :class:`int`
        The minimum number of items that must be chosen for this select menu.
        Defaults to 1 and must be between 1 and 25.
    max_values: :class:`int`
        The maximum number of items that must be chosen for this select menu.
        Defaults to 1 and must be between 1 and 25.
    options: List[:class:`SelectOption`]
        A list of options that can be selected in this menu.
    disabled: :class:`bool`
        Whether the select is disabled or not.
    """

    __slots__: Tuple[str, ...] = (
        "custom_id",
        "placeholder",
        "min_values",
        "max_values",
        "options",
        "disabled",
    )

    __repr_info__: ClassVar[Tuple[str, ...]] = __slots__

    def __init__(self, data: SelectMenuPayload):
        self.type = ComponentType.select
        self.custom_id: str = data["custom_id"]
        self.placeholder: Optional[str] = data.get("placeholder")
        self.min_values: int = data.get("min_values", 1)
        self.max_values: int = data.get("max_values", 1)
        self.options: List[SelectOption] = [
            SelectOption.from_dict(option) for option in data.get("options", [])
        ]
        self.disabled: bool = data.get("disabled", False)

    def to_dict(self) -> SelectMenuPayload:
        payload: SelectMenuPayload = {
            "type": self.type.value,
            "custom_id": self.custom_id,
            "min_values": self.min_values,
            "max_values": self.max_values,
            "options": [op.to_dict() for op in self.options],
            "disabled": self.disabled,
        }

        if self.placeholder:
            payload["placeholder"] = self.placeholder

        return payload


class SelectOption:
    """Represents a select menu's option.

    These can be created by users.

    .. versionadded:: 2.0

    Attributes
    -----------
    label: :class:`str`
        The label of the option. This is displayed to users.
        Can only be up to 100 characters.
    value: :class:`str`
        The value of the option. This is not displayed to users.
        If not provided when constructed then it defaults to the
        label. Can only be up to 100 characters.
    description: Optional[:class:`str`]
        An additional description of the option, if any.
        Can only be up to 100 characters.
    emoji: Optional[Union[:class:`str`, :class:`Emoji`, :class:`PartialEmoji`]]
        The emoji of the option, if available.
    default: :class:`bool`
        Whether this option is selected by default.
    """

    __slots__: Tuple[str, ...] = (
        "label",
        "value",
        "description",
        "emoji",
        "default",
    )

    def __init__(
        self,
        *,
        label: str,
        value: str = MISSING,
        description: Optional[str] = None,
        emoji: Optional[Union[str, Emoji, PartialEmoji]] = None,
        default: bool = False,
    ) -> None:
        self.label = label
        self.value = label if value is MISSING else value
        self.description = description

        if emoji is not None:
            if isinstance(emoji, str):
                emoji = PartialEmoji.from_str(emoji)
            elif isinstance(emoji, _EmojiTag):
                emoji = emoji._to_partial()
            else:
<<<<<<< HEAD
                raise TypeError(
                    f"expected emoji to be str, Emoji, or PartialEmoji not {emoji.__class__}"
                )
=======
                raise TypeError(f'Expected emoji to be str, Emoji, or PartialEmoji not {emoji.__class__}')
>>>>>>> 7a53fb2b

        self.emoji = emoji
        self.default = default

    def __repr__(self) -> str:
        return (
            f"<SelectOption label={self.label!r} value={self.value!r} description={self.description!r} "
            f"emoji={self.emoji!r} default={self.default!r}>"
        )

    def __str__(self) -> str:
        if self.emoji:
            base = f"{self.emoji} {self.label}"
        else:
            base = self.label

        if self.description:
            return f"{base}\n{self.description}"
        return base

    @classmethod
    def from_dict(cls, data: SelectOptionPayload) -> SelectOption:
        try:
            emoji = PartialEmoji.from_dict(data["emoji"])
        except KeyError:
            emoji = None

        return cls(
            label=data["label"],
            value=data["value"],
            description=data.get("description"),
            emoji=emoji,
            default=data.get("default", False),
        )

    def to_dict(self) -> SelectOptionPayload:
        payload: SelectOptionPayload = {
            "label": self.label,
            "value": self.value,
            "default": self.default,
        }

        if self.emoji:
            payload["emoji"] = self.emoji.to_dict()  # type: ignore

        if self.description:
            payload["description"] = self.description

        return payload


class TextInput(Component):

    __slots__: Tuple[str, ...] = (
        "style",
        "custom_id",
        "label",
        "min_length",
        "max_length",
        "required",
        "value",
        "placeholder",
    )

    __repr_info__: ClassVar[Tuple[str, ...]] = __slots__

    def __init__(self, data: TextInputComponentPayload):
        self.type: ComponentType = try_enum(ComponentType, data["type"])
        self.style: TextInputStyle = try_enum(
            TextInputStyle,
            data.get("style", 1),
        )
        self.custom_id: str = data.get("custom_id")
        self.label: str = data.get("label")
        self.min_length: Optional[int] = data.get("min_length")
        self.max_length: Optional[int] = data.get("max_length")
        self.required: Optional[bool] = data.get("required")
        self.value: Optional[str] = data.get("value")
        self.placeholder: Optional[str] = data.get("placeholder")

    def to_dict(self) -> TextInputComponentPayload:
        payload = {
            "type": 4,
            "custom_id": self.custom_id,
            "style": int(self.style.value),
            "label": self.label,
        }

        if self.min_length:
            payload["min_length"] = self.min_length

        if self.max_length:
            payload["max_length"] = self.max_length

        if self.required is not None:
            payload["required"] = self.required

        if self.value:
            payload["value"] = self.value

        if self.placeholder:
            payload["placeholder"] = self.placeholder

        return payload  # type: ignore


def _component_factory(data: ComponentPayload) -> Component:
    component_type = data["type"]
    if component_type == 1:
        return ActionRow(data)
    elif component_type == 2:
        return Button(data)  # type: ignore
    elif component_type == 3:
        return SelectMenu(data)  # type: ignore
    elif component_type == 4:
        return TextInput(data)  # type: ignore
    else:
        as_enum = try_enum(ComponentType, component_type)
        return Component._raw_construct(type=as_enum)<|MERGE_RESOLUTION|>--- conflicted
+++ resolved
@@ -323,13 +323,7 @@
             elif isinstance(emoji, _EmojiTag):
                 emoji = emoji._to_partial()
             else:
-<<<<<<< HEAD
-                raise TypeError(
-                    f"expected emoji to be str, Emoji, or PartialEmoji not {emoji.__class__}"
-                )
-=======
                 raise TypeError(f'Expected emoji to be str, Emoji, or PartialEmoji not {emoji.__class__}')
->>>>>>> 7a53fb2b
 
         self.emoji = emoji
         self.default = default
