"""
The MIT License (MIT)

Copyright (c) 2022-present tag-epic

Permission is hereby granted, free of charge, to any person obtaining a
copy of this software and associated documentation files (the "Software"),
to deal in the Software without restriction, including without limitation
the rights to use, copy, modify, merge, publish, distribute, sublicense,
and/or sell copies of the Software, and to permit persons to whom the
Software is furnished to do so, subject to the following conditions:

The above copyright notice and this permission notice shall be included in
all copies or substantial portions of the Software.

THE SOFTWARE IS PROVIDED "AS IS", WITHOUT WARRANTY OF ANY KIND, EXPRESS
OR IMPLIED, INCLUDING BUT NOT LIMITED TO THE WARRANTIES OF MERCHANTABILITY,
FITNESS FOR A PARTICULAR PURPOSE AND NONINFRINGEMENT. IN NO EVENT SHALL THE
AUTHORS OR COPYRIGHT HOLDERS BE LIABLE FOR ANY CLAIM, DAMAGES OR OTHER
LIABILITY, WHETHER IN AN ACTION OF CONTRACT, TORT OR OTHERWISE, ARISING
FROM, OUT OF OR IN CONNECTION WITH THE SOFTWARE OR THE USE OR OTHER
DEALINGS IN THE SOFTWARE.
"""
from __future__ import annotations

from typing import TYPE_CHECKING, overload

from .enums import ActionType, EventType, KeywordPresetType, TriggerType, try_enum
from .mixins import Hashable
from .utils import MISSING, snowflake_time

if TYPE_CHECKING:
    from datetime import datetime
    from typing import List, Optional, Union

    from .abc import GuildChannel
    from .errors import InvalidArgument
    from .guild import Guild
    from .member import Member
    from .message import Message
    from .role import Role
    from .state import ConnectionState
    from .threads import Thread
    from .types.automod import (
        AutoModerationAction as AutoModerationActionPayload,
        AutoModerationActionExecution as AutoModerationActionExecutionPayload,
        AutoModerationRule as AutoModerationRulePayload,
        TriggerMetadata as TriggerMetadataPayload,
    )


__all__ = ("AutoModerationRule", "AutoModerationAction", "AutoModerationActionExecution")


class AutoModerationActionExecution:
    """Represent the payload that is sent when an auto moderation rule was triggered and the action was triggered.

    .. versionadded:: 2.1

    Attributes
    -----------
    guild_id: int
        The ID of the guild where the auto moderation action was triggered.
    guild: :class:`Guild`
        The guild where the auto moderation action was triggered.
    action: :class:`AutoModerationRuleAction`
        The auto moderation action associated with this execution.
    rule_id: :class:`int`
        The auto moderation rule associated with this execution's ID.
    trigger_type :class:`TriggerType`
        The trigger type of this execution.
    member_id: :class:`int`
        The user that triggered this execution's ID.
    channel_id: Optional[:class:`int`]
        The ID of the channel that was executed.
    message_id: Optional[:class:`int`]
        The ID of the message that triggered the action. ``None`` if the message was blocked by AutoMod.
    alert_message_id: Optional[:class:`int`]
        The system's alert message ID. ``None`` if not configured.
    content: :class:`str`
        The full content of the <?> that triggered this execution.
    matched_keyword: Optional[:class:`str`]
        The keyword that matched the violated content.
    matched_content: Optional[:class:`str`]
        The content that triggered this execution. ``None`` if :attr:`Intents.message_content` is not enabled.
    """

    # TODO: fix docstring in the <?> if you're reading this pls suggest smth, it can be something rather than msg.
    __slots__ = (
        "guild_id",
        "guild",
        "_state",
        "action",
        "rule_id",
        "trigger_type",
        "member_id",
        "channel_id",
        "message_id",
        "alert_message_id",
        "content",
        "matched_keyword",
        "matched_content",
    )

    def __init__(
        self, state: ConnectionState, guild: Guild, data: AutoModerationActionExecutionPayload
    ):
        self.guild: Guild = guild
        self._state: ConnectionState = state
        self.guild_id: int = int(data["guild_id"])
        self.action: AutoModerationAction = AutoModerationAction(data=data["action"], guild=guild)
        self.rule_id: int = int(data["rule_id"])
        self.trigger_type: TriggerType = try_enum(TriggerType, data["rule_trigger_type"])
        self.member_id: int = int(data["user_id"])
        self.channel_id: Optional[int] = (
            int(data.get("channel_id")) if "channel_id" in data else None  # type: ignore
        )
        self.message_id: Optional[int] = int(data["message_id"]) if "message_id" in data else None
        self.alert_message_id: Optional[int] = (
            int(data["alert_system_message_id"]) if "alert_system_message_id" in data else None
        )
        self.content: str = data["content"]
        self.matched_keyword: Optional[str] = data["matched_keyword"]
        self.matched_content: Optional[str] = data["matched_content"]

    @property
    def channel(self) -> Optional[Union[GuildChannel, Thread]]:
        """Optional[Union[:class:`abc.GuildChannel`, :class:`Thread`]] The channel that the content that triggered this execution is in. Can be ``None``."""
        return (
            self.guild.get_channel_or_thread(self.channel_id)
            if self.channel_id is not None
            else None
        )

    @property
    def member(self) -> Optional[Member]:
        """Optional[:class:`Member`:] The member that triggered this execution."""
        return self.guild.get_member(self.member_id)

    async def fetch_member(self) -> Member:
        """
        Retrieves the member that triggered this execution from Discord.

        Returns
        --------
        :class:`Member`
            The member triggered this execution.

        Raises
        -------
        HTTPException
            Fetching the member failed.
        Forbidden
            You do not have access to the guild where this member is in.
        NotFound
            The member wasn't found.
        """
        return await self.guild.fetch_member(self.member_id)

    async def fetch_channel(self) -> Optional[Union[Thread, GuildChannel]]:
        """
        Retrieves the channel that the content that triggered this rule is in from Discord.

        Returns
        --------
        Optional[Union[:class:`abc.GuildChannel`, :class:`Thread`]]
            The channel that the content that triggered this rule is in. None the content that triggered the rule isn't part of any channel.

        Raises
        -------
        HTTPException
            Fetching the channel failed.
        Forbidden
            You're not a member of the guild that this execution was executed.
        """
        if channel := self.channel_id:
            return await self.guild.fetch_channel(channel)
        else:
            return None

    async def fetch_message(self) -> Optional[Message]:
        """
        Retrieves the message that triggered this execution.

        Returns
        --------
        Optional[:class:`Message`]
            The message, or ``None`` if the message was automatically blocked by AutoMod, or the message was not part of any channel.

        Raises
        -------
        HTTPException
            Fetching the message failed.
        Forbidden
            You don't have proper permissions to do this.
        NotFound
            The message wasn't found, i.e. deleted.
        """
        if channel := self.channel:
            if msg_id := self.message_id:
                return await channel.fetch_message(msg_id)  # type: ignore
            else:
                return None
        else:
            return None

    async def fetch_rule(self) -> AutoModerationRule:
        """
        Retrieves this execution's associated rule's info from Discord.

        Requires :attr:`~Permissions.manage_guild`.

        Returns
        --------
        :class:`AutoModerationRule`
            The auto moderation rule.

        Raises
        -------
        Forbidden
            You don't have proper permissions to do this.
        HTTPException
            Fetching the rule failed.
        """
        return await self.guild.fetch_automod_rule(self.rule_id)


class AutoModerationAction:
    """Represents an auto moderation action.

    Attributes
    -----------
    type: :class:`ActionType`
        The action type of this action.
    notify_channel_id: Optional[:class:`int`]
        The ID of the channel that this action will notify in.
    timeout_seconds: Optional[:class:`int`]
        The number of seconds this rule should timeout when someone triggered the rule.
    guild: :class:`Guild`
        The guild that this auto moderation action's rule is in.
    """

    __slots__ = ("type", "notify_channel_id", "timeout_seconds", "guild")

    def __init__(self, data: AutoModerationActionPayload, guild: Guild):
        self.type: ActionType = try_enum(ActionType, data["type"])
        metadata = data.get("metadata", {})
        self.notify_channel_id: Optional[int] = (
            int(metadata.get("channel_id")) if metadata.get("channel_id") is not None else None
        )
        self.timeout_seconds: Optional[int] = metadata.get("duration_seconds")
        self.guild: Guild = guild

    def __repr__(self):
        return f"<AutoModerationAction type={self.type}, notify_channel_id={self.notify_channel_id}, timeout_seconds={self.timeout_seconds}, guild={self.guild}>"

    @property
    def notify_channel(self) -> Optional[GuildChannel]:
        "Optional[:class:`abc.GuildChannel`]: The channel that the system message will send a notification in when this action is executed."
        return (
            self.guild.get_channel(self.notify_channel_id)
            if self.notify_channel_id is not None
            else None
        )


class AutoModerationRule(Hashable):
    """Represents an auto moderation rule.

    .. container:: operations

        .. describe:: x == y

            Check if two auto moderation rules are equal.
        .. describe:: x != y

            Check if two auto moderation rules are not equal.

    Attributes
    -----------
    id: :class:`int`
        The auto moderation rule's ID.
    guild: :class:`Guild`
        The guild that this auto moderation rule is active in.
    name: :class:`str`
        The name of this auto moderation rule.
    event_type: :class:`EventType`
        The type of the event that the rule should execute when this event is called.
    trigger_type: :class:`TriggerType`
        The trigger type of this auto moderation rule.
    guild_id: :class:`int`
        The guild ID that this auto moderation rule is active in.
    creator_id: :class:`int`
        The creator of this auto moderation rule's ID.
    enabled: :class:`bool`
        Whether this rule is enabled or not.
    exempt_role_ids: List[:class:`int`]
        A list of roles that will not be affected by this rule.

        .. note::

            Bots are always not affected by any rule.
    exempt_channel_ids: List[:class:`int`]
        A list of channels that will not be affected by this rule.
    keyword_filters: Optional[List[:class:`str`]]
        The custom filters for this auto moderation rule. ``None`` if not set.
    presets: Optional[List[:class:`KeywordPresetType`]]
        The pre-set types of this auto moderation rule. ``None`` if not set.
    actions: List[:class:`AutoModerationAction`]
        The actions that this auto moderation rule will execute if triggered.
    allow_list: List[:class:`str`]
        A list of words that this auto moderation rule will ignore.
    """

    __slots__ = (
        "id",
        "guild",
        "_state",
        "guild_id",
        "name",
        "creator_id",
        "event_type",
        "trigger_type",
        "enabled",
        "exempt_role_ids",
        "exempt_channel_ids",
        "keyword_filters",
        "actions",
        "presets",
        "allow_list",
    )

    def __init__(self, *, state: ConnectionState, guild: Guild, data: AutoModerationRulePayload):
        self.id: int = int(data["id"])
        self.guild: Guild = guild
        self._state: ConnectionState = state
        self.guild_id: int = int(data["guild_id"])
        self.name: str = data["name"]
        self.creator_id: int = int(data["creator_id"])
        self.event_type: EventType = try_enum(EventType, data["event_type"])
        self.trigger_type: TriggerType = try_enum(TriggerType, data["trigger_type"])
        self.enabled: bool = data["enabled"]
        self.exempt_role_ids: List[int] = [int(exempt_role) for exempt_role in data["exempt_roles"]]
        self.exempt_channel_ids: List[int] = [
            int(exempt_channel) for exempt_channel in data["exempt_channels"]
        ]
        trigger_metadata: TriggerMetadataPayload = data["trigger_metadata"]
        self.keyword_filters: Optional[List[str]] = trigger_metadata.get("keyword_filter")
        self.actions: List[AutoModerationAction] = [
            AutoModerationAction(data=action, guild=self.guild) for action in data["actions"]
        ]
        self.presets: Optional[List[KeywordPresetType]] = (
            [try_enum(KeywordPresetType, preset) for preset in trigger_metadata["presets"]]  # type: ignore
            if "presets" in trigger_metadata
            else None
        )
<<<<<<< HEAD
        self.allow_list: List[str] = trigger_metadata['allow_list']  # type: ignore
=======
        self.allow_list: List[str] = trigger_metadata["allow_list"]
>>>>>>> 86dc8282

    def __repr__(self):
        attrs = (
            ("id", self.id),
            ("guild", self.guild),
            ("guild_id", self.guild_id),
            ("name", self.name),
            ("creator_id", self.creator_id),
            ("event_type", self.event_type),
            ("trigger_type", self.trigger_type),
            ("enabled", self.enabled),
            ("exempt_role_ids", self.exempt_role_ids),
            ("exempt_channel_ids", self.exempt_channel_ids),
            ("keyword_filters", self.keyword_filters),
            ("presets", self.presets),
            ("actions", self.actions),
            ("allow_list", self.allow_list),
        )
        inner = " ".join("%s=%r" % t for t in attrs)
        return f"<AutoModerationRule {inner}>"

    async def delete(self):
        """|coro|

        Delete this auto moderation rule.
        """
        await self._state.http.delete_automod_rule(guild_id=self.guild.id, rule_id=self.id)

    @property
    def creator(self) -> Optional[Member]:
        """Optional[:class:`Member`]: The member that created this rule."""
        return self.guild.get_member(self.creator_id)

    async def fetch_creator(self) -> Member:
        """
        |coro|

        Retrieves the creator of this auto moderation rule from Discord.

        .. note::

            This method is an API call. If you have :attr:`Intents.members` and member cache enabled, consider :attr:`creator` instead.

        Returns
        --------
        :class:`Member`
            The creator of this rule.

        Raises
        -------
        Forbidden
            You do not have access to the guild that this auto moderation rule is in.
        HTTPException
            Fetching this member failed.
        """
        return await self.guild.fetch_member(self.creator_id)

    @property
    def exempt_roles(self) -> List[Role]:
        """List[:class:`Role`]: A list of roles that will not be affected by this rule. ``[]`` if not set."""
        return [self.guild.get_role(exempt_role_id) for exempt_role_id in self.exempt_role_ids]  # type: ignore # they can't be None.

    @property
    def exempt_channels(self) -> List[GuildChannel]:
        """List[:class:`GuildChannel`]: A list of channels that will not be affected by this rule. ``[]`` if not set."""
        return [self.guild.get_channel(exempt_channel_id) for exempt_channel_id in self.exempt_channel_ids]  # type: ignore # same

    @overload
    async def edit(
        self,
        *,
        name: str = ...,
        event_type: EventType = ...,
        keyword_filters: List[str] = ...,
        notify_channel: GuildChannel = ...,
        timeout_seconds: int = ...,
        block_message: bool = ...,
        enabled: bool = ...,
        exempt_roles: List[Role] = ...,
        exempt_channels: List[GuildChannel] = ...,
    ) -> AutoModerationRule:
        ...

    @overload
    async def edit(
        self,
        *,
        name: str = ...,
        event_type: EventType = ...,
        presets: List[KeywordPresetType] = ...,
        allow_list: List[str] = ...,
        notify_channel: GuildChannel = ...,
        timeout_seconds: int = ...,
        block_message: bool = ...,
        enabled: bool = ...,
        exempt_roles: List[Role] = ...,
        exempt_channels: List[GuildChannel] = ...,
    ) -> AutoModerationRule:
        ...

    async def edit(
        self,
        *,
        name: str = MISSING,
        event_type: EventType = MISSING,
        keyword_filters: List[str] = MISSING,
        presets: List[KeywordPresetType] = MISSING,
        allow_list: List[str] = MISSING,
        notify_channel: GuildChannel = MISSING,
        timeout_seconds: int = MISSING,
        block_message: bool = MISSING,
        enabled: bool = MISSING,
        exempt_roles: List[Role] = MISSING,
        exempt_channels: List[GuildChannel] = MISSING,
    ) -> AutoModerationRule:
        """|coro|

        Edit this auto moderation rule.

        You must have the :attr:`~Permissions.manage_guild` to be able to do this.

        Parameters
        -----------
        name: :class:`str`
            The new name of this auto moderation rule.
        event_type: :class:`EventType`
            The new trigger event type of this auto moderation rule.
        keyword_filters: List[:class:`str`]
            The keywords that the filter should match.
            Either this or ``presets`` must be passed.

            .. note::

                This will only work if the rule's ``trigger_type`` is :attr:`TriggerType.keyword`.
        presets: List[:class:`KeywordPresetType`]
            The keyword presets that the filter should match.
            Either this or ``keyword_filters` must be passed.

            .. note::

                This will only work if the rule's ``trigger_type`` is :attr:`TriggerType.keyword_presets`
        allow_list: List[:class:`str`]
            A list of words that this auto moderation rule will ignore.
        notify_channel: :class:`abc.GuildChannel`
            The channel that will receive the notification when this rule is triggered.
        timeout_seconds: :class:`int`
            The seconds to timeout the person that triggered this rule.

            .. note::

                To be able to set this you must have :attr:`~Permissions.moderate_members` permissions.
        block_message: :class:`bool`
            Whether or not this rule should block the message which triggered the rule.
        enabled: :class:`bool`
            Whether or not if this rule is enabled.
        exempt_roles: List[:class:`Role`]
            A list of roles that should not be affected by this rule.

            .. note::

                Bots are always not affected by any rule.
        exempt_channels: List[:class:`abc.GuildChannel`]
            A list of channels that should not be affected by this rule.

            .. note::

                Bots are always not affected by any rule.

        Raises
        -------
        InvalidArgument
            - You specified both ``keyword_filters`` and ``presets``.
            - You didn't specify either ``keyword_filters`` or ``presets``.
        HTTPException
            Editing the rule failed.
        Forbidden
            You do not have proper permissions to edit this rule.
        """
        payload = {}
        if name is not MISSING:
            payload["name"] = name

        if event_type is not MISSING:
            payload["event_type"] = event_type.value

        if keyword_filters is MISSING and presets is MISSING:
            raise InvalidArgument("Either keyword_filters or presets must be passed")

        if keyword_filters is not MISSING and presets is not MISSING:
            raise InvalidArgument("Cannot pass keyword_filters and presets to edit()")

        if keyword_filters is not MISSING and self.trigger_type != TriggerType.keyword:
            raise InvalidArgument(
                "trigger_type must be TriggerType.keyword to pass keyword_filters"
            )

        if keyword_filters is not MISSING:
            payload["trigger_metadata"]["keyword_filter"] = keyword_filters

        if presets is not MISSING and self.trigger_type != TriggerType.keyword_presets:
            raise InvalidArgument(
                "trigger_type must be TriggerType.keyword_presets to pass presets"
            )

        if presets is not MISSING:
            payload["trigger_metadata"]["presets"] = [preset.value for preset in presets]

        if (
            notify_channel is not MISSING
            or timeout_seconds is not MISSING
            or block_message is not MISSING
        ):
            payload["actions"] = []
            if block_message is not MISSING:
                if block_message:
                    payload["actions"].append({"type": 1})
            else:
                for action in self.actions:
                    if action.type is ActionType.block:
                        payload["actions"].append({"type": 1})

        if notify_channel is not MISSING and timeout_seconds is MISSING:
            payload["actions"].append({"type": 2, "metadata": {"channel_id": notify_channel.id}})
            for action in self.actions:
                if action.timeout_seconds is not None:
                    payload["actions"].append(
                        {"type": 3, "metadata": {"duration_seconds": action.timeout_seconds}}
                    )

        if timeout_seconds is not MISSING and notify_channel is MISSING:
            payload["actions"].append(
                {"type": 3, "metadata": {"duration_seconds": timeout_seconds}}
            )
            for action in self.actions:
                if action.notify_channel_id is not None:
                    payload["actions"].append(
                        {"type": 2, "metadata": {"channel_id": action.notify_channel_id}}
                    )

        if timeout_seconds is not MISSING and notify_channel is not MISSING:
            payload["actions"].append({"type": 2, "metadata": {"channel_id": notify_channel.id}})
            payload["actions"].append(
                {"type": 3, "metadata": {"duration_seconds": timeout_seconds}}
            )

        if enabled is not MISSING:
            payload["enabled"] = enabled

        if exempt_roles is not MISSING:
            payload["exempt_roles"] = [role.id for role in exempt_roles]

        if exempt_channels is not MISSING:
            payload["exempt_channels"] = [exempt_channel.id for exempt_channel in exempt_channels]

        if allow_list is not MISSING:
            payload["trigger_metadata"]["allow_list"] = allow_list

        new_data = await self._state.http.modify_automod_rule(
            guild_id=self.guild.id, rule_id=self.id, **payload
        )

        rule: AutoModerationRule = self.__class__(
            state=self._state, guild=self.guild, data=new_data
        )
        return rule

    @property
    def created_at(self) -> datetime:
        """:class:`~datetime.datetime`: The time when this rule was created."""
        return snowflake_time(self.id)<|MERGE_RESOLUTION|>--- conflicted
+++ resolved
@@ -354,11 +354,7 @@
             if "presets" in trigger_metadata
             else None
         )
-<<<<<<< HEAD
-        self.allow_list: List[str] = trigger_metadata['allow_list']  # type: ignore
-=======
-        self.allow_list: List[str] = trigger_metadata["allow_list"]
->>>>>>> 86dc8282
+        self.allow_list: List[str] = trigger_metadata["allow_list"]  # type: ignore
 
     def __repr__(self):
         attrs = (
@@ -614,7 +610,7 @@
             payload["exempt_channels"] = [exempt_channel.id for exempt_channel in exempt_channels]
 
         if allow_list is not MISSING:
-            payload["trigger_metadata"]["allow_list"] = allow_list
+            payload['trigger_metadata']['allow_list'] = allow_list
 
         new_data = await self._state.http.modify_automod_rule(
             guild_id=self.guild.id, rule_id=self.id, **payload
