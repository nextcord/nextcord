--- conflicted
+++ resolved
@@ -320,11 +320,8 @@
         "approximate_presence_count",
         "target_application",
         "expires_at",
-<<<<<<< HEAD
         "_flags",
-=======
         "type",
->>>>>>> 9785cb70
     )
 
     BASE = "https://discord.gg"
