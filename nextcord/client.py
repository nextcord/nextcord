--- conflicted
+++ resolved
@@ -1789,11 +1789,7 @@
         """
 
         if not isinstance(view, View):
-<<<<<<< HEAD
-            raise TypeError(f"expected an instance of View not {view.__class__!r}")
-=======
             raise TypeError(f'Expected an instance of View not {view.__class__!r}')
->>>>>>> 7a53fb2b
 
         if not view.is_persistent():
             raise ValueError(
@@ -1827,11 +1823,7 @@
             and a timeout set to None.
         """
         if not isinstance(modal, Modal):
-<<<<<<< HEAD
-            raise TypeError(f"expected an instance of Modal not {modal.__class__!r}")
-=======
             raise TypeError(f'Expected an instance of Modal not {modal.__class__!r}')
->>>>>>> 7a53fb2b
 
         if not modal.is_persistent():
             raise ValueError(
