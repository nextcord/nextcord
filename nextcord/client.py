# SPDX-License-Identifier: MIT

from __future__ import annotations

import asyncio
import logging
import signal
import sys
import traceback
import warnings
from typing import (
    TYPE_CHECKING,
    Any,
    Callable,
    Coroutine,
    Dict,
    Generator,
    Iterable,
    List,
    Optional,
    Sequence,
    Set,
    Tuple,
    Type,
    TypeVar,
    Union,
    cast,
    overload,
)

import aiohttp

from . import utils
from .activity import ActivityTypes, BaseActivity, create_activity
from .appinfo import AppInfo
from .application_command import message_command, slash_command, user_command
from .backoff import ExponentialBackoff
from .channel import PartialMessageable, _threaded_channel_factory
from .emoji import Emoji
from .enums import (
    ApplicationCommandType,
    ChannelType,
    InteractionType,
    Status,
    VoiceRegion,
    try_enum,
)
from .errors import *
from .flags import ApplicationFlags, Intents
from .gateway import *
from .guild import Guild
from .guild_preview import GuildPreview
from .http import HTTPClient
from .interactions.application import (
    ApplicationAutocompleteInteraction,
    ApplicationCommandInteraction,
)
from .interactions.base import Interaction
from .interactions.message_component import MessageComponentInteraction
from .interactions.modal_submit import ModalSubmitInteraction
from .invite import Invite
from .iterators import GuildIterator
from .mentions import AllowedMentions
from .object import Object
from .stage_instance import StageInstance
from .state import ConnectionState
from .sticker import GuildSticker, StandardSticker, StickerPack, _sticker_factory
from .template import Template
from .threads import Thread
from .types.interactions import ApplicationCommandInteractionData
from .ui.modal import Modal
from .ui.view import View
from .user import ClientUser, User
from .utils import MISSING
from .voice_client import VoiceClient
from .webhook import Webhook
from .widget import Widget

if TYPE_CHECKING:
    from nextcord.types.checks import ApplicationCheck, ApplicationHook

    from .abc import GuildChannel, PrivateChannel, Snowflake, SnowflakeTime
    from .application_command import BaseApplicationCommand, ClientCog
    from .asset import Asset
    from .channel import DMChannel
    from .enums import Locale
    from .file import File
    from .flags import MemberCacheFlags
    from .member import Member
    from .message import Attachment, Message
    from .permissions import Permissions
    from .scheduled_events import ScheduledEvent
    from .types.interactions import ApplicationCommand as ApplicationCommandPayload
    from .voice_client import VoiceProtocol

__all__ = ("Client",)

Coro = TypeVar("Coro", bound=Callable[..., Coroutine[Any, Any, Any]])
InterT = TypeVar("InterT", bound="Interaction")

AppInterT = TypeVar("AppInterT", bound="ApplicationCommandInteraction")
AutoAppInterT = TypeVar("AutoAppInterT", bound="ApplicationAutocompleteInteraction")
ViewInterT = TypeVar("ViewInterT", bound="MessageComponentInteraction")
ModalInterT = TypeVar("ModalInterT", bound="ModalSubmitInteraction")


_log = logging.getLogger(__name__)


def _cancel_tasks(loop: asyncio.AbstractEventLoop) -> None:
    tasks = {t for t in asyncio.all_tasks(loop=loop) if not t.done()}

    if not tasks:
        return

    _log.info("Cleaning up after %d tasks.", len(tasks))
    for task in tasks:
        task.cancel()

    loop.run_until_complete(asyncio.gather(*tasks, return_exceptions=True))
    _log.info("All tasks finished cancelling.")

    for task in tasks:
        if task.cancelled():
            continue
        if task.exception() is not None:
            loop.call_exception_handler(
                {
                    "message": "Unhandled exception during Client.run shutdown.",
                    "exception": task.exception(),
                    "task": task,
                }
            )


def _cleanup_loop(loop: asyncio.AbstractEventLoop) -> None:
    try:
        _cancel_tasks(loop)
        loop.run_until_complete(loop.shutdown_asyncgens())
    finally:
        _log.info("Closing the event loop.")
        loop.close()


class Client:
    r"""Represents a client connection that connects to Discord.
    This class is used to interact with the Discord WebSocket and API.

    A number of options can be passed to the :class:`Client`.

    Parameters
    ----------
    max_messages: Optional[:class:`int`]
        The maximum number of messages to store in the internal message cache.
        This defaults to ``1000``. Passing in ``None`` disables the message cache.

        .. versionchanged:: 1.3
            Allow disabling the message cache and change the default size to ``1000``.
    loop: Optional[:class:`asyncio.AbstractEventLoop`]
        The :class:`asyncio.AbstractEventLoop` to use for asynchronous operations.
        Defaults to ``None``, in which case the default event loop is used via
        :func:`asyncio.get_event_loop()`.
    connector: Optional[:class:`aiohttp.BaseConnector`]
        The connector to use for connection pooling.
    proxy: Optional[:class:`str`]
        Proxy URL.
    proxy_auth: Optional[:class:`aiohttp.BasicAuth`]
        An object that represents proxy HTTP Basic Authorization.
    shard_id: Optional[:class:`int`]
        Integer starting at ``0`` and less than :attr:`.shard_count`.
    shard_count: Optional[:class:`int`]
        The total number of shards.
    application_id: Optional[:class:`int`]
        The client's application ID.
    intents: :class:`Intents`
        The intents that you want to enable for the session. This is a way of
        disabling and enabling certain gateway events from triggering and being sent.
        If not given, defaults to a regularly constructed :class:`Intents` class.

        .. versionadded:: 1.5
    member_cache_flags: :class:`MemberCacheFlags`
        Allows for finer control over how the library caches members.
        If not given, defaults to cache as much as possible with the
        currently selected intents.

        .. versionadded:: 1.5
    chunk_guilds_at_startup: :class:`bool`
        Indicates if :func:`.on_ready` should be delayed to chunk all guilds
        at start-up if necessary. This operation is incredibly slow for large
        amounts of guilds. The default is ``True`` if :attr:`Intents.members`
        is ``True``.

        .. versionadded:: 1.5
    status: Optional[:class:`.Status`]
        A status to start your presence with upon logging on to Discord.
    activity: Optional[:class:`.BaseActivity`]
        An activity to start your presence with upon logging on to Discord.
    allowed_mentions: Optional[:class:`AllowedMentions`]
        Control how the client handles mentions by default on every message sent.

        .. versionadded:: 1.4
    heartbeat_timeout: :class:`float`
        The maximum numbers of seconds before timing out and restarting the
        WebSocket in the case of not receiving a HEARTBEAT_ACK. Useful if
        processing the initial packets take too long to the point of disconnecting
        you. The default timeout is 60 seconds.
    guild_ready_timeout: :class:`float`
        The maximum number of seconds to wait for the GUILD_CREATE stream to end before
        preparing the member cache and firing READY. The default timeout is 2 seconds.

        .. versionadded:: 1.4
    assume_unsync_clock: :class:`bool`
        Whether to assume the system clock is unsynced. This applies to the ratelimit handling
        code. If this is set to ``True``, the default, then the library uses the time to reset
        a rate limit bucket given by Discord. If this is ``False`` then your system clock is
        used to calculate how long to sleep for. If this is set to ``False`` it is recommended to
        sync your system clock to Google's NTP server.

        .. versionadded:: 1.3
    enable_debug_events: :class:`bool`
        Whether to enable events that are useful only for debugging gateway related information.

        Right now this involves :func:`on_socket_raw_receive` and :func:`on_socket_raw_send`. If
        this is ``False`` then those events will not be dispatched (due to performance considerations).
        To enable these events, this must be set to ``True``. Defaults to ``False``.

        .. versionadded:: 2.0

    lazy_load_commands: :class:`bool`
        Whether to attempt to associate an unknown incoming application command ID with an existing application command.

        If this is set to ``True``, the default, then the library will attempt to match up an unknown incoming
        application command payload to an application command in the library.

    rollout_associate_known: :class:`bool`
        Whether during the application command rollout to associate found Discord commands with commands added locally.
        Defaults to ``True``.

    rollout_delete_unknown: :class:`bool`
        Whether during the application command rollout to delete commands from Discord that don't correspond with a
        locally added command. Defaults to ``True``.

    rollout_register_new: :class:`bool`
        Whether during the application command rollout to register new application commands that were added locally but
        not found on Discord. Defaults to ``True``.

    rollout_update_known: :class:`bool`
        Whether during the application command rollout to update known applications that share the same signature but
        don't quite match what is registered on Discord. Defaults to ``True``.

    rollout_all_guilds: :class:`bool`
        Whether during the application command rollout to update to all guilds, instead of only ones with at least one
        command to roll out to them. Defaults to ``False``

        Warning: While enabling this will prevent "ghost" commands on guilds with removed code references, rolling out
        to ALL guilds with anything other than a very small bot will likely cause it to get rate limited.

    default_guild_ids: Optional[List[:class:`int`]]
        The default guild ids for every application command set. If the application command doesn't have any explicit
        guild ids set and this list is not empty, then the application command's guild ids will be set to this.
        Defaults to ``None``.

        .. versionadded:: 2.3

    Attributes
    ----------
    ws
        The websocket gateway the client is currently connected to. Could be ``None``.
    loop: :class:`asyncio.AbstractEventLoop`
        The event loop that the client uses for asynchronous operations.
    """

    def __init__(
        self,
        *,
        max_messages: Optional[int] = 1000,
        connector: Optional[aiohttp.BaseConnector] = None,
        proxy: Optional[str] = None,
        proxy_auth: Optional[aiohttp.BasicAuth] = None,
        shard_id: Optional[int] = None,
        shard_count: Optional[int] = None,
        application_id: Optional[int] = None,
        intents: Intents = Intents.default(),
        member_cache_flags: MemberCacheFlags = MISSING,
        chunk_guilds_at_startup: bool = MISSING,
        status: Optional[Status] = None,
        activity: Optional[BaseActivity] = None,
        allowed_mentions: Optional[AllowedMentions] = None,
        heartbeat_timeout: float = 60.0,
        guild_ready_timeout: float = 2.0,
        assume_unsync_clock: bool = True,
        enable_debug_events: bool = False,
        loop: Optional[asyncio.AbstractEventLoop] = None,
        lazy_load_commands: bool = True,
        rollout_associate_known: bool = True,
        rollout_delete_unknown: bool = True,
        rollout_register_new: bool = True,
        rollout_update_known: bool = True,
        rollout_all_guilds: bool = False,
        default_guild_ids: Optional[List[int]] = None,
    ) -> None:
        # self.ws is set in the connect method
        self.ws: DiscordWebSocket = None  # type: ignore
        self.loop: asyncio.AbstractEventLoop = asyncio.get_event_loop() if loop is None else loop
        self._listeners: Dict[str, List[Tuple[asyncio.Future, Callable[..., bool]]]] = {}

        self.shard_id: Optional[int] = shard_id
        self.shard_count: Optional[int] = shard_count

        self.http: HTTPClient = HTTPClient(
            connector,
            proxy=proxy,
            proxy_auth=proxy_auth,
            unsync_clock=assume_unsync_clock,
            loop=self.loop,
            dispatch=self.dispatch,
        )

        self._handlers: Dict[str, Callable] = {"ready": self._handle_ready}

        self._hooks: Dict[str, Callable] = {"before_identify": self._call_before_identify_hook}

        self._enable_debug_events: bool = enable_debug_events

        self._connection: ConnectionState = self._get_state(
            max_messages=max_messages,
            application_id=application_id,
            heartbeat_timeout=heartbeat_timeout,
            guild_ready_timeout=guild_ready_timeout,
            allowed_mentions=allowed_mentions,
            activity=activity,
            status=status,
            intents=intents,
            chunk_guilds_at_startup=chunk_guilds_at_startup,
            member_cache_flags=member_cache_flags,
        )

        self._connection.shard_count = self.shard_count
        self._closed: bool = False
        self._ready: asyncio.Event = asyncio.Event()
        self._connection._get_websocket = self._get_websocket
        self._connection._get_client = lambda: self
        self._lazy_load_commands: bool = lazy_load_commands
        self._client_cogs: Set[ClientCog] = set()
        self._rollout_associate_known: bool = rollout_associate_known
        self._rollout_delete_unknown: bool = rollout_delete_unknown
        self._rollout_register_new: bool = rollout_register_new
        self._rollout_update_known: bool = rollout_update_known
        self._rollout_all_guilds: bool = rollout_all_guilds
        self._application_commands_to_add: Set[BaseApplicationCommand] = set()

        self._default_guild_ids = default_guild_ids or []

        # Global application command checks
        self._application_command_checks: List[ApplicationCheck] = []
        self._application_command_before_invoke: Optional[ApplicationHook] = None
        self._application_command_after_invoke: Optional[ApplicationHook] = None

        if VoiceClient.warn_nacl:
            VoiceClient.warn_nacl = False
            _log.warning("PyNaCl is not installed, voice will NOT be supported")

    # internals

    def _get_websocket(
        self, guild_id: Optional[int] = None, *, shard_id: Optional[int] = None
    ) -> DiscordWebSocket:
        return self.ws

    def _get_state(
        self,
        max_messages: Optional[int],
        application_id: Optional[int],
        heartbeat_timeout: float,
        guild_ready_timeout: float,
        allowed_mentions: Optional[AllowedMentions],
        activity: Optional[BaseActivity],
        status: Optional[Status],
        intents: Intents,
        chunk_guilds_at_startup: bool,
        member_cache_flags: MemberCacheFlags,
    ) -> ConnectionState:
        return ConnectionState(
            dispatch=self.dispatch,
            handlers=self._handlers,
            hooks=self._hooks,
            http=self.http,
            loop=self.loop,
            max_messages=max_messages,
            application_id=application_id,
            heartbeat_timeout=heartbeat_timeout,
            guild_ready_timeout=guild_ready_timeout,
            allowed_mentions=allowed_mentions,
            activity=activity,
            status=status,
            intents=intents,
            chunk_guilds_at_startup=chunk_guilds_at_startup,
            member_cache_flags=member_cache_flags,
        )

    def _handle_ready(self) -> None:
        self._ready.set()

    @property
    def latency(self) -> float:
        """:class:`float`: Measures latency between a HEARTBEAT and a HEARTBEAT_ACK in seconds.

        This could be referred to as the Discord WebSocket protocol latency.
        """
        ws = self.ws
        return float("nan") if not ws else ws.latency

    def is_ws_ratelimited(self) -> bool:
        """:class:`bool`: Whether the websocket is currently rate limited.

        This can be useful to know when deciding whether you should query members
        using HTTP or via the gateway.

        .. versionadded:: 1.6
        """
        if self.ws:
            return self.ws.is_ratelimited()
        return False

    @property
    def user(self) -> Optional[ClientUser]:
        """Optional[:class:`.ClientUser`]: Represents the connected client. ``None`` if not logged in."""
        return self._connection.user

    @property
    def guilds(self) -> List[Guild]:
        """List[:class:`.Guild`]: The guilds that the connected client is a member of."""
        return self._connection.guilds

    @property
    def emojis(self) -> List[Emoji]:
        """List[:class:`.Emoji`]: The emojis that the connected client has."""
        return self._connection.emojis

    @property
    def stickers(self) -> List[GuildSticker]:
        """List[:class:`.GuildSticker`]: The stickers that the connected client has.

        .. versionadded:: 2.0
        """
        return self._connection.stickers

    @property
    def cached_messages(self) -> Sequence[Message]:
        """Sequence[:class:`.Message`]: Read-only list of messages the connected client has cached.

        .. versionadded:: 1.1
        """
        return utils.SequenceProxy(self._connection._messages or [])

    @property
    def private_channels(self) -> List[PrivateChannel]:
        """List[:class:`.abc.PrivateChannel`]: The private channels that the connected client is participating on.

        .. note::

            This returns only up to 128 most recent private channels due to an internal working
            on how Discord deals with private channels.
        """
        return self._connection.private_channels

    @property
    def voice_clients(self) -> List[VoiceProtocol]:
        """List[:class:`.VoiceProtocol`]: Represents a list of voice connections.

        These are usually :class:`.VoiceClient` instances.
        """
        return self._connection.voice_clients

    @property
    def application_id(self) -> Optional[int]:
        """Optional[:class:`int`]: The client's application ID.

        If this is not passed via ``__init__`` then this is retrieved
        through the gateway when an event contains the data. Usually
        after :func:`~nextcord.on_connect` is called.

        .. versionadded:: 2.0
        """
        return self._connection.application_id

    @property
    def application_flags(self) -> ApplicationFlags:
        """:class:`~nextcord.ApplicationFlags`: The client's application flags.

        .. versionadded:: 2.0
        """
        return self._connection.application_flags

    @property
    def default_guild_ids(self) -> List[int]:
        """List[:class:`int`] The default guild ids for all application commands.

        .. versionadded:: 2.3
        """
        return self._default_guild_ids

    def is_ready(self) -> bool:
        """:class:`bool`: Specifies if the client's internal cache is ready for use."""
        return self._ready.is_set()

    async def _run_event(
        self,
        coro: Callable[..., Coroutine[Any, Any, Any]],
        event_name: str,
        *args: Any,
        **kwargs: Any,
    ) -> None:
        try:
            await coro(*args, **kwargs)
        except asyncio.CancelledError:
            pass
        except Exception:
            try:
                await self.on_error(event_name, *args, **kwargs)
            except asyncio.CancelledError:
                pass

    def _schedule_event(
        self,
        coro: Callable[..., Coroutine[Any, Any, Any]],
        event_name: str,
        *args: Any,
        **kwargs: Any,
    ) -> asyncio.Task:
        wrapped = self._run_event(coro, event_name, *args, **kwargs)
        # Schedules the task
        return asyncio.create_task(wrapped, name=f"nextcord: {event_name}")

    def dispatch(self, event: str, *args: Any, **kwargs: Any) -> None:
        _log.debug("Dispatching event %s", event)
        method = "on_" + event

        listeners = self._listeners.get(event)
        if listeners:
            removed = []
            for i, (future, condition) in enumerate(listeners):
                if future.cancelled():
                    removed.append(i)
                    continue

                try:
                    result = condition(*args)
                except Exception as exc:
                    future.set_exception(exc)
                    removed.append(i)
                else:
                    if result:
                        if len(args) == 0:
                            future.set_result(None)
                        elif len(args) == 1:
                            future.set_result(args[0])
                        else:
                            future.set_result(args)
                        removed.append(i)

            if len(removed) == len(listeners):
                self._listeners.pop(event)
            else:
                for idx in reversed(removed):
                    del listeners[idx]

        try:
            coro = getattr(self, method)
        except AttributeError:
            pass
        else:
            self._schedule_event(coro, method, *args, **kwargs)

    async def on_error(self, event_method: str, *args: Any, **kwargs: Any) -> None:
        """|coro|

        The default error handler provided by the client.

        By default this prints to :data:`~sys.stderr` however it could be
        overridden to have a different implementation.
        Check :func:`~nextcord.on_error` for more details.
        """
        print(f"Ignoring exception in {event_method}", file=sys.stderr)
        traceback.print_exc()

    async def on_application_command_error(
        self, interaction: ApplicationCommandInteraction, exception: ApplicationError
    ) -> None:
        """|coro|

        The default application command error handler provided by the bot.

        By default this prints to :data:`~sys.stderr` however it could be
        overridden to have a different implementation.

        This only fires if you do not specify any listeners for command error.
        """
        if interaction.application_command and interaction.application_command.has_error_handler():
            return

        # TODO implement cog error handling
        # cog = context.cog
        # if cog and cog.has_error_handler():
        #     return

        print(f"Ignoring exception in command {interaction.application_command}:", file=sys.stderr)
        traceback.print_exception(
            type(exception), exception, exception.__traceback__, file=sys.stderr
        )

    # hooks

    async def _call_before_identify_hook(
        self, shard_id: Optional[int], *, initial: bool = False
    ) -> None:
        # This hook is an internal hook that actually calls the public one.
        # It allows the library to have its own hook without stepping on the
        # toes of those who need to override their own hook.
        await self.before_identify_hook(shard_id, initial=initial)

    async def before_identify_hook(self, shard_id: Optional[int], *, initial: bool = False) -> None:
        """|coro|

        A hook that is called before IDENTIFYing a session. This is useful
        if you wish to have more control over the synchronization of multiple
        IDENTIFYing clients.

        The default implementation sleeps for 5 seconds.

        .. versionadded:: 1.4

        Parameters
        ----------
        shard_id: :class:`int`
            The shard ID that requested being IDENTIFY'd
        initial: :class:`bool`
            Whether this IDENTIFY is the first initial IDENTIFY.
        """

        if not initial:
            await asyncio.sleep(5.0)

    # login state management

    async def login(self, token: str) -> None:
        """|coro|

        Logs in the client with the specified credentials.


        Parameters
        ----------
        token: :class:`str`
            The authentication token. Do not prefix this token with
            anything as the library will do it for you.

        Raises
        ------
        :exc:`.LoginFailure`
            The wrong credentials are passed.
        :exc:`.HTTPException`
            An unknown HTTP related error occurred,
            usually when it isn't 200 or the known incorrect credentials
            passing status code.
        """

        _log.info("logging in using static token")

        if not isinstance(token, str):
            raise TypeError(
                f"The token provided was of type {type(token)} but was expected to be str"
            )

        data = await self.http.static_login(token.strip())
        self._connection.user = ClientUser(state=self._connection, data=data)

    async def connect(self, *, reconnect: bool = True) -> None:
        """|coro|

        Creates a websocket connection and lets the websocket listen
        to messages from Discord. This is a loop that runs the entire
        event system and miscellaneous aspects of the library. Control
        is not resumed until the WebSocket connection is terminated.

        Parameters
        ----------
        reconnect: :class:`bool`
            If we should attempt reconnecting, either due to internet
            failure or a specific failure on Discord's part. Certain
            disconnects that lead to bad state will not be handled (such as
            invalid sharding payloads or bad tokens).

        Raises
        ------
        :exc:`.GatewayNotFound`
            If the gateway to connect to Discord is not found. Usually if this
            is thrown then there is a Discord API outage.
        :exc:`.ConnectionClosed`
            The websocket connection has been terminated.
        """

        backoff = ExponentialBackoff()
        ws_params = {
            "initial": True,
            "shard_id": self.shard_id,
        }
        while not self.is_closed():
            try:
                coro = DiscordWebSocket.from_client(self, format_gateway=True, **ws_params)
                self.ws = await asyncio.wait_for(coro, timeout=60.0)
                ws_params["initial"] = False
                while True:
                    await self.ws.poll_event()
            except ReconnectWebSocket as e:
                _log.info("Got a request to %s the websocket.", e.op)
                self.dispatch("disconnect")

                # Only specify new gateway if resuming, otherwise use the default one
                if e.resume:
                    ws_params.update(
                        sequence=self.ws.sequence,
                        gateway=self.ws.resume_url,
                        resume=True,
                        session=self.ws.session_id,
                    )
                else:
                    ws_params.update(
                        sequence=None,
                        gateway=None,
                        resume=False,
                        session=None,
                    )

                continue
            except (
                OSError,
                HTTPException,
                GatewayNotFound,
                ConnectionClosed,
                aiohttp.ClientError,
                asyncio.TimeoutError,
            ) as exc:
                self.dispatch("disconnect")
                if not reconnect:
                    await self.close()
                    if isinstance(exc, ConnectionClosed) and exc.code == 1000:
                        # clean close, don't re-raise this
                        return
                    raise

                if self.is_closed():
                    return

                # If we get connection reset by peer then try to RESUME
                if isinstance(exc, OSError) and exc.errno in (54, 10054):
                    ws_params.update(
                        sequence=self.ws.sequence,
                        gateway=self.ws.resume_url,
                        initial=False,
                        resume=True,
                        session=self.ws.session_id,
                    )
                    continue

                # We should only get this when an unhandled close code happens,
                # such as a clean disconnect (1000) or a bad state (bad token, no sharding, etc)
                # sometimes, discord sends us 1000 for unknown reasons so we should reconnect
                # regardless and rely on is_closed instead
                if isinstance(exc, ConnectionClosed):
                    if exc.code == 4014:
                        raise PrivilegedIntentsRequired(exc.shard_id) from None
                    if exc.code != 1000:
                        await self.close()
                        raise

                retry = backoff.delay()
                _log.exception("Attempting a reconnect in %.2fs", retry)
                await asyncio.sleep(retry)
                # Always try to RESUME the connection
                # If the connection is not RESUME-able then the gateway will invalidate the session.
                # This is apparently what the official Discord client does.
                ws_params.update(
                    sequence=self.ws.sequence,
                    gateway=self.ws.resume_url,
                    initial=False,
                    resume=True,
                    session=self.ws.session_id,
                )

    async def close(self) -> None:
        """|coro|

        Closes the connection to Discord.
        """
        if self._closed:
            return

        self._closed = True

        self.dispatch("close")

        for voice in self.voice_clients:
            try:
                await voice.disconnect(force=True)
            except Exception:
                # if an error happens during disconnects, disregard it.
                pass

        if self.ws is not None and self.ws.open:  # pyright: ignore
            await self.ws.close(code=1000)

        await self.http.close()
        self._ready.clear()

    def clear(self) -> None:
        """Clears the internal state of the bot.

        After this, the bot can be considered "re-opened", i.e. :meth:`is_closed`
        and :meth:`is_ready` both return ``False`` along with the bot's internal
        cache cleared.
        """
        self._closed = False
        self._ready.clear()
        self._connection.clear()
        self.http.recreate()

    async def start(self, token: str, *, reconnect: bool = True) -> None:
        """|coro|

        A shorthand coroutine for :meth:`login` + :meth:`connect`.

        Raises
        ------
        TypeError
            An unexpected keyword argument was received.
        """
        await self.login(token)
        await self.connect(reconnect=reconnect)

    def run(self, *args: Any, **kwargs: Any) -> None:
        """A blocking call that abstracts away the event loop
        initialisation from you.

        If you want more control over the event loop then this
        function should not be used. Use :meth:`start` coroutine
        or :meth:`connect` + :meth:`login`.

        Roughly Equivalent to: ::

            try:
                loop.run_until_complete(start(*args, **kwargs))
            except KeyboardInterrupt:
                loop.run_until_complete(close())
                # cancel all tasks lingering
            finally:
                loop.close()

        .. warning::

            This function must be the last function to call due to the fact that it
            is blocking. That means that registration of events or anything being
            called after this function call will not execute until it returns.
        """
        loop = self.loop

        try:
            loop.add_signal_handler(signal.SIGINT, lambda: loop.stop())
            loop.add_signal_handler(signal.SIGTERM, lambda: loop.stop())
        except NotImplementedError:
            pass

        async def runner() -> None:
            try:
                await self.start(*args, **kwargs)
            finally:
                if not self.is_closed():
                    await self.close()

        def stop_loop_on_completion(f) -> None:
            loop.stop()

        future = asyncio.ensure_future(runner(), loop=loop)
        future.add_done_callback(stop_loop_on_completion)
        try:
            loop.run_forever()
        except KeyboardInterrupt:
            _log.info("Received signal to terminate bot and event loop.")
        finally:
            future.remove_done_callback(stop_loop_on_completion)
            _log.info("Cleaning up tasks.")
            _cleanup_loop(loop)

        if not future.cancelled():
            try:
                return future.result()
            except KeyboardInterrupt:
                # I am unsure why this gets raised here but suppress it anyway
                return None

    # properties

    def is_closed(self) -> bool:
        """:class:`bool`: Indicates if the websocket connection is closed."""
        return self._closed

    @property
    def activity(self) -> Optional[ActivityTypes]:
        """Optional[:class:`.BaseActivity`]: The activity being used upon
        logging in.
        """
        return create_activity(self._connection, self._connection._activity)

    @activity.setter
    def activity(self, value: Optional[ActivityTypes]) -> None:
        if value is None:
            self._connection._activity = None
        elif isinstance(value, BaseActivity):
            # ConnectionState._activity is typehinted as ActivityPayload, we're passing Dict[str, Any]
            self._connection._activity = value.to_dict()  # type: ignore
        else:
            raise TypeError("activity must derive from BaseActivity.")

    @property
    def status(self):
        """:class:`.Status`:
        The status being used upon logging on to Discord.

        .. versionadded: 2.0
        """
        if self._connection._status in set(state.value for state in Status):
            return Status(self._connection._status)
        return Status.online

    @status.setter
    def status(self, value):
        if value is Status.offline:
            self._connection._status = "invisible"
        elif isinstance(value, Status):
            self._connection._status = str(value)
        else:
            raise TypeError("status must derive from Status.")

    @property
    def allowed_mentions(self) -> Optional[AllowedMentions]:
        """Optional[:class:`~nextcord.AllowedMentions`]: The allowed mention configuration.

        .. versionadded:: 1.4
        """
        return self._connection.allowed_mentions

    @allowed_mentions.setter
    def allowed_mentions(self, value: Optional[AllowedMentions]) -> None:
        if value is None or isinstance(value, AllowedMentions):
            self._connection.allowed_mentions = value
        else:
            raise TypeError(f"allowed_mentions must be AllowedMentions not {value.__class__!r}")

    @property
    def intents(self) -> Intents:
        """:class:`~nextcord.Intents`: The intents configured for this connection.

        .. versionadded:: 1.5
        """
        return self._connection.intents

    # helpers/getters

    @property
    def users(self) -> List[User]:
        """List[:class:`~nextcord.User`]: Returns a list of all the users the bot can see."""
        return list(self._connection._users.values())

    def get_channel(
        self, id: int, /
    ) -> Optional[Union[GuildChannel, Thread, PrivateChannel, PartialMessageable]]:
        """Returns a channel or thread with the given ID.

        Parameters
        ----------
        id: :class:`int`
            The ID to search for.

        Returns
        -------
        Optional[Union[:class:`.abc.GuildChannel`, :class:`.Thread`, :class:`.abc.PrivateChannel`]]
            The returned channel or ``None`` if not found.
        """
        return self._connection.get_channel(id)

    def get_partial_messageable(
        self, id: int, *, type: Optional[ChannelType] = None
    ) -> PartialMessageable:
        """Returns a partial messageable with the given channel ID.

        This is useful if you have a channel_id but don't want to do an API call
        to send messages to it.

        .. versionadded:: 2.0

        Parameters
        ----------
        id: :class:`int`
            The channel ID to create a partial messageable for.
        type: Optional[:class:`.ChannelType`]
            The underlying channel type for the partial messageable.

        Returns
        -------
        :class:`.PartialMessageable`
            The partial messageable
        """
        return PartialMessageable(state=self._connection, id=id, type=type)

    def get_stage_instance(self, id: int, /) -> Optional[StageInstance]:
        """Returns a stage instance with the given stage channel ID.

        .. versionadded:: 2.0

        Parameters
        ----------
        id: :class:`int`
            The ID to search for.

        Returns
        -------
        Optional[:class:`.StageInstance`]
            The returns stage instance of ``None`` if not found.
        """
        from .channel import StageChannel

        channel = self._connection.get_channel(id)

        if isinstance(channel, StageChannel):
            return channel.instance

    def get_guild(self, id: int, /) -> Optional[Guild]:
        """Returns a guild with the given ID.

        Parameters
        ----------
        id: :class:`int`
            The ID to search for.

        Returns
        -------
        Optional[:class:`.Guild`]
            The guild or ``None`` if not found.
        """
        return self._connection._get_guild(id)

    def get_user(self, id: int, /) -> Optional[User]:
        """Returns a user with the given ID.

        Parameters
        ----------
        id: :class:`int`
            The ID to search for.

        Returns
        -------
        Optional[:class:`~nextcord.User`]
            The user or ``None`` if not found.
        """
        return self._connection.get_user(id)

    def get_emoji(self, id: int, /) -> Optional[Emoji]:
        """Returns an emoji with the given ID.

        Parameters
        ----------
        id: :class:`int`
            The ID to search for.

        Returns
        -------
        Optional[:class:`.Emoji`]
            The custom emoji or ``None`` if not found.
        """
        return self._connection.get_emoji(id)

    def get_sticker(self, id: int, /) -> Optional[GuildSticker]:
        """Returns a guild sticker with the given ID.

        .. versionadded:: 2.0

        .. note::

            To retrieve standard stickers, use :meth:`.fetch_sticker`.
            or :meth:`.fetch_premium_sticker_packs`.

        Returns
        -------
        Optional[:class:`.GuildSticker`]
            The sticker or ``None`` if not found.
        """
        return self._connection.get_sticker(id)

    def get_scheduled_event(self, id: int, /) -> Optional[ScheduledEvent]:
        """Returns a scheduled event with the given ID.

        .. versionadded:: 2.0

        Parameters
        ----------
        id: :class:`int`
            The scheduled event's ID to search for.

        Returns
        -------
        Optional[:class:`.ScheduledEvent`]
            The scheduled event or ``None`` if not found.
        """
        return self._connection.get_scheduled_event(id)

    def get_all_channels(self) -> Generator[GuildChannel, None, None]:
        """A generator that retrieves every :class:`.abc.GuildChannel` the client can 'access'.

        This is equivalent to: ::

            for guild in client.guilds:
                for channel in guild.channels:
                    yield channel

        .. note::

            Just because you receive a :class:`.abc.GuildChannel` does not mean that
            you can communicate in said channel. :meth:`.abc.GuildChannel.permissions_for` should
            be used for that.

        Yields
        ------
        :class:`.abc.GuildChannel`
            A channel the client can 'access'.
        """

        for guild in self.guilds:
            yield from guild.channels

    def get_all_members(self) -> Generator[Member, None, None]:
        """Returns a generator with every :class:`.Member` the client can see.

        This is equivalent to: ::

            for guild in client.guilds:
                for member in guild.members:
                    yield member

        Yields
        ------
        :class:`.Member`
            A member the client can see.
        """
        for guild in self.guilds:
            yield from guild.members

    # listeners/waiters

    async def wait_until_ready(self) -> None:
        """|coro|

        Waits until the client's internal cache is all ready.
        """
        await self._ready.wait()

    def wait_for(
        self,
        event: str,
        *,
        check: Optional[Callable[..., bool]] = None,
        timeout: Optional[float] = None,
    ) -> Any:
        """|coro|

        Waits for a WebSocket event to be dispatched.

        This could be used to wait for a user to reply to a message,
        or to react to a message, or to edit a message in a self-contained
        way.

        The ``timeout`` parameter is passed onto :func:`asyncio.wait_for`. By default,
        it does not timeout. Note that this does propagate the
        :exc:`asyncio.TimeoutError` for you in case of timeout and is provided for
        ease of use.

        In case the event returns multiple arguments, a :class:`tuple` containing those
        arguments is returned instead. Please check the
        :ref:`documentation <discord-api-events>` for a list of events and their
        parameters.

        This function returns the **first event that meets the requirements**.

        Examples
        --------

        Waiting for a user reply: ::

            @client.event
            async def on_message(message):
                if message.content.startswith('$greet'):
                    channel = message.channel
                    await channel.send('Say hello!')

                    def check(m):
                        return m.content == 'hello' and m.channel == channel

                    msg = await client.wait_for('message', check=check)
                    await channel.send(f'Hello {msg.author}!')

        Waiting for a thumbs up reaction from the message author: ::

            @client.event
            async def on_message(message):
                if message.content.startswith('$thumb'):
                    channel = message.channel
                    await channel.send('Send me that \N{THUMBS UP SIGN} reaction, mate')

                    def check(reaction, user):
                        return user == message.author and str(reaction.emoji) == '\N{THUMBS UP SIGN}'

                    try:
                        reaction, user = await client.wait_for('reaction_add', timeout=60.0, check=check)
                    except asyncio.TimeoutError:
                        await channel.send('\N{THUMBS DOWN SIGN}')
                    else:
                        await channel.send('\N{THUMBS UP SIGN}')


        Parameters
        ----------
        event: :class:`str`
            The event name, similar to the :ref:`event reference <discord-api-events>`,
            but without the ``on_`` prefix, to wait for.
        check: Optional[Callable[..., :class:`bool`]]
            A predicate to check what to wait for. The arguments must meet the
            parameters of the event being waited for.
        timeout: Optional[:class:`float`]
            The number of seconds to wait before timing out and raising
            :exc:`asyncio.TimeoutError`.

        Raises
        ------
        asyncio.TimeoutError
            If a timeout is provided and it was reached.

        Returns
        -------
        Any
            Returns no arguments, a single argument, or a :class:`tuple` of multiple
            arguments that mirrors the parameters passed in the
            :ref:`event reference <discord-api-events>`.
        """

        future = self.loop.create_future()
        if check is None:

            def _check(*args) -> bool:
                return True

            check = _check

        ev = event.lower()
        try:
            listeners = self._listeners[ev]
        except KeyError:
            listeners = []
            self._listeners[ev] = listeners

        listeners.append((future, check))
        return asyncio.wait_for(future, timeout)

    # event registration

    def event(self, coro: Coro) -> Coro:
        """A decorator that registers an event to listen to.

        You can find more info about the events on the :ref:`documentation below <discord-api-events>`.

        The events must be a :ref:`coroutine <coroutine>`, if not, :exc:`TypeError` is raised.

        Example
        -------

        .. code-block:: python3

            @client.event
            async def on_ready():
                print('Ready!')

        Raises
        ------
        TypeError
            The coroutine passed is not actually a coroutine.
        """

        if not asyncio.iscoroutinefunction(coro):
            raise TypeError("event registered must be a coroutine function")

        setattr(self, coro.__name__, coro)
        _log.debug("%s has successfully been registered as an event", coro.__name__)
        return coro

    async def change_presence(
        self,
        *,
        activity: Optional[BaseActivity] = None,
        status: Optional[Status] = None,
    ) -> None:
        """|coro|

        Changes the client's presence.

        Example
        -------

        .. code-block:: python3

            game = nextcord.Game("with the API")
            await client.change_presence(status=nextcord.Status.idle, activity=game)

        .. versionchanged:: 2.0
            Removed the ``afk`` keyword-only parameter.

        Parameters
        ----------
        activity: Optional[:class:`.BaseActivity`]
            The activity being done. ``None`` if no currently active activity is done.
        status: Optional[:class:`.Status`]
            Indicates what status to change to. If ``None``, then
            :attr:`.Status.online` is used.

        Raises
        ------
        :exc:`.InvalidArgument`
            If the ``activity`` parameter is not the proper type.
        """

        if status is None:
            status_str = "online"
            status = Status.online
        elif status is Status.offline:
            status_str = "invisible"
            status = Status.offline
        else:
            status_str = str(status)

        await self.ws.change_presence(activity=activity, status=status_str)

        for guild in self._connection.guilds:
            me = guild.me
            if me is None:  # pyright: ignore[reportUnnecessaryComparison]
                continue

            if activity is not None:
                me.activities = (activity,)  # type: ignore
            else:
                me.activities = ()

            me.status = status

    # Guild stuff

    def fetch_guilds(
        self,
        *,
        limit: Optional[int] = 200,
        before: Optional[SnowflakeTime] = None,
        after: Optional[SnowflakeTime] = None,
    ) -> GuildIterator:
        """Retrieves an :class:`.AsyncIterator` that enables receiving your guilds.

        .. note::

            Using this, you will only receive :attr:`.Guild.owner`, :attr:`.Guild.icon`,
            :attr:`.Guild.id`, and :attr:`.Guild.name` per :class:`.Guild`.

        .. note::

            This method is an API call. For general usage, consider :attr:`guilds` instead.

        Examples
        --------

        Usage ::

            async for guild in client.fetch_guilds(limit=150):
                print(guild.name)

        Flattening into a list ::

            guilds = await client.fetch_guilds(limit=150).flatten()
            # guilds is now a list of Guild...

        All parameters are optional.

        Parameters
        ----------
        limit: Optional[:class:`int`]
            The number of guilds to retrieve.
            If ``None``, it retrieves every guild you have access to. Note, however,
            that this would make it a slow operation.
            Defaults to ``200``.

            .. versionchanged:: 2.0
                Changed default to ``200``.

        before: Union[:class:`.abc.Snowflake`, :class:`datetime.datetime`]
            Retrieves guilds before this date or object.
            If a datetime is provided, it is recommended to use a UTC aware datetime.
            If the datetime is naive, it is assumed to be local time.
        after: Union[:class:`.abc.Snowflake`, :class:`datetime.datetime`]
            Retrieve guilds after this date or object.
            If a datetime is provided, it is recommended to use a UTC aware datetime.
            If the datetime is naive, it is assumed to be local time.

        Raises
        ------
        :exc:`.HTTPException`
            Getting the guilds failed.

        Yields
        ------
        :class:`.Guild`
            The guild with the guild data parsed.
        """
        return GuildIterator(self, limit=limit, before=before, after=after)

    async def fetch_template(self, code: Union[Template, str]) -> Template:
        """|coro|

        Gets a :class:`.Template` from a discord.new URL or code.

        Parameters
        ----------
        code: Union[:class:`.Template`, :class:`str`]
            The Discord Template Code or URL (must be a discord.new URL).

        Raises
        ------
        :exc:`.NotFound`
            The template is invalid.
        :exc:`.HTTPException`
            Getting the template failed.

        Returns
        -------
        :class:`.Template`
            The template from the URL/code.
        """
        code = utils.resolve_template(code)
        data = await self.http.get_template(code)
        return Template(data=data, state=self._connection)

    async def fetch_guild(self, guild_id: int, /, *, with_counts: bool = True) -> Guild:
        """|coro|

        Retrieves a :class:`.Guild` from an ID.

        .. note::

            Using this, you will **not** receive :attr:`.Guild.channels`, :attr:`.Guild.members`,
            :attr:`.Member.activity` and :attr:`.Member.voice` per :class:`.Member`.

        .. note::

            This method is an API call. For general usage, consider :meth:`get_guild` instead.

        Parameters
        ----------
        guild_id: :class:`int`
            The guild's ID to fetch from.

        with_counts: :class:`bool`
            Whether to include count information in the guild. This fills the
            :attr:`.Guild.approximate_member_count` and :attr:`.Guild.approximate_presence_count`
            attributes without needing any privileged intents. Defaults to ``True``.

            .. versionadded:: 2.0

        Raises
        ------
        :exc:`.Forbidden`
            You do not have access to the guild.
        :exc:`.HTTPException`
            Getting the guild failed.

        Returns
        -------
        :class:`.Guild`
            The guild from the ID.
        """
        data = await self.http.get_guild(guild_id, with_counts=with_counts)
        return Guild(data=data, state=self._connection)

    async def fetch_guild_preview(self, guild_id: int, /) -> GuildPreview:
        """|coro|

        Fetches a :class:`.GuildPreview` from an ID.

        .. note::
          This will only fetch guilds that the bot is in or that are discoverable.

        .. versionadded:: 2.6

        Parameters
        ----------
        guild_id: :class:`int`
            The guild's ID to fetch from.

        Raises
        ------
        :exc:`.NotFound`
            The guild provided is unknown.

        Returns
        -------
        :class:`.GuildPreview`
            The guild preview from the ID
        """
        data = await self.http.get_guild_preview(guild_id)
        return GuildPreview(data=data, state=self._connection)

    async def create_guild(
        self,
        *,
        name: str,
        region: Union[VoiceRegion, str] = VoiceRegion.us_west,
        icon: Optional[Union[bytes, Asset, Attachment, File]] = None,
        code: str = MISSING,
    ) -> Guild:
        """|coro|

        Creates a :class:`.Guild`.

        Bot accounts in more than 10 guilds are not allowed to create guilds.

        .. versionchanged:: 2.1
            The ``icon`` parameter now accepts :class:`File`, :class:`Attachment`, and :class:`Asset`.

        Parameters
        ----------
        name: :class:`str`
            The name of the guild.
        region: :class:`.VoiceRegion`
            The region for the voice communication server.
            Defaults to :attr:`.VoiceRegion.us_west`.
        icon: Optional[Union[:class:`bytes`, :class:`Asset`, :class:`Attachment`, :class:`File`]]
            The :term:`py:bytes-like object`, :class:`File`, :class:`Attachment`, or :class:`Asset`
            representing the icon. See :meth:`.ClientUser.edit` for more details on what is expected.
        code: :class:`str`
            The code for a template to create the guild with.

            .. versionadded:: 1.4

        Raises
        ------
        :exc:`.HTTPException`
            Guild creation failed.
        :exc:`.InvalidArgument`
            Invalid icon image format given. Must be PNG or JPG.

        Returns
        -------
        :class:`.Guild`
            The guild created. This is not the same guild that is
            added to cache.
        """
        icon_base64 = await utils.obj_to_base64_data(icon)

        if code:
            data = await self.http.create_from_template(code, name, str(region), icon_base64)
        else:
            data = await self.http.create_guild(name, str(region), icon_base64)
        return Guild(data=data, state=self._connection)

    async def fetch_stage_instance(self, channel_id: int, /) -> StageInstance:
        """|coro|

        Gets a :class:`.StageInstance` for a stage channel id.

        .. versionadded:: 2.0

        Parameters
        ----------
        channel_id: :class:`int`
            The stage channel ID.

        Raises
        ------
        :exc:`.NotFound`
            The stage instance or channel could not be found.
        :exc:`.HTTPException`
            Getting the stage instance failed.

        Returns
        -------
        :class:`.StageInstance`
            The stage instance from the stage channel ID.
        """
        data = await self.http.get_stage_instance(channel_id)
        guild = self.get_guild(int(data["guild_id"]))
        return StageInstance(guild=guild, state=self._connection, data=data)  # type: ignore

    # Invite management

    async def fetch_invite(
        self, url: Union[Invite, str], *, with_counts: bool = True, with_expiration: bool = True
    ) -> Invite:
        """|coro|

        Gets an :class:`.Invite` from a discord.gg URL or ID.

        .. note::

            If the invite is for a guild you have not joined, the guild and channel
            attributes of the returned :class:`.Invite` will be :class:`.PartialInviteGuild` and
            :class:`.PartialInviteChannel` respectively.

        Parameters
        ----------
        url: Union[:class:`.Invite`, :class:`str`]
            The Discord invite ID or URL (must be a discord.gg URL).
        with_counts: :class:`bool`
            Whether to include count information in the invite. This fills the
            :attr:`.Invite.approximate_member_count` and :attr:`.Invite.approximate_presence_count`
            fields.
        with_expiration: :class:`bool`
            Whether to include the expiration date of the invite. This fills the
            :attr:`.Invite.expires_at` field.

            .. versionadded:: 2.0

        Raises
        ------
        :exc:`.NotFound`
            The invite has expired or is invalid.
        :exc:`.HTTPException`
            Getting the invite failed.

        Returns
        -------
        :class:`.Invite`
            The invite from the URL/ID.
        """

        invite_id = utils.resolve_invite(url)
        data = await self.http.get_invite(
            invite_id, with_counts=with_counts, with_expiration=with_expiration
        )
        return Invite.from_incomplete(state=self._connection, data=data)

    async def delete_invite(self, invite: Union[Invite, str]) -> None:
        """|coro|

        Revokes an :class:`.Invite`, URL, or ID to an invite.

        You must have the :attr:`~.Permissions.manage_channels` permission in
        the associated guild to do this.

        Parameters
        ----------
        invite: Union[:class:`.Invite`, :class:`str`]
            The invite to revoke.

        Raises
        ------
        :exc:`.Forbidden`
            You do not have permissions to revoke invites.
        :exc:`.NotFound`
            The invite is invalid or expired.
        :exc:`.HTTPException`
            Revoking the invite failed.
        """

        invite_id = utils.resolve_invite(invite)
        await self.http.delete_invite(invite_id)

    # Miscellaneous stuff

    async def fetch_widget(self, guild_id: int, /) -> Widget:
        """|coro|

        Gets a :class:`.Widget` from a guild ID.

        .. note::

            The guild must have the widget enabled to get this information.

        Parameters
        ----------
        guild_id: :class:`int`
            The ID of the guild.

        Raises
        ------
        :exc:`.Forbidden`
            The widget for this guild is disabled.
        :exc:`.HTTPException`
            Retrieving the widget failed.

        Returns
        -------
        :class:`.Widget`
            The guild's widget.
        """
        data = await self.http.get_widget(guild_id)

        return Widget(state=self._connection, data=data)

    async def application_info(self) -> AppInfo:
        """|coro|

        Retrieves the bot's application information.

        Raises
        ------
        :exc:`.HTTPException`
            Retrieving the information failed somehow.

        Returns
        -------
        :class:`.AppInfo`
            The bot's application information.
        """
        data = await self.http.application_info()
        if "rpc_origins" not in data:
            data["rpc_origins"] = None
        return AppInfo(self._connection, data)

    async def fetch_user(self, user_id: int, /) -> User:
        """|coro|

        Retrieves a :class:`~nextcord.User` based on their ID.
        You do not have to share any guilds with the user to get this information,
        however many operations do require that you do.

        .. note::

            This method is an API call. If you have :attr:`nextcord.Intents.members` and member cache enabled, consider :meth:`get_user` instead.

        Parameters
        ----------
        user_id: :class:`int`
            The user's ID to fetch from.

        Raises
        ------
        :exc:`.NotFound`
            A user with this ID does not exist.
        :exc:`.HTTPException`
            Fetching the user failed.

        Returns
        -------
        :class:`~nextcord.User`
            The user you requested.
        """
        data = await self.http.get_user(user_id)
        return User(state=self._connection, data=data)

    async def fetch_channel(
        self, channel_id: int, /
    ) -> Union[GuildChannel, PrivateChannel, Thread]:
        """|coro|

        Retrieves a :class:`.abc.GuildChannel`, :class:`.abc.PrivateChannel`, or :class:`.Thread` with the specified ID.

        .. note::

            This method is an API call. For general usage, consider :meth:`get_channel` instead.

        .. versionadded:: 1.2

        Raises
        ------
        :exc:`.InvalidData`
            An unknown channel type was received from Discord.
        :exc:`.HTTPException`
            Retrieving the channel failed.
        :exc:`.NotFound`
            Invalid Channel ID.
        :exc:`.Forbidden`
            You do not have permission to fetch this channel.

        Returns
        -------
        Union[:class:`.abc.GuildChannel`, :class:`.abc.PrivateChannel`, :class:`.Thread`]
            The channel from the ID.
        """
        data = await self.http.get_channel(channel_id)

        factory, ch_type = _threaded_channel_factory(data["type"])
        if factory is None:
            raise InvalidData("Unknown channel type {type} for channel ID {id}.".format_map(data))

        if ch_type in (ChannelType.group, ChannelType.private):
            # the factory will be a DMChannel or GroupChannel here
            channel = factory(me=self.user, data=data, state=self._connection)  # type: ignore
        else:
            # the factory can't be a DMChannel or GroupChannel here
            guild_id = int(data["guild_id"])  # type: ignore
            guild = self.get_guild(guild_id) or Object(id=guild_id)
            # GuildChannels expect a Guild, we may be passing an Object
            channel = factory(guild=guild, state=self._connection, data=data)  # type: ignore

        return channel

    async def fetch_webhook(self, webhook_id: int, /) -> Webhook:
        """|coro|

        Retrieves a :class:`.Webhook` with the specified ID.

        Raises
        ------
        :exc:`.HTTPException`
            Retrieving the webhook failed.
        :exc:`.NotFound`
            Invalid webhook ID.
        :exc:`.Forbidden`
            You do not have permission to fetch this webhook.

        Returns
        -------
        :class:`.Webhook`
            The webhook you requested.
        """
        data = await self.http.get_webhook(webhook_id)
        return Webhook.from_state(data, state=self._connection)

    async def fetch_sticker(self, sticker_id: int, /) -> Union[StandardSticker, GuildSticker]:
        """|coro|

        Retrieves a :class:`.Sticker` with the specified ID.

        .. versionadded:: 2.0

        Raises
        ------
        :exc:`.HTTPException`
            Retrieving the sticker failed.
        :exc:`.NotFound`
            Invalid sticker ID.

        Returns
        -------
        Union[:class:`.StandardSticker`, :class:`.GuildSticker`]
            The sticker you requested.
        """
        data = await self.http.get_sticker(sticker_id)
        cls, _ = _sticker_factory(data["type"])  # type: ignore
        return cls(state=self._connection, data=data)  # type: ignore

    async def fetch_premium_sticker_packs(self) -> List[StickerPack]:
        """|coro|

        Retrieves all available premium sticker packs.

        .. versionadded:: 2.0

        Raises
        ------
        :exc:`.HTTPException`
            Retrieving the sticker packs failed.

        Returns
        -------
        List[:class:`.StickerPack`]
            All available premium sticker packs.
        """
        data = await self.http.list_premium_sticker_packs()
        return [StickerPack(state=self._connection, data=pack) for pack in data["sticker_packs"]]

    async def create_dm(self, user: Snowflake) -> DMChannel:
        """|coro|

        Creates a :class:`.DMChannel` with this user.

        This should be rarely called, as this is done transparently for most
        people.

        .. versionadded:: 2.0

        Parameters
        ----------
        user: :class:`~nextcord.abc.Snowflake`
            The user to create a DM with.

        Returns
        -------
        :class:`.DMChannel`
            The channel that was created.
        """
        state = self._connection
        found = state._get_private_channel_by_user(user.id)
        if found:
            return found

        data = await state.http.start_private_message(user.id)
        return state.add_dm_channel(data)

    def add_view(self, view: View, *, message_id: Optional[int] = None) -> None:
        """Registers a :class:`~nextcord.ui.View` for persistent listening or for non-
        persistent storage.

        This method should be used for when a view is comprised of components
        that last longer than the lifecycle of the program.

        .. versionadded:: 2.0

        .. versionchanged:: 2.6

            Non-persistent views can now be stored during the lifetime of the bot.

        Parameters
        ----------
        view: :class:`nextcord.ui.View`
            The view to register for dispatching or to add to storage.
        message_id: Optional[:class:`int`]
            The message ID that the view is attached to. This is currently used to
            refresh the view's state during message update events. If not given
            then message update events are not propagated for the view. This cannot
            be provided if the view is non-persistent.

        Raises
        ------
        TypeError
            A view was not passed.
        ValueError
            The message_id parameter was passed in with a non-persistent view.
        """
        if not isinstance(view, View):
            raise TypeError(f"Expected an instance of View not {view.__class__!r}")

        if message_id is not None and not view.is_persistent():
            raise ValueError("message_id parameter cannot be included for non-persistent views")

        self._connection.store_view(view, message_id)

    def remove_view(self, view: View, message_id: Optional[int] = None) -> None:
        """Removes a :class:`~nextcord.ui.View` from persistent listening or non-persistent
        storage.

        This method should be used if a persistent view is set in a cog and
        should be freed when the cog is unloaded to save memory or if you want
        to stop tracking a non-persistent view.

        .. versionadded:: 2.3

        .. versionchanged:: 2.6

            Non-persistent views can now be removed from storage.

        Parameters
        ----------
        view: :class:`nextcord.ui.View`
            The view to remove from dispatching.
        message_id: Optional[:class:`int`]
            The message ID that the view is attached to. This is used to properly
            remove the view from the view store. This cannot be provided if the
            view is non-persistent.

        Raises
        ------
        TypeError
            A view was not passed.
        ValueError
            The message_id parameter was passed in with a non-persistent view.
        """
        if not isinstance(view, View):
            raise TypeError(f"Expected an instance of View not {view.__class__.__name__}")

        if message_id is not None and not view.is_persistent():
            raise ValueError("message_id parameter cannot be included for non-persistent views")

        self._connection.remove_view(view, message_id)

    def add_modal(self, modal: Modal, *, user_id: Optional[int] = None) -> None:
        """Registers a :class:`~nextcord.ui.Modal` for persistent listening.

        This method can be called for modals whose lifetime must be eventually
        superior to the one of the program or for modals whose call does not
        depend on particular criteria.

        Parameters
        ----------
        modal: :class:`nextcord.ui.Modal`
            The view to register for dispatching.
        user_id: Optional[:class:`int`]
            The user ID that the view is attached to. This is used to filter
            the modal calls based on the users.

        Raises
        ------
        TypeError
            A modal was not passed.
        ValueError
            The modal is not persistent. A persistent modal has a set
            custom_id and all their components with a set custom_id
            and a timeout set to None.
        """
        if not isinstance(modal, Modal):
            raise TypeError(f"Expected an instance of Modal not {modal.__class__!r}")

        if not modal.is_persistent():
            raise ValueError(
                "Modal is not persistent. Modal must have no timeout and Items and Modal need to have custom_id set"
            )

        self._connection.store_modal(modal, user_id)

    def remove_modal(self, modal: Modal) -> None:
        """Removes a :class:`~nextcord.ui.Modal` from persistent listening.

        This method should be used if a persistent modal is set in a cog and
        should be freed when the cog is unloaded to save memory.

        .. versionadded:: 2.3

        Parameters
        ----------
        modal: :class:`nextcord.ui.Modal`
            The modal to remove from dispatching.

        Raises
        ------
        TypeError
            A modal was not passed.
        ValueError
            The modal is not persistent. A persistent modal has a set
            custom_id and all their components with a set custom_id
            and a timeout set to None.
        """
        if not isinstance(modal, Modal):
            raise TypeError(f"Expected an instance of Modal not {modal.__class__.__name__}")

        if not modal.is_persistent():
            raise ValueError(
                "Modal is not persistent. Modal must have no timeout and Items and Modal need to have custom_id set"
            )

        self._connection.remove_modal(modal)

    @property
    def all_views(self) -> List[View]:
        """List[:class:`.View`] A sequence of all views added to the client.

        .. versionadded:: 2.6
        """
        return self._connection.all_views()

    @property
    def persistent_views(self) -> List[View]:
        """List[:class:`.View`]: A sequence of persistent views added to the client.

        .. versionadded:: 2.0
        """
        warnings.warn(
            ".persistent_views is deprecated, use .views instead.",
            stacklevel=2,
            category=FutureWarning,
        )
        return self.views()

    def views(self, *, persistent: bool = True) -> List[View]:
        """Returns all persistent or non-persistent views.

        .. versionadded:: 2.6

        Parameters
        ----------
        persistent: :class:`bool`
            Whether or not we should grab persistent views. Defaults to ``True``.

        Returns
        -------
        List[:class:`ui.View`]
            The views requested.
        """
        return self._connection.views(persistent)

    @property
    def scheduled_events(self) -> List[ScheduledEvent]:
        """List[ScheduledEvent]: A list of scheduled events

        .. versionadded:: 2.0
        """
        return [event for guild in self.guilds for event in guild.scheduled_events]

    async def on_interaction(
        self, interaction: Union[ApplicationAutocompleteInteraction, ApplicationCommandInteraction]
    ) -> None:
        await self.process_application_commands(interaction)

    async def process_application_commands(
        self, interaction: Union[ApplicationAutocompleteInteraction, ApplicationCommandInteraction]
    ) -> None:
        """|coro|
        Processes the data in the given interaction and calls associated applications or autocomplete if possible.
        Lazy-loads commands if enabled.

        Parameters
        ----------
        interaction: :class:`Interaction`
            Interaction from Discord to read data from.
        """
        interaction.data = cast(ApplicationCommandInteractionData, interaction.data)

        if interaction.type is InteractionType.application_command:
            _log.debug("nextcord.Client: Found an interaction command.")
            if app_cmd := self.get_application_command(int(interaction.data["id"])):
                _log.debug(
                    "nextcord.Client: Calling your application command now %s", app_cmd.error_name
                )
                await app_cmd.call_from_interaction(interaction)
            elif self._lazy_load_commands:
                _log.debug(
                    "nextcord.Client: Interaction command not found, attempting to lazy load."
                )
                # _log.debug(f"nextcord.Client: %s", interaction.data)
                response_signature = (
                    interaction.data["name"],
                    int(interaction.data["type"]),
                    interaction.guild_id,
                )
                _log.debug("nextcord.Client: %s", response_signature)
                do_deploy = False
                if app_cmd := self._connection.get_application_command_from_signature(
                    interaction.data["name"],
                    int(interaction.data["type"]),
                    int(guild_id) if (guild_id := interaction.data.get("guild_id")) else None,
                ):
                    _log.debug(
                        "nextcord.Client: Basic signature matches, checking against raw payload."
                    )
                    if app_cmd.is_interaction_valid(interaction):
                        _log.debug(
                            "nextcord.Client: Interaction seems to correspond to command %s, associating ID now.",
                            app_cmd.error_name,
                        )
                        app_cmd.parse_discord_response(self._connection, interaction.data)
                        self.add_application_command(app_cmd)
                        await app_cmd.call_from_interaction(interaction)
                    else:
                        do_deploy = True

                else:
                    do_deploy = True

                if do_deploy:
                    if interaction.guild:
                        await self.discover_application_commands(
                            guild_id=interaction.guild.id,
                            associate_known=self._rollout_associate_known,
                            delete_unknown=self._rollout_delete_unknown,
                            update_known=self._rollout_update_known,
                        )
                    else:
                        await self.discover_application_commands(
                            guild_id=None,
                            associate_known=self._rollout_associate_known,
                            delete_unknown=self._rollout_delete_unknown,
                            update_known=self._rollout_update_known,
                        )

        elif interaction.type is InteractionType.application_command_autocomplete:
            # TODO: Is it really worth trying to lazy load with this?
            _log.debug("nextcord.Client: Autocomplete interaction received.")
            if app_cmd := self.get_application_command(int(interaction.data["id"])):
                _log.debug("nextcord.Client: Autocomplete for command %s received.", app_cmd.name)
                await app_cmd.call_autocomplete_from_interaction(interaction)  # type: ignore
            else:
                raise ValueError(
                    f"Received autocomplete interaction for {interaction.data['name']} but command isn't "
                    f"found/associated!"
                )

    def get_application_command(self, command_id: int) -> Optional[BaseApplicationCommand]:
        """Gets an application command from the cache that has the given command ID.

        Parameters
        ----------
        command_id: :class:`int`
            Command ID corresponding to an application command.

        Returns
        -------
        Optional[:class:`BaseApplicationCommand`]
            Returns the application command corresponding to the ID. If no command is
            found, ``None`` is returned instead.
        """
        return self._connection.get_application_command(command_id)

    def get_application_command_from_signature(
        self, name: str, cmd_type: Union[int, ApplicationCommandType], guild_id: Optional[int]
    ) -> Optional[BaseApplicationCommand]:
        """Gets a locally stored application command object that matches the given signature.

        Parameters
        ----------
        name: :class:`str`
            Name of the application command. Capital sensitive.
        cmd_type: Union[:class:`int`, :class:`ApplicationCommandType`]
            Type of application command.
        guild_id: Optional[:class:`int`]
            Guild ID of the signature. If set to ``None``, it will attempt to get the global signature.

        Returns
        -------
        command: Optional[:class:`BaseApplicationCommand`]
            Application Command with the given signature. If no command with that signature is
            found, returns ``None`` instead.
        """
        if isinstance(cmd_type, ApplicationCommandType):
            actual_type = cmd_type.value
        else:
            actual_type = cmd_type

        return self._connection.get_application_command_from_signature(
            name=name, cmd_type=actual_type, guild_id=guild_id
        )

    def get_all_application_commands(self) -> Set[BaseApplicationCommand]:
        """Returns a copied set of all added :class:`BaseApplicationCommand` objects."""
        return self._connection.application_commands

    def get_application_commands(self, rollout: bool = False) -> List[BaseApplicationCommand]:
        """Gets registered global commands.

        Parameters
        ----------
        rollout: :class:`bool`
            Whether unregistered/unassociated commands should be returned as well. Defaults to ``False``

        Returns
        -------
        List[:class:`BaseApplicationCommand`]
            List of :class:`BaseApplicationCommand` objects that are global.
        """
        return self._connection.get_global_application_commands(rollout=rollout)

    def add_application_command(
        self,
        command: BaseApplicationCommand,
        overwrite: bool = False,
        use_rollout: bool = False,
        pre_remove: bool = True,
    ) -> None:
        """Adds a BaseApplicationCommand object to the client for use.

        Parameters
        ----------
        command: :class:`ApplicationCommand`
            Command to add to the client for usage.
        overwrite: :class:`bool`
            If to overwrite any existing commands that would conflict with this one. Defaults to ``False``
        use_rollout: :class:`bool`
            If to apply the rollout signatures instead of existing ones. Defaults to ``False``
        pre_remove: :class:`bool`
            If the command should be removed before adding it. This will clear all signatures from storage, including
            rollout ones.
        """
        if command.use_default_guild_ids:
            for id in self._default_guild_ids:
                command.add_guild_rollout(id)

        self._connection.add_application_command(
            command, overwrite=overwrite, use_rollout=use_rollout, pre_remove=pre_remove
        )

    async def sync_all_application_commands(
        self,
        data: Optional[Dict[Optional[int], List[ApplicationCommandPayload]]] = None,
        *,
        use_rollout: bool = True,
        associate_known: bool = True,
        delete_unknown: bool = True,
        update_known: bool = True,
        register_new: bool = True,
        ignore_forbidden: bool = True,
    ) -> None:
        """|coro|

        Syncs all application commands with Discord. Will sync global commands if any commands added are global, and
        syncs with all guilds that have an application command targeting them.

        This may call Discord many times depending on how different guilds you have local commands for, and how many
        commands Discord needs to be updated or added, which may cause your bot to be rate limited or even Cloudflare
        banned in VERY extreme cases.

        This may incur high CPU usage depending on how many commands you have and how complex they are, which may cause
        your bot to halt while it checks local commands against the existing commands that Discord has.

        For a more targeted version of this method, see :func:`Client.sync_application_commands`

        Parameters
        ----------
        data: Optional[Dict[Optional[:class:`int`], List[:class:`dict`]]]
            Data to use when comparing local application commands to what Discord has. The key should be the
            :class:`int` guild ID (`None` for global) corresponding to the value list of application command payloads
            from Discord. Any guild ID's not provided will be fetched if needed. Defaults to ``None``
        use_rollout: :class:`bool`
            If the rollout guild IDs of commands should be used. Defaults to ``True``
        associate_known: :class:`bool`
            If local commands that match a command already on Discord should be associated with each other.
            Defaults to ``True``
        delete_unknown: :class:`bool`
            If commands on Discord that don't match a local command should be deleted. Defaults to ``True``
        update_known: :class:`bool`
            If commands on Discord have a basic match with a local command, but don't fully match, should be updated.
            Defaults to ``True``
        register_new: :class:`bool`
            If a local command that doesn't have a basic match on Discord should be added to Discord.
            Defaults to ``True``
        ignore_forbidden: :class:`bool`
            If this command should suppress a :class:`errors.Forbidden` exception when the bot encounters a guild
            where it doesn't have permissions to view application commands.
            Defaults to ``True``
        """
        # All this does is passthrough to connection state. All documentation updates should also be updated
        # there, and vice versa.
        await self._connection.sync_all_application_commands(
            data=data,
            use_rollout=use_rollout,
            associate_known=associate_known,
            delete_unknown=delete_unknown,
            update_known=update_known,
            register_new=register_new,
            ignore_forbidden=ignore_forbidden,
        )

    async def sync_application_commands(
        self,
        data: Optional[List[ApplicationCommandPayload]] = None,
        *,
        guild_id: Optional[int] = None,
        associate_known: bool = True,
        delete_unknown: bool = True,
        update_known: bool = True,
        register_new: bool = True,
    ) -> None:
        """|coro|
        Syncs the locally added application commands with the Guild corresponding to the given ID, or syncs
        global commands if the guild_id is ``None``.

        Parameters
        ----------
        data: Optional[List[:class:`dict`]]
            Data to use when comparing local application commands to what Discord has. Should be a list of application
            command data from Discord. If left as ``None``, it will be fetched if needed. Defaults to ``None``.
        guild_id: Optional[:class:`int`]
            ID of the guild to sync application commands with. If set to ``None``, global commands will be synced instead.
            Defaults to ``None``.
        associate_known: :class:`bool`
            If local commands that match a command already on Discord should be associated with each other.
            Defaults to ``True``.
        delete_unknown: :class:`bool`
            If commands on Discord that don't match a local command should be deleted. Defaults to ``True``.
        update_known: :class:`bool`
            If commands on Discord have a basic match with a local command, but don't fully match, should be updated.
            Defaults to ``True``.
        register_new: :class:`bool`
            If a local command that doesn't have a basic match on Discord should be added to Discord.
            Defaults to ``True``.
        """
        # All this does is passthrough to connection state. All documentation updates should also be updated
        # there, and vice versa.
        await self._connection.sync_application_commands(
            data=data,
            guild_id=guild_id,
            associate_known=associate_known,
            delete_unknown=delete_unknown,
            update_known=update_known,
            register_new=register_new,
        )

    async def discover_application_commands(
        self,
        data: Optional[List[ApplicationCommandPayload]] = None,
        *,
        guild_id: Optional[int] = None,
        associate_known: bool = True,
        delete_unknown: bool = True,
        update_known: bool = True,
    ) -> None:
        """|coro|
        Associates existing, deletes unknown, and updates modified commands for either global commands or a specific
        guild. This does a deep check on found commands, which may be expensive CPU-wise.

        Running this for global or the same guild multiple times at once may cause unexpected or unstable behavior.

        Parameters
        ----------
        data: Optional[List[:class:`dict`]]
            Payload from ``HTTPClient.get_guild_commands`` or ``HTTPClient.get_global_commands`` to deploy with. If None,
            the payload will be retrieved from Discord.
        guild_id: Optional[:class:`int`]
            Guild ID to deploy application commands to. If ``None``, global commands are deployed to.
        associate_known: :class:`bool`
            If True, commands on Discord that pass a signature check and a deep check will be associated with locally
            added ApplicationCommand objects.
        delete_unknown: :class:`bool`
            If ``True``, commands on Discord that fail a signature check will be removed. If ``update_known`` is ``False``,
            commands that pass the signature check but fail the deep check will also be removed.
        update_known: :class:`bool`
            If ``True``, commands on Discord that pass a signature check but fail the deep check will be updated.
        """
        # All this does is passthrough to connection state. All documentation updates should also be updated
        # there, and vice versa.
        await self._connection.discover_application_commands(
            data=data,
            guild_id=guild_id,
            associate_known=associate_known,
            delete_unknown=delete_unknown,
            update_known=update_known,
        )

    async def deploy_application_commands(
        self,
        data: Optional[List[ApplicationCommandPayload]] = None,
        *,
        guild_id: Optional[int] = None,
        associate_known: bool = True,
        delete_unknown: bool = True,
        update_known: bool = True,
    ) -> None:
        warnings.warn(
            ".deploy_application_commands is deprecated, use .discover_application_commands instead.",
            stacklevel=2,
            category=FutureWarning,
        )
        await self.discover_application_commands(
            data=data,
            guild_id=guild_id,
            associate_known=associate_known,
            delete_unknown=delete_unknown,
            update_known=update_known,
        )

    async def delete_unknown_application_commands(
        self, data: Optional[List[ApplicationCommandPayload]] = None
    ) -> None:
        """Deletes unknown global commands."""
        warnings.warn(
            ".delete_unknown_application_commands is deprecated, use .sync_application_commands and set "
            "kwargs in it instead.",
            stacklevel=2,
            category=FutureWarning,
        )
        await self._connection.delete_unknown_application_commands(data=data, guild_id=None)

    async def associate_application_commands(
        self, data: Optional[List[ApplicationCommandPayload]] = None
    ) -> None:
        """Associates global commands registered with Discord with locally added commands."""
        warnings.warn(
            ".associate_application_commands is deprecated, use .sync_application_commands and set "
            "kwargs in it instead.",
            stacklevel=2,
            category=FutureWarning,
        )
        await self._connection.associate_application_commands(data=data, guild_id=None)

    async def update_application_commands(
        self, data: Optional[List[ApplicationCommandPayload]] = None
    ) -> None:
        """Updates global commands that have slightly changed with Discord."""
        warnings.warn(
            ".update_application_commands is deprecated, use .sync_application_commands and set "
            "kwargs in it instead.",
            stacklevel=2,
            category=FutureWarning,
        )
        await self._connection.update_application_commands(data=data, guild_id=None)

    async def register_new_application_commands(
        self, data: Optional[List[ApplicationCommandPayload]] = None, guild_id: Optional[int] = None
    ) -> None:
        """|coro|
        Registers locally added application commands that don't match a signature that Discord has registered for
        either global commands or a specific guild.

        Parameters
        ----------
        data: Optional[List[:class:`dict`]]
            Data to use when comparing local application commands to what Discord has. Should be a list of application
            command data from Discord. If left as ``None``, it will be fetched if needed. Defaults to ``None``
        guild_id: Optional[:class:`int`]
            ID of the guild to sync application commands with. If set to ``None``, global commands will be synced instead.
            Defaults to ``None``.
        """
        # All this does is passthrough to connection state. All documentation updates should also be updated
        # there, and vice versa.
        await self._connection.register_new_application_commands(data=data, guild_id=guild_id)

    async def register_application_commands(
        self, *commands: BaseApplicationCommand, guild_id: Optional[int] = None
    ) -> None:
        """|coro|
        Registers the given application commands either for a specific guild or globally, and adds the commands to
        the bot.

        Parameters
        ----------
        commands: :class:`BaseApplicationCommand`
            Application command to register. Multiple args are accepted.
        guild_id: Optional[:class:`int`]
            ID of the guild to register the application commands to. If set to ``None``, the commands will be registered
            as global commands instead. Defaults to ``None``.
        """
        for command in commands:
            await self._connection.register_application_command(command, guild_id=guild_id)

    async def delete_application_commands(
        self, *commands: BaseApplicationCommand, guild_id: Optional[int] = None
    ) -> None:
        """|coro|
        Deletes the given application commands either from a specific guild or globally, and removes the command IDs +
        signatures from the bot.

        Parameters
        ----------
        commands: :class:`BaseApplicationCommand`
            Application command to delete. Multiple args are accepted.
        guild_id: Optional[:class:`int`]
            ID of the guild to delete the application commands from. If set to ``None``, the commands will be deleted
            from global commands instead. Defaults to ``None``.
        """
        for command in commands:
            await self._connection.delete_application_command(command, guild_id=guild_id)

    def _get_global_commands(self) -> Set[BaseApplicationCommand]:
        ret = set()
        for command in self._connection._application_commands:
            if command.is_global:
                ret.add(command)

        return ret

    def _get_guild_rollout_commands(self) -> Dict[int, Set[BaseApplicationCommand]]:
        ret = {}
        for command in self._connection._application_commands:
            if command.is_guild:
                for guild_id in command.guild_ids_to_rollout:
                    if guild_id not in ret:
                        ret[guild_id] = set()

                    ret[guild_id].add(command)

        return ret

    async def on_connect(self) -> None:
        self.add_all_application_commands()
        await self.sync_application_commands(
            guild_id=None,
            associate_known=self._rollout_associate_known,
            delete_unknown=self._rollout_delete_unknown,
            update_known=self._rollout_update_known,
            register_new=self._rollout_register_new,
        )

    def add_all_application_commands(self) -> None:
        """Adds application commands that are either decorated by the Client or added via a cog to the state.
        This does not register commands with Discord. If you want that, use
        :meth:`~Client.sync_all_application_commands` instead.

        """
        self._add_decorated_application_commands()
        self.add_all_cog_commands()

    def add_startup_application_commands(self) -> None:
        warnings.warn(
            ".add_startup_application_commands is deprecated, use .add_all_application_commands instead.",
            stacklevel=2,
            category=FutureWarning,
        )
        self._add_decorated_application_commands()
        self.add_all_cog_commands()

    async def on_guild_available(self, guild: Guild) -> None:
        try:
            if self._rollout_all_guilds or self._connection.get_guild_application_commands(
                guild.id, rollout=True
            ):
                await self.sync_application_commands(
                    guild_id=guild.id,
                    associate_known=self._rollout_associate_known,
                    delete_unknown=self._rollout_delete_unknown,
                    update_known=self._rollout_update_known,
                    register_new=self._rollout_register_new,
                )
            else:
                _log.debug(
                    "nextcord.Client: No locally added commands explicitly registered "
                    "for Guild(id=%s, name=%s), not checking.",
                    guild.id,
                    guild.name,
                )

        except Forbidden as e:
            _log.warning(
                f"nextcord.Client: Forbidden error for {guild.name}|{guild.id}, is the commands Oauth scope "
                f"enabled? {e}"
            )

    async def rollout_application_commands(self) -> None:
        """|coro|
        Deploys global application commands and registers new ones if enabled.
        """
        warnings.warn(
            ".rollout_application_commands is deprecated, use .sync_application_commands and set "
            "kwargs in it instead.",
            stacklevel=2,
            category=FutureWarning,
        )

        if self.application_id is None:
            raise TypeError("Could not get the current application's id")

        global_payload = await self.http.get_global_commands(self.application_id)
        await self.deploy_application_commands(
            data=global_payload,
            associate_known=self._rollout_associate_known,
            delete_unknown=self._rollout_delete_unknown,
            update_known=self._rollout_update_known,
        )
        if self._rollout_register_new:
            await self.register_new_application_commands(data=global_payload)

    def _add_decorated_application_commands(self) -> None:
        for command in self._application_commands_to_add:
            command.from_callback(command.callback)

            self.add_application_command(command, use_rollout=True, pre_remove=False)

    def add_all_cog_commands(self) -> None:
        """Adds all :class:`ApplicationCommand` objects inside added cogs to the application command list."""
        for cog in self._client_cogs:
            if to_register := cog.application_commands:
                for cmd in to_register:
                    self.add_application_command(cmd, use_rollout=True, pre_remove=False)

    def add_cog(self, cog: ClientCog) -> None:
        # cog.process_app_cmds()
        for app_cmd in cog.application_commands:
            self.add_application_command(app_cmd, use_rollout=True)

        self._client_cogs.add(cog)

    def remove_cog(self, cog: ClientCog) -> None:
        for app_cmd in cog.application_commands:
            self._connection.remove_application_command(app_cmd)

        self._client_cogs.discard(cog)

    def user_command(
        self,
        name: Optional[str] = None,
        *,
        name_localizations: Optional[Dict[Union[Locale, str], str]] = None,
        guild_ids: Optional[Iterable[int]] = MISSING,
        dm_permission: Optional[bool] = None,
        default_member_permissions: Optional[Union[Permissions, int]] = None,
        nsfw: bool = False,
        force_global: bool = False,
    ):
        """Creates a User context command from the decorated function.

        Parameters
        ----------
        name: :class:`str`
            Name of the command that users will see. If not set, it defaults to the name of the callback.
        name_localizations: Dict[Union[:class:`Locale`, :class:`str`], :class:`str`]
            Name(s) of the command for users of specific locales. The locale code should be the key, with the localized
            name as the value
        guild_ids: Optional[Iterable[:class:`int`]]
            IDs of :class:`Guild`'s to add this command to. If not passed and :attr:`Client.default_guild_ids` is
            set, then those default guild ids will be used instead. If both of those are unset, then the command will
            be a global command.
        dm_permission: :class:`bool`
            If the command should be usable in DMs or not. Setting to ``False`` will disable the command from being
            usable in DMs. Only for global commands, but will not error on guild.
        default_member_permissions: Optional[Union[:class:`Permissions`, :class:`int`]]
            Permission(s) required to use the command. Inputting ``8`` or ``Permissions(administrator=True)`` for
            example will only allow Administrators to use the command. If set to 0, nobody will be able to use it by
            default. Server owners CAN override the permission requirements.
        nsfw: :class:`bool`
            Whether the command can only be used in age-restricted channels. Defaults to ``False``.

            .. versionadded:: 2.4
        force_global: :class:`bool`
            If True, will force this command to register as a global command, even if ``guild_ids`` is set. Will still
            register to guilds. Has no effect if ``guild_ids`` are never set or added to.
        """

        def decorator(func: Callable):
            result = user_command(
                name=name,
                name_localizations=name_localizations,
                guild_ids=guild_ids,
                dm_permission=dm_permission,
                default_member_permissions=default_member_permissions,
                nsfw=nsfw,
                force_global=force_global,
            )(func)
            self._application_commands_to_add.add(result)
            return result

        return decorator

    def message_command(
        self,
        name: Optional[str] = None,
        *,
        name_localizations: Optional[Dict[Union[Locale, str], str]] = None,
        guild_ids: Optional[Iterable[int]] = MISSING,
        dm_permission: Optional[bool] = None,
        default_member_permissions: Optional[Union[Permissions, int]] = None,
        nsfw: bool = False,
        force_global: bool = False,
    ):
        """Creates a Message context command from the decorated function.

        Parameters
        ----------
        name: :class:`str`
            Name of the command that users will see. If not set, it defaults to the name of the callback.
        name_localizations: Dict[Union[:class:`Locale`, :class:`str`], :class:`str`]
            Name(s) of the command for users of specific locales. The locale code should be the key, with the localized
            name as the value
        guild_ids: Optional[Iterable[:class:`int`]]
            IDs of :class:`Guild`'s to add this command to. If not passed and :attr:`Client.default_guild_ids` is
            set, then those default guild ids will be used instead. If both of those are unset, then the command will
            be a global command.
        dm_permission: :class:`bool`
            If the command should be usable in DMs or not. Setting to ``False`` will disable the command from being
            usable in DMs. Only for global commands, but will not error on guild.
        default_member_permissions: Optional[Union[:class:`Permissions`, :class:`int`]]
            Permission(s) required to use the command. Inputting ``8`` or ``Permissions(administrator=True)`` for
            example will only allow Administrators to use the command. If set to 0, nobody will be able to use it by
            default. Server owners CAN override the permission requirements.
        nsfw: :class:`bool`
            Whether the command can only be used in age-restricted channels. Defaults to ``False``.

            .. versionadded:: 2.4
        force_global: :class:`bool`
            If True, will force this command to register as a global command, even if ``guild_ids`` is set. Will still
            register to guilds. Has no effect if ``guild_ids`` are never set or added to.
        """

        def decorator(func: Callable):
            result = message_command(
                name=name,
                name_localizations=name_localizations,
                guild_ids=guild_ids,
                dm_permission=dm_permission,
                default_member_permissions=default_member_permissions,
                force_global=force_global,
            )(func)
            self._application_commands_to_add.add(result)
            return result

        return decorator

    def slash_command(
        self,
        name: Optional[str] = None,
        description: Optional[str] = None,
        *,
        name_localizations: Optional[Dict[Union[Locale, str], str]] = None,
        description_localizations: Optional[Dict[Union[Locale, str], str]] = None,
        guild_ids: Optional[Iterable[int]] = MISSING,
        dm_permission: Optional[bool] = None,
        nsfw: bool = False,
        default_member_permissions: Optional[Union[Permissions, int]] = None,
        force_global: bool = False,
    ):
        """Creates a Slash application command from the decorated function.

        Parameters
        ----------
        name: :class:`str`
            Name of the command that users will see. If not set, it defaults to the name of the callback.
        description: :class:`str`
            Description of the command that users will see. If not set, the docstring will be used.
            If no docstring is found for the command callback, it defaults to "No description provided".
        name_localizations: Dict[Union[:class:`Locale`, :class:`str`], :class:`str`]
            Name(s) of the command for users of specific locales. The locale code should be the key, with the localized
            name as the value.
        description_localizations: Dict[Union[:class:`Locale`, :class:`str`], :class:`str`]
            Description(s) of the command for users of specific locales. The locale code should be the key, with the
            localized description as the value.
        guild_ids: Optional[Iterable[:class:`int`]]
            IDs of :class:`Guild`'s to add this command to. If not passed and :attr:`Client.default_guild_ids` is
            set, then those default guild ids will be used instead. If both of those are unset, then the command will
            be a global command.
        dm_permission: :class:`bool`
            If the command should be usable in DMs or not. Setting to ``False`` will disable the command from being
            usable in DMs. Only for global commands, but will not error on guild.
        default_member_permissions: Optional[Union[:class:`Permissions`, :class:`int`]]
            Permission(s) required to use the command. Inputting ``8`` or ``Permissions(administrator=True)`` for
            example will only allow Administrators to use the command. If set to 0, nobody will be able to use it by
            default. Server owners CAN override the permission requirements.
        nsfw: :class:`bool`
            Whether the command can only be used in age-restricted channels. Defaults to ``False``.

            .. versionadded:: 2.4
        force_global: :class:`bool`
            If True, will force this command to register as a global command, even if ``guild_ids`` is set. Will still
            register to guilds. Has no effect if ``guild_ids`` are never set or added to.
        """

        def decorator(func: Callable):
            result = slash_command(
                name=name,
                name_localizations=name_localizations,
                description=description,
                description_localizations=description_localizations,
                guild_ids=guild_ids,
                dm_permission=dm_permission,
                default_member_permissions=default_member_permissions,
                nsfw=nsfw,
                force_global=force_global,
            )(func)
            self._application_commands_to_add.add(result)
            return result

        return decorator

    def parse_mentions(self, text: str) -> List[User]:
        """Parses user mentions in a string and returns a list of :class:`~nextcord.User` objects.

        .. note::

            This does not include role or channel mentions. See :meth:`Guild.parse_mentions <nextcord.Guild.parse_mentions>`
            for :class:`~nextcord.Member` objects, :meth:`Guild.parse_role_mentions <nextcord.Guild.parse_role_mentions>`
            for :class:`~nextcord.Role` objects, and :meth:`Guild.parse_channel_mentions <nextcord.Guild.parse_channel_mentions>`
            for :class:`~nextcord.abc.GuildChannel` objects.

        .. note::

            Only cached users will be returned. To get the IDs of all users mentioned, use
            :func:`~nextcord.utils.parse_raw_mentions` instead.

        .. versionadded:: 2.2

        Parameters
        ----------
        text: :class:`str`
            String to parse mentions in.

        Returns
        -------
        List[:class:`~nextcord.User`]
            List of :class:`~nextcord.User` objects that were mentioned in the string.
        """

        it = filter(None, map(self.get_user, utils.parse_raw_mentions(text)))
        return utils.unique(it)

    @overload
    def get_interaction(
        self, data
    ) -> Union[
        ApplicationCommandInteraction,
        ApplicationAutocompleteInteraction,
        MessageComponentInteraction,
        ModalSubmitInteraction,
        Interaction,
    ]:
        ...

    # may need to add new params to methods below
    @overload
    def get_interaction(
        self,
        data,
        *,
        application_interaction: Type[ApplicationCommandInteraction],
        application_autocomplete_interaction: Type[ApplicationAutocompleteInteraction],
        message_component_interaction: Type[MessageComponentInteraction],
        modal_submit_interaction: Type[ModalSubmitInteraction],
        cls: Type[Interaction],
    ) -> Union[
        ApplicationCommandInteraction,
        ApplicationAutocompleteInteraction,
        MessageComponentInteraction,
        ModalSubmitInteraction,
        Interaction,
    ]:
        ...

    @overload
    def get_interaction(
        self,
        data,
        *,
        application_interaction: Type[AppInterT],
        application_autocomplete_interaction: Type[AutoAppInterT],
        message_component_interaction: Type[ViewInterT],
        modal_submit_interaction: Type[ModalInterT],
        cls: Type[InterT],
    ) -> Union[AppInterT, AutoAppInterT, ViewInterT, ModalInterT, InterT]:
        ...

    def get_interaction(
        self,
        data,
        *,
        application_interaction: Type[AppInterT] = ApplicationCommandInteraction,
        application_autocomplete_interaction: Type[
            AutoAppInterT
        ] = ApplicationAutocompleteInteraction,
        message_component_interaction: Type[ViewInterT] = MessageComponentInteraction,
        modal_submit_interaction: Type[ModalInterT] = ModalSubmitInteraction,
        cls: Type[InterT] = Interaction,
    ) -> Union[
        ApplicationCommandInteraction,
        AppInterT,
        ApplicationAutocompleteInteraction,
        AutoAppInterT,
        MessageComponentInteraction,
        ViewInterT,
        ModalSubmitInteraction,
        ModalInterT,
        Interaction,
        InterT,
    ]:
        """Returns an interaction for a gateway event.

        Examples
        --------
        Example for a custom application command interactions class ::

            class CustomApplicationCommandInteraction(nextcord.ApplicationCommandInteraction):
                def __init__(self, *, data: InteractionPayload, state: ConnectionState):
                    super().__init__(data=data, state=state)
                    # Followup with any additional properties or methods you wish to add


            # Utilize your new custom interaction class in your code:

            class Client(nextcord.Client):
                def get_interaction(self, data):
                    return super().get_interaction(data, application_interaction=CustomApplicationCommandInteraction)

            # or

            class Bot(nextcord.ext.commands.Bot):
                def get_interaction(self, data):
                    return super().get_interaction(data, application_interaction=CustomApplicationCommandInteraction)

        The above concept goes for all interaction types: ::

            class Bot(nextcord.ext.commands.Bot):
                return super().get_interaction(
                    data,
                    application_interaction=CustomApplicationCommandInteraction,
                    application_autocomplete_interaction=CustomApplicationAutocompleteInteraction,
                    message_component_interaction=MessageComponentInteraction,
                    modal_submit_interaction=CustomModalSubmitInteraction,

                    # If you want a custom Interaction object to fall back to if interaction type wasn't recognized:
                    cls=CustomInteraction
                )

        Custom interaction classes must be set to each parameter manually. Unspecified parameters
        continue to use Nextcord's default interaction subclasses.

        Parameters
        ----------
        data
            The data direct from the gateway.
        application_interaction
            The factory class that will be used to create the interaction for application
            interactions. By default, this is :class:`ApplicationCommandInteraction`. Should
            a custom class be provided, it should be a sublcass of :class:`ApplicationCommandInteraction`
        application_autocomplete_interaction
            The factory class that will be used to create the interaction for
            application autocomplete interactions. By default this is
            :class:`ApplicationAutocompleteInteraction`. Should a custom class
            be provided, it should be a subclass of
            :class:`ApplicationAutocompleteInteraction`
        message_component_interaction
            The factory class that will be used to create the interaction for
            message components. By default this is :class:`MessageComponentInteraction`.
            Should a custom class be provided, it should be a subclass of
            :class:`MessageComponentInteraction`.
        modal_submit_interaction
            The factory class that will be used to create the interaction for
            modals submits. By default this is :class:`ModalSubmitInteraction`.
            Should a custom class be provided, it should be a subclass of
            :class:`ModalSubmitInteraction`
        cls
            The factory class that will be used to create the interaction if the
            interaction type was not recognized. You shouldn't need to define
            this parameter, you should use the other parameters instead.
            By default, this is :py:class:`Interaction`. Should a custom
            class be provided, it should be a subclass of :py:class:`Interaction`.

        Returns
        -------
        Interaction
            An instance :py:class:`Interaction` or the provided subclass.

        .. note::

            This is synchronous due to how slash commands are implemented.
<<<<<<< HEAD

        Warns
        --------
        ~FutureWarning
            Warns when the cls parameter is redefined to a custom class. This serves as a warning
            in the event that defining this parameter was a mistake, and other parameters were to be defined instead.
        """
        # check if they are creating custom interaction subclasses
        if cls != Interaction:
            warnings.warn(
                "The 'cls' parameter was given a custom Interaction object. "
                "This parameter only gets used if the interaction type wasn't recognized.",
                stacklevel=2,
                category=FutureWarning,
            )

        # Get the interaction type
        interaction_type: InteractionType = try_enum(InteractionType, data["type"])

        if interaction_type == InteractionType.application_command:
            return application_interaction(data=data, state=self._connection)

        elif interaction_type == InteractionType.application_command_autocomplete:
            return application_autocomplete_interaction(data=data, state=self._connection)

        elif interaction_type == InteractionType.component:
            return message_component_interaction(data=data, state=self._connection)

        elif interaction_type == InteractionType.modal_submit:
            return modal_submit_interaction(data=data, state=self._connection)

        # Return Base-/Custominteraction class if refined one wasn't identified
        return cls(data=data, state=self._connection)
=======
        """
        return cls(data=data, state=self._connection)

    # Application Command Global Checks

    def add_application_command_check(self, func: ApplicationCheck) -> None:
        """Adds a global application command check to the client.

        This is the non-decorator interface to :meth:`.application_command_check`.

        Parameters
        ----------
        func: Callable[[:class:`~nextcord.Interaction`], ``MaybeCoro[bool]``]]
            The function that was used as a global application check.
        """
        self._application_command_checks.append(func)

    def remove_application_command_check(self, func: ApplicationCheck) -> None:
        """Removes a global application command check from the client.

        This function is idempotent and will not raise an exception
        if the function is not in the global checks.

        Parameters
        ----------
        func: Callable[[:class:`~nextcord.Interaction`], ``MaybeCoro[bool]``]]
            The function to remove from the global application checks.
        """

        try:
            self._application_command_checks.remove(func)
        except ValueError:
            pass

    def application_command_check(self, func: ApplicationCheck) -> ApplicationCheck:
        """A decorator that adds a global applications command check to the client.

        A global check is similar to a :func:`~nextcord.ext.application_checks.check` that is applied
        on a per command basis except it is run before any command checks
        have been verified and applies to every application command the client has.

        .. note::

            This function can either be a regular function or a coroutine.

        Similar to a application command :func:`~nextcord.ext.application_checks.check`, this takes a single parameter
        of type :class:`.Interaction` and can only raise exceptions inherited from
        :exc:`.ApplicationError`.

        Example
        -------

        .. code-block:: python3

            @client.application_command_check
            def check_commands(interaction: Interaction) -> bool:
                return interaction.application_command.qualified_name in allowed_commands

        """
        self.add_application_command_check(func)
        return func

    def application_command_before_invoke(self, coro: ApplicationHook) -> ApplicationHook:
        """A decorator that registers a coroutine as a pre-invoke hook.

        A pre-invoke hook is called directly before the command is
        called. This makes it a useful function to set up database
        connections or any type of set up required.

        This pre-invoke hook takes a sole parameter, a :class:`.Interaction`.

        .. note::

            The :meth:`~nextcord.Client.application_command_before_invoke` and :meth:`~nextcord.Client.application_command_after_invoke`
            hooks are only called if all checks pass without error. If any check fails, then the hooks
            are not called.

        Parameters
        ----------
        coro: :ref:`coroutine <coroutine>`
            The coroutine to register as the pre-invoke hook.

        Raises
        ------
        TypeError
            The coroutine passed is not actually a coroutine.
        """
        if not asyncio.iscoroutinefunction(coro):
            raise TypeError("The pre-invoke hook must be a coroutine.")

        self._application_command_before_invoke = coro
        return coro

    def application_command_after_invoke(self, coro: ApplicationHook) -> ApplicationHook:
        r"""A decorator that registers a coroutine as a post-invoke hook.

        A post-invoke hook is called directly after the command is
        called. This makes it a useful function to clean-up database
        connections or any type of clean up required. There may only be
        one global post-invoke hook.

        This post-invoke hook takes a sole parameter, a :class:`.Interaction`.

        .. note::

            Similar to :meth:`~nextcord.Client.application_command_before_invoke`, this is not called unless
            checks succeed. This hook is, however, **always** called regardless of the internal command
            callback raising an error (i.e. :exc:`.ApplicationInvokeError`\).
            This makes it ideal for clean-up scenarios.

        Parameters
        ----------
        coro: :ref:`coroutine <coroutine>`
            The coroutine to register as the post-invoke hook.

        Raises
        ------
        TypeError
            The coroutine passed is not actually a coroutine.
        """
        if not asyncio.iscoroutinefunction(coro):
            raise TypeError("The post-invoke hook must be a coroutine.")

        self._application_command_after_invoke = coro
        return coro
>>>>>>> 9fd499f3
<|MERGE_RESOLUTION|>--- conflicted
+++ resolved
@@ -3005,7 +3005,6 @@
         .. note::
 
             This is synchronous due to how slash commands are implemented.
-<<<<<<< HEAD
 
         Warns
         --------
@@ -3039,9 +3038,6 @@
 
         # Return Base-/Custominteraction class if refined one wasn't identified
         return cls(data=data, state=self._connection)
-=======
-        """
-        return cls(data=data, state=self._connection)
 
     # Application Command Global Checks
 
@@ -3164,5 +3160,4 @@
             raise TypeError("The post-invoke hook must be a coroutine.")
 
         self._application_command_after_invoke = coro
-        return coro
->>>>>>> 9fd499f3
+        return coro