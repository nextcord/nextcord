--- conflicted
+++ resolved
@@ -281,12 +281,8 @@
         rollout_update_known: bool = True,
         rollout_all_guilds: bool = False,
         default_guild_ids: Optional[List[int]] = None,
-<<<<<<< HEAD
         check_internal_dispatches: bool = True,
-    ):
-=======
     ) -> None:
->>>>>>> d53c3b27
         # self.ws is set in the connect method
         self.ws: DiscordWebSocket = None  # type: ignore
         self.loop: asyncio.AbstractEventLoop = asyncio.get_event_loop() if loop is None else loop
@@ -784,12 +780,7 @@
                 aiohttp.ClientError,
                 asyncio.TimeoutError,
             ) as exc:
-<<<<<<< HEAD
-
                 self.dispatch(ClientEvents.DISCONNECT)
-=======
-                self.dispatch("disconnect")
->>>>>>> d53c3b27
                 if not reconnect:
                     await self.close()
                     if isinstance(exc, ConnectionClosed) and exc.code == 1000:
