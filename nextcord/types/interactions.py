# SPDX-License-Identifier: MIT

from __future__ import annotations

from typing import TYPE_CHECKING, Dict, List, Literal, Optional, TypedDict, Union

from typing_extensions import NotRequired

from .channel import ChannelType
from .components import Component, ComponentType
from .embed import Embed
from .entitlement import Entitlement
from .member import Member, MemberWithUser
from .role import Role
from .snowflake import Snowflake
from .user import User

if TYPE_CHECKING:
    from .message import AllowedMentions, Attachment, Message


ApplicationCommandType = Literal[1, 2, 3]
IntegrationType = Literal[0, 1]
InteractionContextType = Literal[0, 1, 2]


class ApplicationCommand(TypedDict):
    id: Snowflake
    application_id: Snowflake
    name: str
    description: str
    default_member_permissions: str
    version: Snowflake
    type: NotRequired[ApplicationCommandType]
    guild_id: NotRequired[Snowflake]
    options: NotRequired[List[ApplicationCommandOption]]
    default_permission: NotRequired[bool]
    nsfw: NotRequired[bool]
    integration_types: NotRequired[List[IntegrationType]]
    contexts: NotRequired[List[InteractionContextType]]
    name_localizations: NotRequired[Dict[str, str]]
    description_localizations: NotRequired[Dict[str, str]]


class ApplicationCommandOptionChoice(TypedDict):
    name: str
    value: Union[str, int, float]
    name_localizations: Dict[str, str]


ApplicationCommandOptionType = Literal[1, 2, 3, 4, 5, 6, 7, 8, 9, 10, 11]


class ApplicationCommandOption(TypedDict):
    type: ApplicationCommandOptionType
    name: str
    description: str
    required: NotRequired[bool]
    choices: NotRequired[List[ApplicationCommandOptionChoice]]
    options: NotRequired[List[ApplicationCommandOption]]
    channel_types: NotRequired[List[ChannelType]]
    min_value: NotRequired[Union[int, float]]
    max_value: NotRequired[Union[int, float]]
    min_length: NotRequired[int]
    max_length: NotRequired[int]
    autocomplete: NotRequired[bool]
    name_localizations: NotRequired[Dict[str, str]]
    description_localizations: NotRequired[Dict[str, str]]


ApplicationCommandPermissionType = Literal[1, 2]


class ApplicationCommandPermissions(TypedDict):
    id: Snowflake
    type: ApplicationCommandPermissionType
    permission: bool


class BaseGuildApplicationCommandPermissions(TypedDict):
    permissions: List[ApplicationCommandPermissions]


class PartialGuildApplicationCommandPermissions(BaseGuildApplicationCommandPermissions):
    id: Snowflake


class GuildApplicationCommandPermissions(PartialGuildApplicationCommandPermissions):
    application_id: Snowflake
    guild_id: Snowflake


InteractionType = Literal[1, 2, 3]


class _ApplicationCommandInteractionDataOptionSubcommand(TypedDict):
    type: Literal[1, 2]
    name: str
    options: List[ApplicationCommandInteractionDataOption]


class _ApplicationCommandInteractionDataOptionString(TypedDict):
    type: Literal[3]
    name: str
    value: str


class _ApplicationCommandInteractionDataOptionInteger(TypedDict):
    type: Literal[4]
    name: str
    value: int


class _ApplicationCommandInteractionDataOptionBoolean(TypedDict):
    type: Literal[5]
    name: str
    value: bool


class _ApplicationCommandInteractionDataOptionSnowflake(TypedDict):
    type: Literal[6, 7, 8, 9]
    name: str
    value: Snowflake


class _ApplicationCommandInteractionDataOptionNumber(TypedDict):
    type: Literal[10]
    name: str
    value: float


ApplicationCommandInteractionDataOption = Union[
    _ApplicationCommandInteractionDataOptionString,
    _ApplicationCommandInteractionDataOptionInteger,
    _ApplicationCommandInteractionDataOptionSubcommand,
    _ApplicationCommandInteractionDataOptionBoolean,
    _ApplicationCommandInteractionDataOptionSnowflake,
    _ApplicationCommandInteractionDataOptionNumber,
]


class ApplicationCommandResolvedPartialChannel(TypedDict):
    id: Snowflake
    type: ChannelType
    permissions: str
    name: str


class ApplicationCommandInteractionDataResolved(TypedDict, total=False):
    users: Dict[Snowflake, User]
    members: Dict[Snowflake, Member]
    roles: Dict[Snowflake, Role]
    channels: Dict[Snowflake, ApplicationCommandResolvedPartialChannel]
    attachments: Dict[Snowflake, Attachment]
    messages: dict[Snowflake, Message]


class ApplicationCommandInteractionData(TypedDict):
    id: Snowflake
    name: str
    type: ApplicationCommandType
    options: NotRequired[List[ApplicationCommandInteractionDataOption]]
    resolved: NotRequired[ApplicationCommandInteractionDataResolved]
    target_id: NotRequired[Snowflake]


class ComponentInteractionResolved(TypedDict, total=False):
    users: Dict[Snowflake, User]
    members: Dict[Snowflake, MemberWithUser]
    roles: Dict[Snowflake, Role]
    channels: Dict[Snowflake, ApplicationCommandResolvedPartialChannel]


class ComponentInteractionData(TypedDict):
    custom_id: str
    component_type: ComponentType
    values: NotRequired[List[str]]
    value: NotRequired[str]
    resolved: NotRequired[ComponentInteractionResolved]


class ModalSubmitActionRowInteractionData(TypedDict):
    type: Literal[1]
    components: List[ComponentInteractionData]


ModalSubmitComponentInteractionData = Union[
    ModalSubmitActionRowInteractionData,
    ComponentInteractionData,
]


class ModalSubmitInteractionData(TypedDict):
    custom_id: str
    components: List[ModalSubmitComponentInteractionData]


InteractionData = Union[
    ApplicationCommandInteractionData, ComponentInteractionData, ModalSubmitInteractionData
]
AuthorizingIntegrationOwners = Dict[str, str]


class Interaction(TypedDict):
    id: Snowflake
    application_id: Snowflake
    type: InteractionType
    token: str
    version: int
    data: NotRequired[InteractionData]
    guild_id: NotRequired[Snowflake]
    channel_id: NotRequired[Snowflake]
    member: NotRequired[Member]
    user: NotRequired[User]
    message: NotRequired[Message]
    locale: NotRequired[str]
    guild_locale: NotRequired[str]
    app_permissions: NotRequired[str]
<<<<<<< HEAD
    entitlements: List[Entitlement]
=======
    authorizing_integration_owners: NotRequired[AuthorizingIntegrationOwners]
    context: NotRequired[InteractionContextType]
>>>>>>> 4eb1bf5c


class InteractionApplicationCommandCallbackData(TypedDict, total=False):
    tts: bool
    content: str
    embeds: List[Embed]
    allowed_mentions: AllowedMentions
    flags: int
    components: List[Component]


InteractionResponseType = Literal[1, 4, 5, 6, 7, 8, 9, 10]


class InteractionResponse(TypedDict):
    type: InteractionResponseType
    data: NotRequired[InteractionApplicationCommandCallbackData]


class MessageInteraction(TypedDict):
    id: Snowflake
    type: InteractionType
    name: str
    user: User
    member: NotRequired[Member]


class MessageInteractionMetadata(TypedDict):
    id: Snowflake
    type: InteractionType
    user: User
    authorizing_integration_owners: AuthorizingIntegrationOwners
    name: NotRequired[str]
    original_response_message_id: NotRequired[Snowflake]
    interacted_message_id: NotRequired[Snowflake]
    triggering_interaction_metadata: NotRequired[MessageInteractionMetadata]


class EditApplicationCommand(TypedDict):
    name: str
    default_permission: bool
    description: NotRequired[str]
    options: NotRequired[Optional[List[ApplicationCommandOption]]]
    type: NotRequired[ApplicationCommandType]<|MERGE_RESOLUTION|>--- conflicted
+++ resolved
@@ -216,12 +216,9 @@
     locale: NotRequired[str]
     guild_locale: NotRequired[str]
     app_permissions: NotRequired[str]
-<<<<<<< HEAD
-    entitlements: List[Entitlement]
-=======
     authorizing_integration_owners: NotRequired[AuthorizingIntegrationOwners]
     context: NotRequired[InteractionContextType]
->>>>>>> 4eb1bf5c
+    entitlements: List[Entitlement]
 
 
 class InteractionApplicationCommandCallbackData(TypedDict, total=False):
