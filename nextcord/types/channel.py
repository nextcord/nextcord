"""
The MIT License (MIT)

Copyright (c) 2015-2021 Rapptz
Copyright (c) 2022-present tag-epic

Permission is hereby granted, free of charge, to any person obtaining a
copy of this software and associated documentation files (the "Software"),
to deal in the Software without restriction, including without limitation
the rights to use, copy, modify, merge, publish, distribute, sublicense,
and/or sell copies of the Software, and to permit persons to whom the
Software is furnished to do so, subject to the following conditions:

The above copyright notice and this permission notice shall be included in
all copies or substantial portions of the Software.

THE SOFTWARE IS PROVIDED "AS IS", WITHOUT WARRANTY OF ANY KIND, EXPRESS
OR IMPLIED, INCLUDING BUT NOT LIMITED TO THE WARRANTIES OF MERCHANTABILITY,
FITNESS FOR A PARTICULAR PURPOSE AND NONINFRINGEMENT. IN NO EVENT SHALL THE
AUTHORS OR COPYRIGHT HOLDERS BE LIABLE FOR ANY CLAIM, DAMAGES OR OTHER
LIABILITY, WHETHER IN AN ACTION OF CONTRACT, TORT OR OTHERWISE, ARISING
FROM, OUT OF OR IN CONNECTION WITH THE SOFTWARE OR THE USE OR OTHER
DEALINGS IN THE SOFTWARE.
"""

from typing import List, Literal, Optional, TypedDict, Union

from .snowflake import Snowflake
from .threads import ThreadArchiveDuration, ThreadMember, ThreadMetadata
from .user import PartialUser

OverwriteType = Literal[0, 1]


class PermissionOverwrite(TypedDict):
    id: Snowflake
    type: OverwriteType
    allow: str
    deny: str


ChannelType = Literal[0, 1, 2, 3, 4, 5, 6, 10, 11, 12, 13]


class _BaseChannel(TypedDict):
    id: Snowflake
    name: str


class _BaseGuildChannel(_BaseChannel):
    guild_id: Snowflake
    position: int
    permission_overwrites: List[PermissionOverwrite]
    nsfw: bool
    parent_id: Optional[Snowflake]


class PartialChannel(_BaseChannel):
    type: ChannelType


class _TextChannelOptional(TypedDict, total=False):
    topic: str
    last_message_id: Optional[Snowflake]
    last_pin_timestamp: str
    rate_limit_per_user: int
    default_auto_archive_duration: ThreadArchiveDuration


class TextChannel(_BaseGuildChannel, _TextChannelOptional):
    type: Literal[0]
    
class _ForumChannelOptional(TypedDict, total=False):
    topic: str
    last_message_id: Optional[Snowflake]
    rate_limit_per_user: int
    default_auto_archive_duration: ThreadArchiveDuration

class ForumChannel(_BaseGuildChannel, _ForumChannelOptional):
    type: Literal[15]

class NewsChannel(_BaseGuildChannel, _TextChannelOptional):
    type: Literal[5]


VideoQualityMode = Literal[1, 2]


class _VoiceChannelOptional(TypedDict, total=False):
    rtc_region: Optional[str]
    video_quality_mode: VideoQualityMode


class VoiceChannel(_BaseGuildChannel, _VoiceChannelOptional):
    type: Literal[2]
    bitrate: int
    user_limit: int


class CategoryChannel(_BaseGuildChannel):
    type: Literal[4]


class _StageChannelOptional(TypedDict, total=False):
    rtc_region: Optional[str]
    topic: str


class StageChannel(_BaseGuildChannel, _StageChannelOptional):
    type: Literal[13]
    bitrate: int
    user_limit: int


class _ThreadChannelOptional(TypedDict, total=False):
    member: ThreadMember
    owner_id: Snowflake
    rate_limit_per_user: int
    last_message_id: Optional[Snowflake]
    last_pin_timestamp: str


class ThreadChannel(_BaseChannel, _ThreadChannelOptional):
    type: Literal[10, 11, 12]
    guild_id: Snowflake
    parent_id: Snowflake
    owner_id: Snowflake
    nsfw: bool
    last_message_id: Optional[Snowflake]
    rate_limit_per_user: int
    message_count: int
    member_count: int
    thread_metadata: ThreadMetadata


<<<<<<< HEAD
GuildChannel = Union[TextChannel, ForumChannel, NewsChannel, VoiceChannel, CategoryChannel, StageChannel, ThreadChannel]
=======
GuildChannel = Union[
    TextChannel, NewsChannel, VoiceChannel, CategoryChannel, StageChannel, ThreadChannel
]
>>>>>>> 8e411fd6


class DMChannel(_BaseChannel):
    type: Literal[1]
    last_message_id: Optional[Snowflake]
    recipients: List[PartialUser]


class GroupDMChannel(_BaseChannel):
    type: Literal[3]
    icon: Optional[str]
    owner_id: Snowflake


Channel = Union[GuildChannel, DMChannel, GroupDMChannel]

PrivacyLevel = Literal[1, 2]


class StageInstance(TypedDict):
    id: Snowflake
    guild_id: Snowflake
    channel_id: Snowflake
    topic: str
    privacy_level: PrivacyLevel
    discoverable_disabled: bool<|MERGE_RESOLUTION|>--- conflicted
+++ resolved
@@ -69,15 +69,18 @@
 
 class TextChannel(_BaseGuildChannel, _TextChannelOptional):
     type: Literal[0]
-    
+
+
 class _ForumChannelOptional(TypedDict, total=False):
     topic: str
     last_message_id: Optional[Snowflake]
     rate_limit_per_user: int
     default_auto_archive_duration: ThreadArchiveDuration
 
+
 class ForumChannel(_BaseGuildChannel, _ForumChannelOptional):
     type: Literal[15]
+
 
 class NewsChannel(_BaseGuildChannel, _TextChannelOptional):
     type: Literal[5]
@@ -133,13 +136,15 @@
     thread_metadata: ThreadMetadata
 
 
-<<<<<<< HEAD
-GuildChannel = Union[TextChannel, ForumChannel, NewsChannel, VoiceChannel, CategoryChannel, StageChannel, ThreadChannel]
-=======
 GuildChannel = Union[
-    TextChannel, NewsChannel, VoiceChannel, CategoryChannel, StageChannel, ThreadChannel
+    TextChannel,
+    ForumChannel,
+    NewsChannel,
+    VoiceChannel,
+    CategoryChannel,
+    StageChannel,
+    ThreadChannel,
 ]
->>>>>>> 8e411fd6
 
 
 class DMChannel(_BaseChannel):
