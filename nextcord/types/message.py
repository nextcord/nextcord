# SPDX-License-Identifier: MIT

from __future__ import annotations

from typing import List, Literal, Optional, TypedDict, Union

from typing_extensions import NotRequired

from .channel import ChannelType
from .components import Component
from .embed import Embed
from .emoji import PartialEmoji
from .interactions import MessageInteraction
from .member import Member, UserWithMember
from .snowflake import Snowflake, SnowflakeList
from .sticker import StickerItem
from .user import User


class ChannelMention(TypedDict):
    id: Snowflake
    guild_id: Snowflake
    type: ChannelType
    name: str


class Reaction(TypedDict):
    count: int
    me: bool
    emoji: PartialEmoji


class Attachment(TypedDict):
    id: Snowflake
    filename: str
    size: int
    url: str
    proxy_url: str
    height: NotRequired[Optional[int]]
    width: NotRequired[Optional[int]]
    description: NotRequired[str]
    content_type: NotRequired[str]
    spoiler: NotRequired[bool]
<<<<<<< HEAD
    duration_secs: Optional[float]
    waveform: Optional[str]
=======
    flags: NotRequired[int]
>>>>>>> a66b3108


MessageActivityType = Literal[1, 2, 3, 5]


class MessageActivity(TypedDict):
    type: MessageActivityType
    party_id: str


class MessageApplication(TypedDict):
    id: Snowflake
    description: str
    icon: Optional[str]
    name: str
    cover_image: NotRequired[str]


class MessageReference(TypedDict, total=False):
    message_id: Snowflake
    channel_id: Snowflake
    guild_id: Snowflake
    fail_if_not_exists: bool


MessageType = Literal[0, 1, 2, 3, 4, 5, 6, 7, 8, 9, 10, 11, 12, 14, 15, 18, 19, 20, 21]


class Message(TypedDict):
    id: Snowflake
    channel_id: Snowflake
    author: User
    content: str
    timestamp: str
    edited_timestamp: Optional[str]
    tts: bool
    mention_everyone: bool
    mentions: List[UserWithMember]
    mention_roles: SnowflakeList
    attachments: List[Attachment]
    embeds: List[Embed]
    pinned: bool
    type: MessageType
    guild_id: NotRequired[Snowflake]
    member: NotRequired[Member]
    mention_channels: NotRequired[List[ChannelMention]]
    reactions: NotRequired[List[Reaction]]
    nonce: NotRequired[Union[int, str]]
    webhook_id: NotRequired[Snowflake]
    activity: NotRequired[MessageActivity]
    application: NotRequired[MessageApplication]
    application_id: NotRequired[Snowflake]
    message_reference: NotRequired[MessageReference]
    flags: NotRequired[int]
    sticker_items: NotRequired[List[StickerItem]]
    referenced_message: NotRequired[Optional[Message]]
    interaction: NotRequired[MessageInteraction]
    components: NotRequired[List[Component]]


AllowedMentionType = Literal["roles", "users", "everyone"]


class AllowedMentions(TypedDict):
    parse: List[AllowedMentionType]
    roles: SnowflakeList
    users: SnowflakeList
    replied_user: bool<|MERGE_RESOLUTION|>--- conflicted
+++ resolved
@@ -41,12 +41,9 @@
     description: NotRequired[str]
     content_type: NotRequired[str]
     spoiler: NotRequired[bool]
-<<<<<<< HEAD
     duration_secs: Optional[float]
     waveform: Optional[str]
-=======
     flags: NotRequired[int]
->>>>>>> a66b3108
 
 
 MessageActivityType = Literal[1, 2, 3, 5]
