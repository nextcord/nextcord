# SPDX-License-Identifier: MIT

from __future__ import annotations

from typing import List, Literal, Optional, TypedDict, Union

from typing_extensions import NotRequired

from .channel import ChannelType
from .components import Component
from .embed import Embed
from .emoji import PartialEmoji
from .interactions import MessageInteraction, MessageInteractionMetadata
from .member import Member, UserWithMember
from .snowflake import Snowflake, SnowflakeList
from .sticker import StickerItem
from .user import User


class ChannelMention(TypedDict):
    id: Snowflake
    guild_id: Snowflake
    type: ChannelType
    name: str


class Reaction(TypedDict):
    count: int
    me: bool
    emoji: PartialEmoji


class Attachment(TypedDict):
    id: Snowflake
    filename: str
    size: int
    url: str
    proxy_url: str
    height: NotRequired[Optional[int]]
    width: NotRequired[Optional[int]]
    description: NotRequired[str]
    content_type: NotRequired[str]
    spoiler: NotRequired[bool]
    duration_secs: NotRequired[float]
    waveform: NotRequired[str]
    flags: NotRequired[int]


MessageActivityType = Literal[1, 2, 3, 5]


class MessageActivity(TypedDict):
    type: MessageActivityType
    party_id: str


class MessageApplication(TypedDict):
    id: Snowflake
    description: str
    icon: Optional[str]
    name: str
    cover_image: NotRequired[str]


MessageType = Literal[
    0, 1, 2, 3, 4, 5, 6, 7, 8, 9, 10, 11, 12, 14, 15, 18, 19, 20, 21, 22, 23, 24, 25
]
MessageReferenceType = Literal[0, 1]


class MessageReference(TypedDict, total=False):
    type: MessageReferenceType
    message_id: Snowflake
    channel_id: Snowflake
    guild_id: Snowflake
    fail_if_not_exists: bool


class RoleSubscriptionData(TypedDict):
    role_subscription_listing_id: Snowflake
    tier_name: str
    total_months_subscribed: int
    is_renewal: bool


class MessageSnapshotMessage(TypedDict):
    type: MessageType
    content: str
    embeds: List[Embed]
    attachments: List[Attachment]
    timestamp: str
    edited_timestamp: Optional[str]
    flags: NotRequired[int]
    mentions: List[User]
    mention_roles: SnowflakeList
    sticker_items: NotRequired[List[StickerItem]]
    components: NotRequired[List[Component]]


class MessageSnapshot(TypedDict):
    message: MessageSnapshotMessage


class MessageCall(TypedDict):
    participants: SnowflakeList
    ended_timestamp: NotRequired[Optional[str]]


class Message(TypedDict):
    id: Snowflake
    channel_id: Snowflake
    author: User
    content: str
    timestamp: str
    edited_timestamp: Optional[str]
    tts: bool
    mention_everyone: bool
    mentions: List[UserWithMember]
    mention_roles: SnowflakeList
    attachments: List[Attachment]
    embeds: List[Embed]
    pinned: bool
    type: MessageType
    guild_id: NotRequired[Snowflake]
    member: NotRequired[Member]
    mention_channels: NotRequired[List[ChannelMention]]
    reactions: NotRequired[List[Reaction]]
    nonce: NotRequired[Union[int, str]]
    webhook_id: NotRequired[Snowflake]
    activity: NotRequired[MessageActivity]
    application: NotRequired[MessageApplication]
    application_id: NotRequired[Snowflake]
    message_reference: NotRequired[MessageReference]
    message_snapshots: NotRequired[List[MessageSnapshot]]
    referenced_message: NotRequired[Optional[Message]]
    flags: NotRequired[int]
    sticker_items: NotRequired[List[StickerItem]]
    interaction_metadata: NotRequired[MessageInteractionMetadata]
    interaction: NotRequired[MessageInteraction]
    components: NotRequired[List[Component]]
<<<<<<< HEAD
    call: NotRequired[MessageCall]
=======
    role_subscription_data: NotRequired[RoleSubscriptionData]
>>>>>>> d3612266


AllowedMentionType = Literal["roles", "users", "everyone"]


class AllowedMentions(TypedDict):
    parse: List[AllowedMentionType]
    roles: SnowflakeList
    users: SnowflakeList
    replied_user: bool<|MERGE_RESOLUTION|>--- conflicted
+++ resolved
@@ -138,11 +138,8 @@
     interaction_metadata: NotRequired[MessageInteractionMetadata]
     interaction: NotRequired[MessageInteraction]
     components: NotRequired[List[Component]]
-<<<<<<< HEAD
+    role_subscription_data: NotRequired[RoleSubscriptionData]
     call: NotRequired[MessageCall]
-=======
-    role_subscription_data: NotRequired[RoleSubscriptionData]
->>>>>>> d3612266
 
 
 AllowedMentionType = Literal["roles", "users", "everyone"]
