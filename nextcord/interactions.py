--- conflicted
+++ resolved
@@ -64,18 +64,7 @@
         VoiceChannel,
     )
     from .client import Client
-    from .guild import Guild
-    from .mentions import AllowedMentions
-    from .state import ConnectionState
-    from .threads import Thread
-<<<<<<< HEAD
-    from .client import Client
     from .application_command import SlashApplicationSubcommand, BaseApplicationCommand
-=======
-    from .types.interactions import Interaction as InteractionPayload, InteractionData
-    from .ui.modal import Modal
-    from .ui.view import View
->>>>>>> 6d50931a
 
     InteractionChannel = Union[
         VoiceChannel, StageChannel, TextChannel, CategoryChannel, Thread, PartialMessageable
@@ -185,11 +174,7 @@
         # TODO: this is so janky, accessing a hidden double attribute
         self._original_message: Optional[InteractionMessage] = None
         self.attached = InteractionAttached()
-<<<<<<< HEAD
         self.application_command: Optional[BaseApplicationCommand] = None
-=======
-        self.application_command: Optional[ApplicationCommand | ApplicationSubcommand] = None
->>>>>>> 6d50931a
         self._from_data(data)
 
     def _from_data(self, data: InteractionPayload):
