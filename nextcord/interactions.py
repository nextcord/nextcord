# -*- coding: utf-8 -*-

# SPDX-License-Identifier: MIT

from __future__ import annotations

import asyncio
import contextlib
from datetime import datetime, timedelta
from typing import (
    TYPE_CHECKING,
    Any,
    Dict,
    Generic,
    List,
    Optional,
    Set,
    Tuple,
    TypeVar,
    Union,
)

from . import utils
from .channel import ChannelType, PartialMessageable
from .embeds import Embed
<<<<<<< HEAD
from .entitlement import Entitlement
from .enums import InteractionResponseType, InteractionType, try_enum
=======
from .enums import (
    IntegrationType,
    InteractionContextType,
    InteractionResponseType,
    InteractionType,
    try_enum,
)
>>>>>>> 4eb1bf5c
from .errors import ClientException, HTTPException, InteractionResponded, InvalidArgument
from .file import File
from .flags import MessageFlags
from .member import Member
from .message import Attachment, Message
from .mixins import Hashable
from .object import Object
from .permissions import Permissions
from .user import ClientUser, User
from .utils import snowflake_time
from .webhook.async_ import Webhook, WebhookMessage, async_context, handle_message_parameters

__all__ = (
    "Interaction",
    "InteractionMessage",
    "InteractionResponse",
    "PartialInteractionMessage",
)

if TYPE_CHECKING:
    from aiohttp import ClientSession

    from .abc import MessageableChannel
    from .application_command import BaseApplicationCommand, SlashApplicationSubcommand
    from .channel import CategoryChannel, ForumChannel, StageChannel, TextChannel, VoiceChannel
    from .client import Client
    from .guild import Guild
    from .message import AllowedMentions
    from .state import ConnectionState
    from .threads import Thread
    from .types.interactions import Interaction as InteractionPayload, InteractionData
    from .types.message import Message as MessagePayload
    from .ui.modal import Modal
    from .ui.view import View

    InteractionChannel = Union[
        VoiceChannel,
        StageChannel,
        TextChannel,
        CategoryChannel,
        Thread,
        PartialMessageable,
        ForumChannel,
    ]

MISSING: Any = utils.MISSING

ClientT = TypeVar("ClientT", bound="Client")


class InteractionAttached(dict):
    """Represents the attached data of an interaction.

    This is used to store information about an :class:`Interaction`. This is useful if you want to save some data from a :meth:`ApplicationCommand.application_command_before_invoke` to use later in the callback.

    Example
    -------

    .. code-block:: python3

        async def attach_db(interaction: Interaction):
            interaction.attached.db = some_real_database()

        async def release_db(interaction: Interaction):
            interaction.attached.db.close()

        @bot.slash_command()
        @application_checks.before_invoke(attach_db)
        @application_checks.after_invoke(release_db)
        async def who(interaction: Interaction): # Output: <User> used who at <Time>
            data = interaction.attached.db.get_data(interaction.user.id)
            await interaction.response.send_message(data)
    """

    def __init__(self) -> None:
        super().__init__()
        self.__dict__ = self

    def __repr__(self) -> str:
        return f"<InteractionAttached {super().__repr__()}>"


class Interaction(Hashable, Generic[ClientT]):
    """Represents a Discord interaction.

    An interaction happens when a user does an action that needs to
    be notified. Current examples are slash commands and components.

    .. container:: operations

        .. describe:: x == y

            Checks if two interactions are equal.

        .. describe:: x != y

            Checks if two interactions are not equal.

        .. describe:: hash(x)

            Returns the interaction's hash.

    .. versionadded:: 2.0

    .. versionchanged:: 2.1
        :class:`Interaction` is now hashable.

    Attributes
    ----------
    id: :class:`int`
        The interaction's ID.
    type: :class:`InteractionType`
        The interaction type.
    guild_id: Optional[:class:`int`]
        The guild ID the interaction was sent from.
    channel_id: Optional[:class:`int`]
        The channel ID the interaction was sent from.
    locale: Optional[:class:`str`]
        The users locale.
    guild_locale: Optional[:class:`str`]
        The guilds preferred locale, if invoked in a guild.
    application_id: :class:`int`
        The application ID that the interaction was for.
    user: Optional[Union[:class:`User`, :class:`Member`]]
        The user or member that sent the interaction.
    message: Optional[:class:`Message`]
        The message that sent this interaction.
    token: :class:`str`
        The token to continue the interaction. These are valid
        for 15 minutes.
    data: :class:`dict`
        The raw interaction data.
    attached: :class:`InteractionAttached`
        The attached data of the interaction. This is used to store any data you may need inside the interaction for convenience. This data will stay on the interaction, even after a :meth:`Interaction.application_command_before_invoke`.
    application_command: Optional[:class:`ApplicationCommand`]
        The application command that handled the interaction.
<<<<<<< HEAD
    entitlements: Optional[List[:class:`.Entitlement`]]
        The premium entitlements the user and guild of the interaction has.

        ..versionadded:: 3.0
=======
    authorizing_integration_owners: Optional[Dict[:class:`IntegrationType`, :class:`int`]]
        Mapping of installation contexts that the interaction was authorized for to related user or guild IDs.
        You can find out about this field in the `official Discord documentation`__.

        .. _integration_docs: https://discord.com/developers/docs/interactions/receiving-and-responding#interaction-object-authorizing-integration-owners-object

        __ integration_docs_

        .. versionadded:: 3.0
    context: Optional[:class:`InteractionContextType`]
        Context where the interaction was triggered from.

        .. versionadded:: 3.0
>>>>>>> 4eb1bf5c
    """

    __slots__: Tuple[str, ...] = (
        "_app_permissions",
        "_background_tasks",
        "_cs_channel",
        "_cs_followup",
        "_cs_response",
        "_original_message",
        "_permissions",
        "_session",
        "_state",
        "application_command",
        "application_id",
        "attached",
        "authorizing_integration_owners",
        "channel_id",
        "context",
        "data",
        "guild_id",
        "guild_locale",
        "id",
        "locale",
        "message",
        "token",
        "type",
        "user",
        "version",
<<<<<<< HEAD
        "application_command",
        "attached",
        "_background_tasks",
        "entitlements",
        "_permissions",
        "_app_permissions",
        "_state",
        "_session",
        "_original_message",
        "_cs_response",
        "_cs_followup",
        "_cs_channel",
=======
>>>>>>> 4eb1bf5c
    )

    def __init__(self, *, data: InteractionPayload, state: ConnectionState) -> None:
        self._state: ConnectionState = state
        self._session: ClientSession = state.http._HTTPClient__session  # type: ignore
        # TODO: this is so janky, accessing a hidden double attribute
        self._original_message: Optional[InteractionMessage] = None
        self.attached = InteractionAttached()
        self.application_command: Optional[
            Union[SlashApplicationSubcommand, BaseApplicationCommand]
        ] = None
        self._background_tasks: Set[asyncio.Task] = set()
        self._from_data(data)

    def _from_data(self, data: InteractionPayload) -> None:
        self.id: int = int(data["id"])
        self.type: InteractionType = try_enum(InteractionType, data["type"])
        self.data: Optional[InteractionData] = data.get("data")
        self.token: str = data["token"]
        self.version: int = data["version"]
        self.channel_id: Optional[int] = utils.get_as_snowflake(data, "channel_id")
        self.guild_id: Optional[int] = utils.get_as_snowflake(data, "guild_id")
        self.application_id: int = int(data["application_id"])
        self.locale: Optional[str] = data.get("locale")
        self.guild_locale: Optional[str] = data.get("guild_locale")
        self.entitlements: List[Entitlement] = [
            Entitlement(payload) for payload in data["entitlements"]
        ]

        self.message: Optional[Message] = None
        if message := data.get("message"):
            self.message = self._state._get_message(int(message["id"])) or Message(
                state=self._state, channel=self.channel, data=message  # type: ignore
            )

        self.user: Optional[Union[User, Member]] = None
        self._app_permissions: int = int(data.get("app_permissions", 0))
        self._permissions: int = 0

        # TODO: there's a potential data loss here
        if self.guild_id:
            guild = self.guild or Object(id=self.guild_id)
            if member := data.get("member"):
                cached_member = self.guild and self.guild.get_member(int(member["user"]["id"]))  # type: ignore # user key should be present here
                self.user = cached_member or Member(state=self._state, guild=guild, data=member)  # type: ignore # user key should be present here
                self._permissions = int(member.get("permissions", 0))
        elif user := data.get("user"):
            self.user = self._state.get_user(int(user["id"])) or User(state=self._state, data=user)

        authorizing_integration_owners = data.get("authorizing_integration_owners")
        self.authorizing_integration_owners: Optional[Dict[IntegrationType, int]]
        if authorizing_integration_owners is None:
            self.authorizing_integration_owners = None
        else:
            self.authorizing_integration_owners = {
                try_enum(IntegrationType, int(integration_type)): int(details)
                for integration_type, details in authorizing_integration_owners.items()
            }

        self.context: Optional[InteractionContextType] = (
            try_enum(InteractionContextType, data["context"]) if "context" in data else None
        )

    @property
    def client(self) -> ClientT:
        """:class:`Client`: The client that handled the interaction."""
        return self._state._get_client()  # type: ignore

    @property
    def guild(self) -> Optional[Guild]:
        """Optional[:class:`Guild`]: The guild the interaction was sent from."""
        return self._state and self._state._get_guild(self.guild_id)

    @property
    def created_at(self) -> datetime:
        """:class:`datetime.datetime`: An aware datetime in UTC representing the creation time of the interaction."""
        return snowflake_time(self.id)

    @property
    def expires_at(self) -> datetime:
        """:class:`datetime.datetime`: An aware datetime in UTC representing the time when the interaction will expire."""
        if self.response.is_done():
            return self.created_at + timedelta(minutes=15)
        return self.created_at + timedelta(seconds=3)

    def is_expired(self) -> bool:
        """:class:`bool` A boolean whether the interaction token is invalid or not."""
        return utils.utcnow() > self.expires_at

    def _set_application_command(
        self, app_cmd: Union[SlashApplicationSubcommand, BaseApplicationCommand]
    ) -> None:
        self.application_command = app_cmd

    @utils.cached_slot_property("_cs_channel")
    def channel(self) -> Optional[InteractionChannel]:
        """Optional[Union[:class:`abc.GuildChannel`, :class:`PartialMessageable`, :class:`Thread`]]: The channel the interaction was sent from.

        Note that due to a Discord limitation, DM channels are not resolved since there is
        no data to complete them. These are :class:`PartialMessageable` instead.
        """
        guild = self.guild
        channel = guild and guild._resolve_channel(self.channel_id)
        if channel is None:
            if self.channel_id is not None:
                type = ChannelType.text if self.guild_id is not None else ChannelType.private
                return PartialMessageable(state=self._state, id=self.channel_id, type=type)
            return None
        return channel

    @property
    def permissions(self) -> Permissions:
        """:class:`Permissions`: The resolved permissions of the member in the channel, including overwrites.

        In a non-guild context where this doesn't apply, an empty permissions object is returned.
        """
        return Permissions(self._permissions)

    @property
    def app_permissions(self) -> Permissions:
        """:class:`Permissions`: The resolved permissions of the bot in the channel, including overwrites.

        In a non-guild context where this doesn't apply, an empty permissions object is returned.
        """
        return Permissions(self._app_permissions)

    @utils.cached_slot_property("_cs_response")
    def response(self) -> InteractionResponse:
        """:class:`InteractionResponse`: Returns an object responsible for handling responding to the interaction.

        A response can only be done once. If secondary messages need to be sent, consider using :attr:`followup`
        instead.
        """
        return InteractionResponse(self)

    @utils.cached_slot_property("_cs_followup")
    def followup(self) -> Webhook:
        """:class:`Webhook`: Returns the follow up webhook for follow up interactions."""
        payload = {
            "id": self.application_id,
            "type": 3,
            "token": self.token,
        }
        return Webhook.from_state(data=payload, state=self._state)

    async def original_message(self) -> InteractionMessage:
        """|coro|

        Fetches the original interaction response message associated with the interaction.

        If the interaction response was :meth:`InteractionResponse.send_message` then this would
        return the message that was sent using that response. Otherwise, this would return
        the message that triggered the interaction.

        Repeated calls to this will return a cached value.

        Raises
        ------
        HTTPException
            Fetching the original response message failed.
        ClientException
            The channel for the message could not be resolved.

        Returns
        -------
        InteractionMessage
            The original interaction response message.
        """

        if self._original_message is not None:
            return self._original_message

        # TODO: fix later to not raise?
        channel = self.channel
        if channel is None:
            raise ClientException("Channel for message could not be resolved")

        adapter = async_context.get()
        data = await adapter.get_original_interaction_response(
            application_id=self.application_id,
            token=self.token,
            session=self._session,
        )
        message = InteractionMessage(
            interaction=self,
            state=self._state,
            channel=channel,  # type: ignore
            data=data,
        )
        self._original_message = message
        return message

    async def edit_original_message(
        self,
        *,
        content: Optional[str] = MISSING,
        embeds: List[Embed] = MISSING,
        embed: Optional[Embed] = MISSING,
        file: File = MISSING,
        files: List[File] = MISSING,
        attachments: List[Attachment] = MISSING,
        view: Optional[View] = MISSING,
        allowed_mentions: Optional[AllowedMentions] = None,
    ) -> InteractionMessage:
        """|coro|

        Edits the original interaction response message.

        This is a lower level interface to :meth:`InteractionMessage.edit` in case
        you do not want to fetch the message and save an HTTP request.

        This method is also the only way to edit the original message if
        the message sent was ephemeral.

        Parameters
        ----------
        content: Optional[:class:`str`]
            The content to edit the message with or ``None`` to clear it.
        embeds: List[:class:`Embed`]
            A list of embeds to edit the message with.
        embed: Optional[:class:`Embed`]
            The embed to edit the message with. ``None`` suppresses the embeds.
            This should not be mixed with the ``embeds`` parameter.
        file: :class:`File`
            The file to upload. This cannot be mixed with ``files`` parameter.
        files: List[:class:`File`]
            A list of files to send with the content. This cannot be mixed with the
            ``file`` parameter.
        attachments: List[:class:`Attachment`]
            A list of attachments to keep in the message. To keep existing attachments,
            you must fetch the message with :meth:`original_message` and pass
            ``message.attachments`` to this parameter.
        allowed_mentions: :class:`AllowedMentions`
            Controls the mentions being processed in this message.
            See :meth:`.abc.Messageable.send` for more information.
        view: Optional[:class:`~nextcord.ui.View`]
            The updated view to update this message with. If ``None`` is passed then
            the view is removed.

        Raises
        ------
        HTTPException
            Editing the message failed.
        Forbidden
            Edited a message that is not yours.
        InvalidArgument
            You specified both ``embed`` and ``embeds`` or ``file`` and ``files``.
        ValueError
            The length of ``embeds`` was invalid.

        Returns
        -------
        :class:`InteractionMessage`
            The newly edited message.
        """

        previous_mentions: Optional[AllowedMentions] = self._state.allowed_mentions
        params = handle_message_parameters(
            content=content,
            file=file,
            files=files,
            attachments=attachments,
            embed=embed,
            embeds=embeds,
            view=view,
            allowed_mentions=allowed_mentions,
            previous_allowed_mentions=previous_mentions,
        )
        adapter = async_context.get()
        data = await adapter.edit_original_interaction_response(
            self.application_id,
            self.token,
            session=self._session,
            payload=params.payload,
            multipart=params.multipart,
            files=params.files,
        )

        # The message channel types should always match
        message = InteractionMessage(
            interaction=self,
            state=self._state,
            channel=self.channel,  # type: ignore
            data=data,
        )
        if view and not view.is_finished() and view.prevent_update:
            self._state.store_view(view, message.id)
        return message

    async def delete_original_message(self, *, delay: Optional[float] = None) -> None:
        """|coro|

        Deletes the original interaction response message.

        This is a lower level interface to :meth:`InteractionMessage.delete` in case
        you do not want to fetch the message and save an HTTP request.

        Parameters
        ----------
        delay: Optional[:class:`float`]
            If provided, the number of seconds to wait before deleting the message.
            The waiting is done in the background and deletion failures are ignored.

        Raises
        ------
        HTTPException
            Deleting the message failed.
        Forbidden
            Deleted a message that is not yours.
        """
        adapter = async_context.get()
        delete_func = adapter.delete_original_interaction_response(
            self.application_id,
            self.token,
            session=self._session,
        )

        if delay is not None:

            async def inner_call(delay: float = delay) -> None:
                await asyncio.sleep(delay)
                with contextlib.suppress(HTTPException):
                    await delete_func

            task = asyncio.create_task(inner_call())
            self._background_tasks.add(task)
            task.add_done_callback(self._background_tasks.discard)
        else:
            await delete_func

    async def send(
        self,
        content: Optional[str] = None,
        *,
        embed: Embed = MISSING,
        embeds: List[Embed] = MISSING,
        file: File = MISSING,
        files: List[File] = MISSING,
        view: View = MISSING,
        tts: bool = False,
        delete_after: Optional[float] = None,
        allowed_mentions: AllowedMentions = MISSING,
        flags: Optional[MessageFlags] = None,
        ephemeral: Optional[bool] = None,
        suppress_embeds: Optional[bool] = None,
    ) -> Union[PartialInteractionMessage, WebhookMessage]:
        """|coro|

        This is a shorthand function for helping in sending messages in
        response to an interaction. If the interaction has not been responded to,
        :meth:`InteractionResponse.send_message` is used. If the response
        :meth:`~InteractionResponse.is_done` then the message is sent
        via :attr:`Interaction.followup` using :class:`Webhook.send` instead.

        Raises
        ------
        HTTPException
            Sending the message failed.
        NotFound
            The interaction has expired or the interaction has been responded to
            but the followup webhook is expired.
        Forbidden
            The authorization token for the webhook is incorrect.
        InvalidArgument
            You specified both ``embed`` and ``embeds`` or ``file`` and ``files``.
        ValueError
            The length of ``embeds`` was invalid.

        Returns
        -------
        Union[:class:`PartialInteractionMessage`, :class:`WebhookMessage`]
            If the interaction has not been responded to, returns a :class:`PartialInteractionMessage`
            supporting only the :meth:`~PartialInteractionMessage.edit` and :meth:`~PartialInteractionMessage.delete`
            operations. To fetch the :class:`InteractionMessage` you may use :meth:`~PartialInteractionMessage.fetch`
            or :meth:`Interaction.original_message`.
            If the interaction has been responded to, returns the :class:`WebhookMessage`.
        """

        if not self.response.is_done():
            return await self.response.send_message(
                content=content,
                embed=embed,
                embeds=embeds,
                file=file,
                files=files,
                view=view,
                tts=tts,
                ephemeral=ephemeral,
                delete_after=delete_after,
                allowed_mentions=allowed_mentions,
                flags=flags,
                suppress_embeds=suppress_embeds,
            )
        return await self.followup.send(
            content=content,  # type: ignore
            embed=embed,
            embeds=embeds,
            file=file,
            files=files,
            view=view,
            tts=tts,
            ephemeral=ephemeral,
            delete_after=delete_after,
            allowed_mentions=allowed_mentions,
            flags=flags,
            suppress_embeds=suppress_embeds,
        )

    async def edit(self, *args, **kwargs) -> Optional[Message]:
        """|coro|

        This is a shorthand function for helping in editing messages in
        response to a component or modal submit interaction. If the
        interaction has not been responded to, :meth:`InteractionResponse.edit_message`
        is used. If the response :meth:`~InteractionResponse.is_done` then
        the message is edited via the :attr:`Interaction.message` using
        :meth:`Message.edit` instead.

        Raises
        ------
        HTTPException
            Editing the message failed.
        InvalidArgument
            You specified both ``embed`` and ``embeds`` or ``file`` and ``files``.
        TypeError
            An object not of type :class:`File` was passed to ``file`` or ``files``.
        HTTPException
            Editing the message failed.
        InvalidArgument
            :attr:`Interaction.message` was ``None``, this may occur in a :class:`Thread`
            or when the interaction is not a component or modal submit interaction.

        Returns
        -------
        Optional[:class:`Message`]
            The edited message. If the interaction has not yet been responded to,
            :meth:`InteractionResponse.edit_message` is used which returns
            a :class:`Message` or ``None`` corresponding to :attr:`Interaction.message`.
            Otherwise, the :class:`Message` is returned via :meth:`Message.edit`.
        """
        if not self.response.is_done():
            return await self.response.edit_message(*args, **kwargs)
        if self.message is not None:
            return await self.message.edit(*args, **kwargs)
        raise InvalidArgument(
            "Interaction.message is None, this method can only be used in "
            "response to a component or modal submit interaction."
        )


class InteractionResponse:
    """Represents a Discord interaction response.

    This type can be accessed through :attr:`Interaction.response`.

    .. versionadded:: 2.0
    """

    __slots__: Tuple[str, ...] = (
        "_parent",
        "_responded",
    )

    def __init__(self, parent: Interaction) -> None:
        self._parent: Interaction = parent
        self._responded: bool = False

    def is_done(self) -> bool:
        """:class:`bool`: Indicates whether an interaction response has been done before.

        An interaction can only be responded to once.
        """
        return self._responded

    async def defer(self, *, ephemeral: bool = False, with_message: bool = False) -> None:
        """|coro|

        Defers the interaction response.

        This is typically used when the interaction is acknowledged
        and a secondary action will be done later.

        Parameters
        ----------
        ephemeral: :class:`bool`
            Indicates whether the deferred message will eventually be ephemeral.
            This only applies for interactions of type :attr:`InteractionType.application_command` or when ``with_message`` is True
        with_message: :class:`bool`
            Indicates whether the response will be a message with thinking state (bot is thinking...).
            This is always True for interactions of type :attr:`InteractionType.application_command`.
            For interactions of type :attr:`InteractionType.component` this defaults to False.

            .. versionadded:: 2.0

        Raises
        ------
        HTTPException
            Deferring the interaction failed.
        InteractionResponded
            This interaction has already been responded to before.
        """
        if self._responded:
            raise InteractionResponded(self._parent)

        defer_type: int = 0
        data: Optional[Dict[str, Any]] = None
        parent = self._parent
        if parent.type is InteractionType.application_command or with_message:
            defer_type = InteractionResponseType.deferred_channel_message.value
            if ephemeral:
                data = {"flags": 64}
        elif (
            parent.type is InteractionType.component or parent.type is InteractionType.modal_submit
        ):
            defer_type = InteractionResponseType.deferred_message_update.value

        if defer_type:
            adapter = async_context.get()
            await adapter.create_interaction_response(
                parent.id, parent.token, session=parent._session, type=defer_type, data=data
            )
            self._responded = True

    async def pong(self) -> None:
        """|coro|

        Pongs the ping interaction.

        This should rarely be used.

        Raises
        ------
        HTTPException
            Ponging the interaction failed.
        InteractionResponded
            This interaction has already been responded to before.
        """
        if self._responded:
            raise InteractionResponded(self._parent)

        parent = self._parent
        if parent.type is InteractionType.ping:
            adapter = async_context.get()
            await adapter.create_interaction_response(
                parent.id,
                parent.token,
                session=parent._session,
                type=InteractionResponseType.pong.value,
            )
            self._responded = True

    async def send_autocomplete(self, choices: Union[dict, list]) -> None:
        """|coro|

        Responds to this interaction by sending an autocomplete payload.

        Parameters
        ----------
        choices: Union[:class:`dict`, :class:`list`]
            The choices to send the user.
            If a :class:`dict` is given, each key-value pair is turned into a name-value pair. Name is what Discord
            shows the user, value is what Discord sends to the bot.
            If something not a :class:`dict`, such as a :class:`list`, is given, each value is turned into a duplicate
            name-value pair, where the display name and the value Discord sends back are the same.

        Raises
        ------
        HTTPException
            Sending the message failed.
        InteractionResponded
            This interaction has already been responded to before.
        """
        if self._responded:
            raise InteractionResponded(self._parent)
        if not isinstance(choices, dict):
            choice_list = [{"name": choice, "value": choice} for choice in choices]
        else:
            choice_list = [{"name": key, "value": value} for key, value in choices.items()]

        payload = {"choices": choice_list}

        adapter = async_context.get()
        await adapter.create_interaction_response(
            self._parent.id,
            self._parent.token,
            session=self._parent._session,
            type=InteractionResponseType.application_command_autocomplete_result.value,
            data=payload,
        )
        self._responded = True

    async def send_message(
        self,
        content: Optional[Any] = None,
        *,
        embed: Embed = MISSING,
        embeds: List[Embed] = MISSING,
        file: File = MISSING,
        files: List[File] = MISSING,
        view: View = MISSING,
        tts: bool = False,
        delete_after: Optional[float] = None,
        allowed_mentions: Optional[AllowedMentions] = MISSING,
        flags: Optional[MessageFlags] = None,
        ephemeral: Optional[bool] = None,
        suppress_embeds: Optional[bool] = None,
    ) -> PartialInteractionMessage:
        """|coro|

        Responds to this interaction by sending a message.

        .. versionchanged:: 2.4

            ``ephemeral`` can now accept ``None`` to indicate that
            ``flags`` should be used.

        Parameters
        ----------
        content: Optional[:class:`str`]
            The content of the message to send.
        embeds: List[:class:`Embed`]
            A list of embeds to send with the content. Maximum of 10. This cannot
            be mixed with the ``embed`` parameter.
        embed: :class:`Embed`
            The rich embed for the content to send. This cannot be mixed with
            ``embeds`` parameter.
        file: :class:`File`
            The file to upload.
        files: List[:class:`File`]
            A list of files to upload. Maximum of 10. This cannot be mixed with
            the ``file`` parameter.
        tts: :class:`bool`
            Indicates if the message should be sent using text-to-speech.
        view: :class:`nextcord.ui.View`
            The view to send with the message.
        ephemeral: :class:`bool`
            Indicates if the message should only be visible to the user who started the interaction.
            If a view is sent with an ephemeral message and it has no timeout set then the timeout
            is set to 15 minutes.
        delete_after: Optional[:class:`float`]
            If provided, the number of seconds to wait in the background
            before deleting the message we just sent. If the deletion fails,
            then it is silently ignored.
        allowed_mentions: :class:`AllowedMentions`
            Controls the mentions being processed in this message.
            See :meth:`.abc.Messageable.send` for more information.
        flags: Optional[:class:`~nextcord.MessageFlags`]
            The message flags being set for this message.
            Currently only :class:`~nextcord.MessageFlags.suppress_embeds` is able to be set.

            .. versionadded:: 2.4
        suppress_embeds: Optional[:class:`bool`]
            Whether to suppress embeds on this message.

            .. versionadded:: 2.4

        Raises
        ------
        HTTPException
            Sending the message failed.
        NotFound
            The interaction has expired. :meth:`InteractionResponse.defer` and
            :attr:`Interaction.followup` should be used if the interaction will take
            a while to respond.
        InvalidArgument
            You specified both ``embed`` and ``embeds`` or ``file`` and ``files``.
        TypeError
            An object not of type :class:`File` was passed to ``file`` or ``files``.
        ValueError
            The length of ``embeds`` was invalid.
        InteractionResponded
            This interaction has already been responded to before.

        Returns
        -------
        :class:`PartialInteractionMessage`
            An object supporting only the :meth:`~PartialInteractionMessage.edit` and :meth:`~PartialInteractionMessage.delete`
            operations. To fetch the :class:`InteractionMessage` you may use :meth:`PartialInteractionMessage.fetch`
            or :meth:`Interaction.original_message`.
        """
        if self._responded:
            raise InteractionResponded(self._parent)

        payload: Dict[str, Any] = {
            "tts": tts,
        }

        if embed is not MISSING and embeds is not MISSING:
            raise InvalidArgument("Cannot mix embed and embeds keyword arguments")

        if embed is not MISSING:
            embeds = [embed]

        if embeds:
            payload["embeds"] = [e.to_dict() for e in embeds]

        if file is not MISSING and files is not MISSING:
            raise InvalidArgument("Cannot mix file and files keyword arguments")

        if file is not MISSING:
            files = [file]

        if files and not all(isinstance(f, File) for f in files):
            raise TypeError("Files parameter must be a list of type File")

        if content is not None:
            payload["content"] = str(content)

        if flags is None:
            flags = MessageFlags()
        if suppress_embeds is not None:
            flags.suppress_embeds = suppress_embeds
        if ephemeral is not None:
            flags.ephemeral = ephemeral

        if flags.value != 0:
            payload["flags"] = flags.value

        if view is not MISSING:
            payload["components"] = view.to_components()

        if allowed_mentions is MISSING or allowed_mentions is None:
            if self._parent._state.allowed_mentions is not None:
                payload["allowed_mentions"] = self._parent._state.allowed_mentions.to_dict()
        elif self._parent._state.allowed_mentions is not None:
            payload["allowed_mentions"] = self._parent._state.allowed_mentions.merge(
                allowed_mentions
            ).to_dict()
        else:
            payload["allowed_mentions"] = allowed_mentions.to_dict()

        parent = self._parent
        adapter = async_context.get()
        try:
            await adapter.create_interaction_response(
                parent.id,
                parent.token,
                session=parent._session,
                type=InteractionResponseType.channel_message.value,
                data=payload,
                files=files,
            )
        finally:
            if files:
                for f in files:
                    f.close()

        if view is not MISSING and view.prevent_update:
            if ephemeral and view.timeout is None:
                view.timeout = 15 * 60.0

            self._parent._state.store_view(view)

        self._responded = True

        if delete_after is not None:
            await self._parent.delete_original_message(delay=delete_after)

        return PartialInteractionMessage(self._parent)

    async def send_modal(self, modal: Modal) -> None:
        """|coro|

        Respond to this interaction by sending a modal.

        Parameters
        ----------
        modal: :class:`nextcord.ui.Modal`
            The modal to be sent in response to the interaction and which will
            be displayed on the user's screen.

        Raises
        ------
        HTTPException
            Sending the modal failed.
        InteractionResponded
            This interaction has already been responded to before.
        """
        if self._responded:
            raise InteractionResponded(self._parent)

        parent = self._parent
        adapter = async_context.get()
        await adapter.create_interaction_response(
            parent.id,
            parent.token,
            session=parent._session,
            type=InteractionResponseType.modal.value,
            data=modal.to_dict(),
        )

        self._responded = True

        self._parent._state.store_modal(modal, self._parent.user.id)  # type: ignore

    async def edit_message(
        self,
        *,
        content: Optional[Any] = MISSING,
        embed: Optional[Embed] = MISSING,
        embeds: List[Embed] = MISSING,
        file: File = MISSING,
        files: List[File] = MISSING,
        attachments: List[Attachment] = MISSING,
        view: Optional[View] = MISSING,
        delete_after: Optional[float] = None,
    ) -> Optional[Message]:
        """|coro|

        Responds to this interaction by editing the message that the
        component or modal submit interaction originated from.

        Parameters
        ----------
        content: Optional[:class:`str`]
            The new content to replace the message with. ``None`` removes the content.
        embeds: List[:class:`Embed`]
            A list of embeds to edit the message with.
        embed: Optional[:class:`Embed`]
            The embed to edit the message with. ``None`` suppresses the embeds.
            This should not be mixed with the ``embeds`` parameter.
        file: :class:`File`
            The file to upload.
        files: List[:class:`File`]
            A list of files to upload. Maximum of 10. This cannot be mixed with
            the ``file`` parameter.
        attachments: List[:class:`Attachment`]
            A list of attachments to keep in the message. To keep all existing attachments,
            pass ``interaction.message.attachments``.
        view: Optional[:class:`~nextcord.ui.View`]
            The updated view to update this message with. If ``None`` is passed then
            the view is removed.
        delete_after: Optional[:class:`float`]
            If provided, the number of seconds to wait in the background
            before deleting the message we just sent. If the deletion fails,
            then it is silently ignored.


        Raises
        ------
        HTTPException
            Editing the message failed.
        InvalidArgument
            You specified both ``embed`` and ``embeds`` or ``file`` and ``files``.
        TypeError
            An object not of type :class:`File` was passed to ``file`` or ``files``.
        InteractionResponded
            This interaction has already been responded to before.

        Returns
        -------
        Optional[:class:`Message`]
            The message that was edited, or None if the :attr:`Interaction.message` is not found
            (this may happen if the interaction occurred in a :class:`Thread`).
        """
        if self._responded:
            raise InteractionResponded(self._parent)

        parent = self._parent
        msg = parent.message
        state = parent._state
        message_id = msg.id if msg else None

        payload = {}
        if content is not MISSING:
            if content is None:
                payload["content"] = None
            else:
                payload["content"] = str(content)

        if embed is not MISSING and embeds is not MISSING:
            raise InvalidArgument("Cannot mix both embed and embeds keyword arguments")

        if embed is not MISSING:
            embeds = [] if embed is None else [embed]

        if embeds is not MISSING:
            payload["embeds"] = [e.to_dict() for e in embeds]

        if file is not MISSING and files is not MISSING:
            raise InvalidArgument("Cannot mix file and files keyword arguments")

        if file is not MISSING:
            files = [file]

        if files and not all(isinstance(f, File) for f in files):
            raise TypeError("Files parameter must be a list of type File")

        if attachments is not MISSING:
            payload["attachments"] = [a.to_dict() for a in attachments]

        if view is not MISSING:
            if message_id is not None:
                state.prevent_view_updates_for(message_id)
            if view is None:
                payload["components"] = []
            else:
                payload["components"] = view.to_components()

        adapter = async_context.get()
        try:
            await adapter.create_interaction_response(
                parent.id,
                parent.token,
                session=parent._session,
                type=InteractionResponseType.message_update.value,
                data=payload,
                files=files,
            )
        finally:
            if files:
                for f in files:
                    f.close()

        if view and not view.is_finished() and message_id is not None and view.prevent_update:
            state.store_view(view, message_id)

        self._responded = True

        if delete_after is not None:
            await parent.delete_original_message(delay=delete_after)

        return state._get_message(message_id)

    async def premium_required(self) -> None:
        """|coro|

        Responds to this interaction by sending a message indicating that the command requires
        an active premium `.Entitlement` subscription.

        Raises
        ------
        HTTPException
            Sending the message failed.
        InteractionResponded
            This interaction has already been responded to before.

        .. versionadded:: 3.0"""

        adapter = async_context.get()
        parent = self._parent
        await adapter.create_interaction_response(
            parent.id,
            parent.token,
            session=parent._session,
            type=InteractionResponseType.premium_required.value,
            data={},
        )


class _InteractionMessageMixin:
    __slots__ = ()
    _interaction: Interaction

    async def edit(
        self,
        content: Optional[str] = MISSING,
        embeds: List[Embed] = MISSING,
        embed: Optional[Embed] = MISSING,
        file: File = MISSING,
        files: List[File] = MISSING,
        attachments: List[Attachment] = MISSING,
        view: Optional[View] = MISSING,
        allowed_mentions: Optional[AllowedMentions] = None,
        delete_after: Optional[float] = None,
    ) -> InteractionMessage:
        """|coro|

        Edits the message.

        Parameters
        ----------
        content: Optional[:class:`str`]
            The content to edit the message with or ``None`` to clear it.
        embeds: List[:class:`Embed`]
            A list of embeds to edit the message with.
        embed: Optional[:class:`Embed`]
            The embed to edit the message with. ``None`` suppresses the embeds.
            This should not be mixed with the ``embeds`` parameter.
        file: :class:`File`
            The file to upload. This cannot be mixed with ``files`` parameter.
        files: List[:class:`File`]
            A list of files to send with the content. This cannot be mixed with the
            ``file`` parameter.
        attachments: List[:class:`Attachment`]
            A list of attachments to keep in the message. To keep existing attachments,
            you must fetch the message with :meth:`original_message` and pass
            ``message.attachments`` to this parameter.
        allowed_mentions: :class:`AllowedMentions`
            Controls the mentions being processed in this message.
            See :meth:`.abc.Messageable.send` for more information.
        view: Optional[:class:`~nextcord.ui.View`]
            The updated view to update this message with. If ``None`` is passed then
            the view is removed.
        delete_after: Optional[:class:`float`]
            If provided, the number of seconds to wait in the background
            before deleting the message we just edited. If the deletion fails,
            then it is silently ignored.

        Raises
        ------
        HTTPException
            Editing the message failed.
        Forbidden
            Edited a message that is not yours.
        InvalidArgument
            You specified both ``embed`` and ``embeds`` or ``file`` and ``files``.
        ValueError
            The length of ``embeds`` was invalid.

        Returns
        -------
        :class:`InteractionMessage`
            The newly edited message.
        """
        message = await self._interaction.edit_original_message(
            content=content,
            embeds=embeds,
            embed=embed,
            file=file,
            files=files,
            attachments=attachments,
            view=view,
            allowed_mentions=allowed_mentions,
        )

        if delete_after is not None:
            await self.delete(delay=delete_after)

        return message

    async def delete(self, *, delay: Optional[float] = None) -> None:
        """|coro|

        Deletes the message.

        Parameters
        ----------
        delay: Optional[:class:`float`]
            If provided, the number of seconds to wait before deleting the message.
            The waiting is done in the background and deletion failures are ignored.

        Raises
        ------
        Forbidden
            You do not have proper permissions to delete the message.
        NotFound
            The message was deleted already.
        HTTPException
            Deleting the message failed.
        """

        await self._interaction.delete_original_message(delay=delay)


class PartialInteractionMessage(_InteractionMessageMixin):
    """Represents the original interaction response message when only the
    application state and interaction token are available.

    This allows you to edit or delete the message associated with
    the interaction response. This object is returned when responding to
    an interaction with :meth:`InteractionResponse.send_message`.

    This does not support most attributes and methods of :class:`nextcord.Message`.
    The :meth:`~PartialInteractionMessage.fetch` method can be used to
    retrieve the full :class:`InteractionMessage` object.

    .. container:: operations

        .. describe:: x == y

            Checks if two partial interaction messages are equal.

        .. describe:: x != y

            Checks if two partial interaction messages are not equal.

        .. describe:: hash(x)

            Returns the partial interaction message's hash.

    .. versionadded:: 2.0

    .. versionchanged:: 2.1
        :class:`PartialInteractionMessage` is now hashable by :attr:`Interaction.id`.

    .. note::
        The hash of a :class:`PartialInteractionMessage` is the same as the hash of the
        :class:`Interaction` that it is associated with but not that of the full :class:`InteractionMessage`.
    """

    def __init__(self, interaction: Interaction) -> None:
        self._interaction: Interaction = interaction

    async def fetch(self) -> InteractionMessage:
        """|coro|

        Fetches the original interaction response message associated with the interaction.

        Repeated calls to this will return a cached value.

        Raises
        ------
        HTTPException
            Fetching the original response message failed.
        ClientException
            The channel for the message could not be resolved.

        Returns
        -------
        InteractionMessage
            The original interaction response message.
        """
        return await self._interaction.original_message()

    @property
    def author(self) -> Optional[Union[Member, ClientUser]]:
        """Optional[Union[:class:`Member`, :class:`ClientUser`]]: The client that responded to the interaction.

        If the interaction was in a guild, this is a :class:`Member` representing the client.
        Otherwise, this is a :class:`ClientUser`.
        """
        return self.guild.me if self.guild else self._interaction.client.user

    @property
    def channel(self) -> Optional[InteractionChannel]:
        """Optional[Union[:class:`abc.GuildChannel`, :class:`PartialMessageable`, :class:`Thread`]]: The channel the interaction was sent from.

        Note that due to a Discord limitation, DM channels are not resolved since there is
        no data to complete them. These are :class:`PartialMessageable` instead.
        """
        return self._interaction.channel

    @property
    def guild(self) -> Optional[Guild]:
        """Optional[:class:`Guild`]: The guild the interaction was sent from."""
        return self._interaction.guild

    def __repr__(self) -> str:
        return f"<{self.__class__.__name__} author={self.author!r} channel={self.channel!r} guild={self.guild!r}>"

    def __eq__(self, other: object) -> bool:
        return (
            isinstance(other, PartialInteractionMessage) and self._interaction == other._interaction
        )

    def __ne__(self, other: object) -> bool:
        if isinstance(other, PartialInteractionMessage):
            return self._interaction != other._interaction
        return True

    def __hash__(self) -> int:
        return hash(self._interaction)


class InteractionMessage(_InteractionMessageMixin, Message):
    """Represents the original interaction response message.

    To retrieve this object see :meth:`PartialInteractionMessage.fetch`
    or :meth:`Interaction.original_message`.

    This inherits from :class:`nextcord.Message` with changes to
    :meth:`edit` and :meth:`delete` to work with the interaction response.

    .. versionadded:: 2.0
    """

    def __init__(
        self,
        *,
        interaction: Interaction,
        state: ConnectionState,
        channel: MessageableChannel,
        data: MessagePayload,
    ) -> None:
        super().__init__(state=state, channel=channel, data=data)
        self._interaction: Interaction = interaction<|MERGE_RESOLUTION|>--- conflicted
+++ resolved
@@ -23,10 +23,7 @@
 from . import utils
 from .channel import ChannelType, PartialMessageable
 from .embeds import Embed
-<<<<<<< HEAD
 from .entitlement import Entitlement
-from .enums import InteractionResponseType, InteractionType, try_enum
-=======
 from .enums import (
     IntegrationType,
     InteractionContextType,
@@ -34,7 +31,6 @@
     InteractionType,
     try_enum,
 )
->>>>>>> 4eb1bf5c
 from .errors import ClientException, HTTPException, InteractionResponded, InvalidArgument
 from .file import File
 from .flags import MessageFlags
@@ -171,12 +167,6 @@
         The attached data of the interaction. This is used to store any data you may need inside the interaction for convenience. This data will stay on the interaction, even after a :meth:`Interaction.application_command_before_invoke`.
     application_command: Optional[:class:`ApplicationCommand`]
         The application command that handled the interaction.
-<<<<<<< HEAD
-    entitlements: Optional[List[:class:`.Entitlement`]]
-        The premium entitlements the user and guild of the interaction has.
-
-        ..versionadded:: 3.0
-=======
     authorizing_integration_owners: Optional[Dict[:class:`IntegrationType`, :class:`int`]]
         Mapping of installation contexts that the interaction was authorized for to related user or guild IDs.
         You can find out about this field in the `official Discord documentation`__.
@@ -190,7 +180,10 @@
         Context where the interaction was triggered from.
 
         .. versionadded:: 3.0
->>>>>>> 4eb1bf5c
+    entitlements: Optional[List[:class:`.Entitlement`]]
+        The premium entitlements the user and guild of the interaction has.
+
+        ..versionadded:: 3.2
     """
 
     __slots__: Tuple[str, ...] = (
@@ -210,6 +203,7 @@
         "channel_id",
         "context",
         "data",
+        "entitlements",
         "guild_id",
         "guild_locale",
         "id",
@@ -219,21 +213,6 @@
         "type",
         "user",
         "version",
-<<<<<<< HEAD
-        "application_command",
-        "attached",
-        "_background_tasks",
-        "entitlements",
-        "_permissions",
-        "_app_permissions",
-        "_state",
-        "_session",
-        "_original_message",
-        "_cs_response",
-        "_cs_followup",
-        "_cs_channel",
-=======
->>>>>>> 4eb1bf5c
     )
 
     def __init__(self, *, data: InteractionPayload, state: ConnectionState) -> None:
