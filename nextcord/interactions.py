# -*- coding: utf-8 -*-

"""
The MIT License (MIT)

Copyright (c) 2015-present Rapptz

Permission is hereby granted, free of charge, to any person obtaining a
copy of this software and associated documentation files (the "Software"),
to deal in the Software without restriction, including without limitation
the rights to use, copy, modify, merge, publish, distribute, sublicense,
and/or sell copies of the Software, and to permit persons to whom the
Software is furnished to do so, subject to the following conditions:

The above copyright notice and this permission notice shall be included in
all copies or substantial portions of the Software.

THE SOFTWARE IS PROVIDED "AS IS", WITHOUT WARRANTY OF ANY KIND, EXPRESS
OR IMPLIED, INCLUDING BUT NOT LIMITED TO THE WARRANTIES OF MERCHANTABILITY,
FITNESS FOR A PARTICULAR PURPOSE AND NONINFRINGEMENT. IN NO EVENT SHALL THE
AUTHORS OR COPYRIGHT HOLDERS BE LIABLE FOR ANY CLAIM, DAMAGES OR OTHER
LIABILITY, WHETHER IN AN ACTION OF CONTRACT, TORT OR OTHERWISE, ARISING
FROM, OUT OF OR IN CONNECTION WITH THE SOFTWARE OR THE USE OR OTHER
DEALINGS IN THE SOFTWARE.
"""

from __future__ import annotations
from typing import Any, Dict, List, Optional, TYPE_CHECKING, Tuple, Union, Iterable
import asyncio

from . import utils
from .enums import try_enum, InteractionType, InteractionResponseType
from .errors import (
    InteractionResponded,
    HTTPException,
    ClientException,
    InvalidArgument
)
from .channel import PartialMessageable, ChannelType

from .file import File
from .embeds import Embed
from .user import User
from .member import Member
from .message import Message, Attachment
from .object import Object
from .permissions import Permissions
from .webhook.async_ import async_context, Webhook, handle_message_parameters, WebhookMessage

__all__ = (
    'Interaction',
    'InteractionMessage',
    'InteractionResponse',
)

if TYPE_CHECKING:
    from .types.interactions import (
        Interaction as InteractionPayload,
        InteractionData,
    )
    from .guild import Guild
    from .state import ConnectionState
    from .mentions import AllowedMentions
    from aiohttp import ClientSession
    from .ui.view import View
    from .channel import VoiceChannel, StageChannel, TextChannel, CategoryChannel, StoreChannel, PartialMessageable
    from .threads import Thread
    from .client import Client
<<<<<<< HEAD
    from .application_command import ApplicationSubcommand, ApplicationCommand
=======
>>>>>>> baa512e6

    InteractionChannel = Union[
        VoiceChannel, StageChannel, TextChannel, CategoryChannel, StoreChannel, Thread, PartialMessageable
    ]

MISSING: Any = utils.MISSING

class InteractionAttached(dict):
    """Represents the attached data of an interaction.

    This is used to store information about an :class:`Interaction`. This is useful if you want to save some data from a :meth:`ApplicationCommand.application_before_invoke` to use later in the callback.

    Example
    ---------

    .. code-block:: python3

        async def attach_db(interaction: Interaction):
            interaction.attached.db = some_real_database()

        async def release_db(interaction: Interaction):
            interaction.attached.db.close()

        @bot.slash_command()
        @commands.before_invoke(attach_db)
        @commands.after_invoke(release_db)
        async def who(interaction: Interaction): # Output: <User> used who at <Time>
            data = interaction.attached.db.get_data(interaction.user.id)
            await interaction.response.send_message(data)
    """

    def __init__(self):
        super().__init__()
        self.__dict__ = self

    def __repr__(self):
        return f'<InteractionAttached {super().__repr__()}>'

class Interaction:
    """Represents a Discord interaction.

    An interaction happens when a user does an action that needs to
    be notified. Current examples are slash commands and components.

    .. versionadded:: 2.0

    Attributes
    -----------
    id: :class:`int`
        The interaction's ID.
    type: :class:`InteractionType`
        The interaction type.
    guild_id: Optional[:class:`int`]
        The guild ID the interaction was sent from.
    channel_id: Optional[:class:`int`]
        The channel ID the interaction was sent from.
    locale: Optional[:class:`str`]
        The users locale.
    guild_locale: Optional[:class:`str`]
        The guilds preferred locale, if invoked in a guild.
    application_id: :class:`int`
        The application ID that the interaction was for.
    user: Optional[Union[:class:`User`, :class:`Member`]]
        The user or member that sent the interaction.
    message: Optional[:class:`Message`]
        The message that sent this interaction.
    token: :class:`str`
        The token to continue the interaction. These are valid
        for 15 minutes.
    data: :class:`dict`
        The raw interaction data.
    attached: :class:`InteractionAttached`
        The attached data of the interaction. This is used to store any data you may need inside the interaction for convenience. This data will stay on the interaction, even after a :meth:`Interaction.application_before_invoke`.
    application_command: Optional[:class:`ApplicationCommand`]
        The application command that handled the interaction.
    client: :class:`Client`
        The client that handled the interaction. Can be a subclass of :class:`Client`.
    bot: :class:`Client`:
        An alias for ``client``.
    """

    __slots__: Tuple[str, ...] = (
        'id',
        'type',
        'guild_id',
        'channel_id',
        'data',
        'application_id',
        'message',
        'user',
        'locale',
        'guild_locale',
        'token',
        'version',
        'application_command',
        'attached',
        '_client',
        '_permissions',
        '_state',
        '_session',
        '_original_message',
        '_cs_response',
        '_cs_followup',
        '_cs_channel',
    )

    def __init__(self, *, data: InteractionPayload, state: ConnectionState):
        self._state: ConnectionState = state
        self._session: ClientSession = state.http._HTTPClient__session
        self._original_message: Optional[InteractionMessage] = None
        self.attached = InteractionAttached()
        self.application_command: Optional[ApplicationCommand] = None
        self._from_data(data)

    def _from_data(self, data: InteractionPayload):
        self.id: int = int(data['id'])
        self.type: InteractionType = try_enum(InteractionType, data['type'])
        self.data: Optional[InteractionData] = data.get('data')
        self.token: str = data['token']
        self.version: int = data['version']
        self.channel_id: Optional[int] = utils._get_as_snowflake(data, 'channel_id')
        self.guild_id: Optional[int] = utils._get_as_snowflake(data, 'guild_id')
        self.application_id: int = int(data['application_id'])
        self._client: Client = data.get('client')
        self.locale: Optional[str] = data.get('locale')
        self.guild_locale: Optional[str] = data.get('guild_locale')

        self.message: Optional[Message]
        try:
            self.message = Message(state=self._state, channel=self.channel, data=data['message'])  # type: ignore
        except KeyError:
            self.message = None

        self.user: Optional[Union[User, Member]] = None
        self._permissions: int = 0

        # TODO: there's a potential data loss here
        if self.guild_id:
            guild = self.guild or Object(id=self.guild_id)
            try:
                member = data['member']  # type: ignore
            except KeyError:
                pass
            else:
                self.user = Member(state=self._state, guild=guild, data=member)  # type: ignore
                self._permissions = int(member.get('permissions', 0))
        else:
            try:
                self.user = User(state=self._state, data=data['user'])
            except KeyError:
                pass

    @property
<<<<<<< HEAD
    def client(self):
        """:class:`Client`: Returns the client that handled the interaction. An alias exists under ``bot``."""
        return self._client
    
    @property
    def bot(self):
        """:class:`Client`: Returns the client that handled the interaction. An alias exists under ``client``."""
        return self._client
=======
    def client(self) -> Client:
        """:class:`Client`: The client that handled the interaction."""
        return self._state._get_client()
>>>>>>> baa512e6

    @property
    def guild(self) -> Optional[Guild]:
        """Optional[:class:`Guild`]: The guild the interaction was sent from."""
        return self._state and self._state._get_guild(self.guild_id)

    def _set_application_command(self, app_cmd: Union[ApplicationSubcommand, ApplicationCommand]):
        self.application_command = app_cmd

    @utils.cached_slot_property('_cs_channel')
    def channel(self) -> Optional[InteractionChannel]:
        """Optional[Union[:class:`abc.GuildChannel`, :class:`PartialMessageable`, :class:`Thread`]]: The channel the interaction was sent from.

        Note that due to a Discord limitation, DM channels are not resolved since there is
        no data to complete them. These are :class:`PartialMessageable` instead.
        """
        guild = self.guild
        channel = guild and guild._resolve_channel(self.channel_id)
        if channel is None:
            if self.channel_id is not None:
                type = ChannelType.text if self.guild_id is not None else ChannelType.private
                return PartialMessageable(state=self._state, id=self.channel_id, type=type)
            return None
        return channel

    @property
    def permissions(self) -> Permissions:
        """:class:`Permissions`: The resolved permissions of the member in the channel, including overwrites.

        In a non-guild context where this doesn't apply, an empty permissions object is returned.
        """
        return Permissions(self._permissions)

    @utils.cached_slot_property('_cs_response')
    def response(self) -> InteractionResponse:
        """:class:`InteractionResponse`: Returns an object responsible for handling responding to the interaction.

        A response can only be done once. If secondary messages need to be sent, consider using :attr:`followup`
        instead.
        """
        return InteractionResponse(self)

    @utils.cached_slot_property('_cs_followup')
    def followup(self) -> Webhook:
        """:class:`Webhook`: Returns the follow up webhook for follow up interactions."""
        payload = {
            'id': self.application_id,
            'type': 3,
            'token': self.token,
        }
        return Webhook.from_state(data=payload, state=self._state)

    async def original_message(self) -> InteractionMessage:
        """|coro|

        Fetches the original interaction response message associated with the interaction.

        If the interaction response was :meth:`InteractionResponse.send_message` then this would
        return the message that was sent using that response. Otherwise, this would return
        the message that triggered the interaction.

        Repeated calls to this will return a cached value.

        Raises
        -------
        HTTPException
            Fetching the original response message failed.
        ClientException
            The channel for the message could not be resolved.

        Returns
        --------
        InteractionMessage
            The original interaction response message.
        """

        if self._original_message is not None:
            return self._original_message

        # TODO: fix later to not raise?
        channel = self.channel
        if channel is None:
            raise ClientException('Channel for message could not be resolved')

        adapter = async_context.get()
        data = await adapter.get_original_interaction_response(
            application_id=self.application_id,
            token=self.token,
            session=self._session,
        )
        state = _InteractionMessageState(self, self._state)
        message = InteractionMessage(state=state, channel=channel, data=data)  # type: ignore
        self._original_message = message
        return message

    async def edit_original_message(
        self,
        *,
        content: Optional[str] = MISSING,
        embeds: List[Embed] = MISSING,
        embed: Optional[Embed] = MISSING,
        file: File = MISSING,
        files: List[File] = MISSING,
        view: Optional[View] = MISSING,
        allowed_mentions: Optional[AllowedMentions] = None,
    ) -> InteractionMessage:
        """|coro|

        Edits the original interaction response message.

        This is a lower level interface to :meth:`InteractionMessage.edit` in case
        you do not want to fetch the message and save an HTTP request.

        This method is also the only way to edit the original message if
        the message sent was ephemeral.

        Parameters
        ------------
        content: Optional[:class:`str`]
            The content to edit the message with or ``None`` to clear it.
        embeds: List[:class:`Embed`]
            A list of embeds to edit the message with.
        embed: Optional[:class:`Embed`]
            The embed to edit the message with. ``None`` suppresses the embeds.
            This should not be mixed with the ``embeds`` parameter.
        file: :class:`File`
            The file to upload. This cannot be mixed with ``files`` parameter.
        files: List[:class:`File`]
            A list of files to send with the content. This cannot be mixed with the
            ``file`` parameter.
        allowed_mentions: :class:`AllowedMentions`
            Controls the mentions being processed in this message.
            See :meth:`.abc.Messageable.send` for more information.
        view: Optional[:class:`~nextcord.ui.View`]
            The updated view to update this message with. If ``None`` is passed then
            the view is removed.

        Raises
        -------
        HTTPException
            Editing the message failed.
        Forbidden
            Edited a message that is not yours.
        TypeError
            You specified both ``embed`` and ``embeds`` or ``file`` and ``files``
        ValueError
            The length of ``embeds`` was invalid.

        Returns
        --------
        :class:`InteractionMessage`
            The newly edited message.
        """

        previous_mentions: Optional[AllowedMentions] = self._state.allowed_mentions
        params = handle_message_parameters(
            content=content,
            file=file,
            files=files,
            embed=embed,
            embeds=embeds,
            view=view,
            allowed_mentions=allowed_mentions,
            previous_allowed_mentions=previous_mentions,
        )
        adapter = async_context.get()
        data = await adapter.edit_original_interaction_response(
            self.application_id,
            self.token,
            session=self._session,
            payload=params.payload,
            multipart=params.multipart,
            files=params.files,
        )

        # The message channel types should always match
        message = InteractionMessage(state=self._state, channel=self.channel, data=data)  # type: ignore
        if view and not view.is_finished():
            self._state.store_view(view, message.id)
        return message

    async def delete_original_message(self, *, delay: Optional[float] = None) -> None:
        """|coro|

        Deletes the original interaction response message.

        This is a lower level interface to :meth:`InteractionMessage.delete` in case
        you do not want to fetch the message and save an HTTP request.

        Parameters
        -----------
        delay: Optional[:class:`float`]
            If provided, the number of seconds to wait before deleting the message.
            The waiting is done in the background and deletion failures are ignored.

        Raises
        -------
        HTTPException
            Deleting the message failed.
        Forbidden
            Deleted a message that is not yours.
        """
        adapter = async_context.get()
        delete_func = adapter.delete_original_interaction_response(
            self.application_id,
            self.token,
            session=self._session,
        )

        if delay is not None:
            async def inner_call(delay: float = delay):
                await asyncio.sleep(delay)
                try:
                    await delete_func
                except HTTPException:
                    pass
            asyncio.create_task(inner_call())
        else:
            await delete_func

    async def send(
        self,
        content: Optional[str] = None,
        *,
        embed: Embed = MISSING,
        embeds: List[Embed] = MISSING,
        file: File = MISSING,
        files: List[File] = MISSING,
        view: View = MISSING,
        tts: bool = False,
        ephemeral: bool = False,
        delete_after: Optional[float] = None,
    ) -> Optional[Union[Message, WebhookMessage]]:
        """|coro|

        This is a shorthand function for helping in sending messages in
        response to an interaction. If the response
        :meth:`InteractionResponse.is_done()` then the message is sent
        via :attr:`Interaction.followup` instead.

        Returns
        -------
        Optional[:class:`Message`, :class:`WebhookMessage`]
            The :class:`Message` that was sent, a :class:`WebhookMessage` if the
            interaction has been responded to before.
        """

        if not self.response.is_done():
            return await self.response.send_message(
                content=content,
                embed=embed,
                embeds=embeds,
                file=file,
                files=files,
                view=view,
                tts=tts,
                ephemeral=ephemeral,
                delete_after=delete_after,
            )
        return await self.followup.send(
            content=content,  # type: ignore
            embed=embed,
            embeds=embeds,
            file=file,
            files=files,
            view=view,
            tts=tts,
            ephemeral=ephemeral,
            delete_after=delete_after,
        )

    async def edit(self, *args, **kwargs) -> Optional[Message]:
        """|coro|

        This is a shorthand function for helping in editing messages in
        response to an interaction. If the response
        :meth:`InteractionResponse.is_done()` then the message is edited
        via the :attr:`Interaction.message` instead.

        Returns
        -------
        Optional[:class:`Message`]
            Message if the interaction has been responded to and the
            interaction's message was edited w/o using response. Else ``None``

        Raises
        ------
        InvalidArgument
            :attr:`Interaction.message` was ``None``,
            this may occur in threads.
        """
        if not self.response.is_done():
            return await self.response.edit_message(*args, **kwargs)
        if self.message is not None:
            return await self.message.edit(*args, **kwargs)
        raise InvalidArgument(
            "Interaction.message is None, this method is only for views"
        )


class InteractionResponse:
    """Represents a Discord interaction response.

    This type can be accessed through :attr:`Interaction.response`.

    .. versionadded:: 2.0
    """

    __slots__: Tuple[str, ...] = (
        '_responded',
        '_parent',
    )

    def __init__(self, parent: Interaction):
        self._parent: Interaction = parent
        self._responded: bool = False

    def is_done(self) -> bool:
        """:class:`bool`: Indicates whether an interaction response has been done before.

        An interaction can only be responded to once.
        """
        return self._responded

    async def defer(self, *, ephemeral: bool = False, with_message: bool = False) -> None:
        """|coro|

        Defers the interaction response.

        This is typically used when the interaction is acknowledged
        and a secondary action will be done later.

        Parameters
        -----------
        ephemeral: :class:`bool`
            Indicates whether the deferred message will eventually be ephemeral.
            This only applies for interactions of type :attr:`InteractionType.application_command` or when ``with_message`` is True
        with_message: :class:`bool`
            Indicates whether the response will be a message with thinking state (bot is thinking...).
            This is always True for interactions of type :attr:`InteractionType.application_command`.
            For interactions of type :attr:`InteractionType.component` this defaults to False.
            
            .. versionadded:: 2.0

        Raises
        -------
        HTTPException
            Deferring the interaction failed.
        InteractionResponded
            This interaction has already been responded to before.
        """
        if self._responded:
            raise InteractionResponded(self._parent)

        defer_type: int = 0
        data: Optional[Dict[str, Any]] = None
        parent = self._parent
        if parent.type is InteractionType.application_command or with_message:
            defer_type = InteractionResponseType.deferred_channel_message.value
            if ephemeral:
                data = {'flags': 64}
        elif parent.type is InteractionType.component:
            defer_type = InteractionResponseType.deferred_message_update.value

        if defer_type:
            adapter = async_context.get()
            await adapter.create_interaction_response(
                parent.id, parent.token, session=parent._session, type=defer_type, data=data
            )
            self._responded = True

    async def pong(self) -> None:
        """|coro|

        Pongs the ping interaction.

        This should rarely be used.

        Raises
        -------
        HTTPException
            Ponging the interaction failed.
        InteractionResponded
            This interaction has already been responded to before.
        """
        if self._responded:
            raise InteractionResponded(self._parent)

        parent = self._parent
        if parent.type is InteractionType.ping:
            adapter = async_context.get()
            await adapter.create_interaction_response(
                parent.id, parent.token, session=parent._session, type=InteractionResponseType.pong.value
            )
            self._responded = True

    async def send_autocomplete(self, choices: Union[dict, list]) -> None:
        """|coro|

        Responds to this interaction by sending an autocomplete payload.

        Parameters
        ----------
        choices: Union[:class:`dict`, :class:`list`]
            The choices to send the user.
            If a :class:`dict` is given, each key-value pair is turned into a name-value pair. Name is what Discord
            shows the user, value is what Discord sends to the bot.
            If something not a :class:`dict`, such as a :class:`list`, is given, each value is turned into a duplicate
            name-value pair, where the display name and the value Discord sends back are the same.

        Raises
        -------
        HTTPException
            Sending the message failed.
        InteractionResponded
            This interaction has already been responded to before.
        """
        if self._responded:
            raise InteractionResponded(self._parent)
        if not isinstance(choices, dict):
            choice_list = [{"name": choice, "value": choice} for choice in choices]
        else:
            choice_list = [{"name": key, "value": value} for key, value in choices.items()]

        payload = {"choices": choice_list}

        adapter = async_context.get()
        await adapter.create_interaction_response(
            self._parent.id,
            self._parent.token,
            session=self._parent._session,
            type=InteractionResponseType.application_command_autocomplete_result.value,
            data=payload
        )
        self._responded = True


    async def send_message(
        self,
        content: Optional[Any] = None,
        *,
        embed: Embed = MISSING,
        embeds: List[Embed] = MISSING,
        file: File = MISSING,
        files: List[File] = MISSING,
        view: View = MISSING,
        tts: bool = False,
        ephemeral: bool = False,
        delete_after: Optional[float] = None,
    ) -> None:
        """|coro|

        Responds to this interaction by sending a message.

        Parameters
        -----------
        content: Optional[:class:`str`]
            The content of the message to send.
        embeds: List[:class:`Embed`]
            A list of embeds to send with the content. Maximum of 10. This cannot
            be mixed with the ``embed`` parameter.
        embed: :class:`Embed`
            The rich embed for the content to send. This cannot be mixed with
            ``embeds`` parameter.
        file: :class:`File`
            The file to upload.
        files: List[:class:`File`]
            A list of files to upload. Maximum of 10. This cannot be mixed with
            the ``file`` parameter.
        tts: :class:`bool`
            Indicates if the message should be sent using text-to-speech.
        view: :class:`nextcord.ui.View`
            The view to send with the message.
        ephemeral: :class:`bool`
            Indicates if the message should only be visible to the user who started the interaction.
            If a view is sent with an ephemeral message and it has no timeout set then the timeout
            is set to 15 minutes.
        delete_after: Optional[:class:`float`]
            If provided, the number of seconds to wait in the background
            before deleting the message we just sent. If the deletion fails,
            then it is silently ignored.

        Raises
        -------
        HTTPException
            Sending the message failed.
        TypeError
            You specified both ``embed`` and ``embeds`` or ``file`` and ``files``.
        ValueError
            The length of ``embeds`` was invalid.
        InteractionResponded
            This interaction has already been responded to before.
        """
        if self._responded:
            raise InteractionResponded(self._parent)

        payload: Dict[str, Any] = {
            'tts': tts,
        }

        if embed is not MISSING and embeds is not MISSING:
            raise TypeError('Cannot mix embed and embeds keyword arguments')

        if embed is not MISSING:
            embeds = [embed]

        if embeds:
            payload['embeds'] = [e.to_dict() for e in embeds]

        if file is not MISSING and files is not MISSING:
            raise TypeError('Cannot mix file and files keyword arguments')

        if file is not MISSING:
            files = [file]

        if files and not all(isinstance(f, File) for f in files):
            raise TypeError('Files parameter must be a list of type File')

        if content is not None:
            payload['content'] = str(content)

        if ephemeral:
            payload['flags'] = 64

        if view is not MISSING:
            payload['components'] = view.to_components()

        parent = self._parent
        adapter = async_context.get()
        try:
            await adapter.create_interaction_response(
                parent.id,
                parent.token,
                session=parent._session,
                type=InteractionResponseType.channel_message.value,
                data=payload,
                files=files,
            )
        finally:
            if files:
                for file in files:
                    file.close()

        if view is not MISSING:
            if ephemeral and view.timeout is None:
                view.timeout = 15 * 60.0

            self._parent._state.store_view(view)

        self._responded = True

        if delete_after is not None:
            await self._parent.delete_original_message(delay=delete_after)

    async def edit_message(
        self,
        *,
        content: Optional[Any] = MISSING,
        embed: Optional[Embed] = MISSING,
        embeds: List[Embed] = MISSING,
        attachments: List[Attachment] = MISSING,
        view: Optional[View] = MISSING,
        delete_after: Optional[float] = None,
    ) -> None:
        """|coro|

        Responds to this interaction by editing the original message of
        a component interaction.

        Parameters
        -----------
        content: Optional[:class:`str`]
            The new content to replace the message with. ``None`` removes the content.
        embeds: List[:class:`Embed`]
            A list of embeds to edit the message with.
        embed: Optional[:class:`Embed`]
            The embed to edit the message with. ``None`` suppresses the embeds.
            This should not be mixed with the ``embeds`` parameter.
        attachments: List[:class:`Attachment`]
            A list of attachments to keep in the message. If ``[]`` is passed
            then all attachments are removed.
        view: Optional[:class:`~nextcord.ui.View`]
            The updated view to update this message with. If ``None`` is passed then
            the view is removed.
        delete_after: Optional[:class:`float`]
            If provided, the number of seconds to wait in the background
            before deleting the message we just sent. If the deletion fails,
            then it is silently ignored.
        

        Raises
        -------
        HTTPException
            Editing the message failed.
        TypeError
            You specified both ``embed`` and ``embeds``.
        InteractionResponded
            This interaction has already been responded to before.
        """
        if self._responded:
            raise InteractionResponded(self._parent)

        parent = self._parent
        msg = parent.message
        state = parent._state
        message_id = msg.id if msg else None
        if parent.type is not InteractionType.component:
            return

        payload = {}
        if content is not MISSING:
            if content is None:
                payload['content'] = None
            else:
                payload['content'] = str(content)

        if embed is not MISSING and embeds is not MISSING:
            raise TypeError('cannot mix both embed and embeds keyword arguments')

        if embed is not MISSING:
            if embed is None:
                embeds = []
            else:
                embeds = [embed]

        if embeds is not MISSING:
            payload['embeds'] = [e.to_dict() for e in embeds]

        if attachments is not MISSING:
            payload['attachments'] = [a.to_dict() for a in attachments]

        if view is not MISSING:
            state.prevent_view_updates_for(message_id)
            if view is None:
                payload['components'] = []
            else:
                payload['components'] = view.to_components()

        adapter = async_context.get()
        await adapter.create_interaction_response(
            parent.id,
            parent.token,
            session=parent._session,
            type=InteractionResponseType.message_update.value,
            data=payload,
        )

        if view and not view.is_finished():
            state.store_view(view, message_id)

        self._responded = True

        if delete_after is not None:
            await self._parent.delete_original_message(delay=delete_after)

        


class _InteractionMessageState:
    __slots__ = ('_parent', '_interaction')

    def __init__(self, interaction: Interaction, parent: ConnectionState):
        self._interaction: Interaction = interaction
        self._parent: ConnectionState = parent

    def _get_guild(self, guild_id):
        return self._parent._get_guild(guild_id)

    def store_user(self, data):
        return self._parent.store_user(data)

    def create_user(self, data):
        return self._parent.create_user(data)

    @property
    def http(self):
        return self._parent.http

    def __getattr__(self, attr):
        return getattr(self._parent, attr)


class InteractionMessage(Message):
    """Represents the original interaction response message.

    This allows you to edit or delete the message associated with
    the interaction response. To retrieve this object see :meth:`Interaction.original_message`.

    This inherits from :class:`nextcord.Message` with changes to
    :meth:`edit` and :meth:`delete` to work.

    .. versionadded:: 2.0
    """

    __slots__ = ()
    _state: _InteractionMessageState

    async def edit(
        self,
        content: Optional[str] = MISSING,
        embeds: List[Embed] = MISSING,
        embed: Optional[Embed] = MISSING,
        file: File = MISSING,
        files: List[File] = MISSING,
        view: Optional[View] = MISSING,
        allowed_mentions: Optional[AllowedMentions] = None,
        delete_after: Optional[float] = None,
    ) -> InteractionMessage:
        """|coro|

        Edits the message.

        Parameters
        ------------
        content: Optional[:class:`str`]
            The content to edit the message with or ``None`` to clear it.
        embeds: List[:class:`Embed`]
            A list of embeds to edit the message with.
        embed: Optional[:class:`Embed`]
            The embed to edit the message with. ``None`` suppresses the embeds.
            This should not be mixed with the ``embeds`` parameter.
        file: :class:`File`
            The file to upload. This cannot be mixed with ``files`` parameter.
        files: List[:class:`File`]
            A list of files to send with the content. This cannot be mixed with the
            ``file`` parameter.
        allowed_mentions: :class:`AllowedMentions`
            Controls the mentions being processed in this message.
            See :meth:`.abc.Messageable.send` for more information.
        view: Optional[:class:`~nextcord.ui.View`]
            The updated view to update this message with. If ``None`` is passed then
            the view is removed.
        delete_after: Optional[:class:`float`]
            If provided, the number of seconds to wait in the background
            before deleting the message we just edited. If the deletion fails,
            then it is silently ignored.

        Raises
        -------
        HTTPException
            Editing the message failed.
        Forbidden
            Edited a message that is not yours.
        TypeError
            You specified both ``embed`` and ``embeds`` or ``file`` and ``files``
        ValueError
            The length of ``embeds`` was invalid.

        Returns
        ---------
        :class:`InteractionMessage`
            The newly edited message.
        """
        message = await self._state._interaction.edit_original_message(
            content=content,
            embeds=embeds,
            embed=embed,
            file=file,
            files=files,
            view=view,
            allowed_mentions=allowed_mentions,
        )

        if delete_after is not None:
            await self.delete(delay=delete_after)

        return message

    async def delete(self, *, delay: Optional[float] = None) -> None:
        """|coro|

        Deletes the message.

        Parameters
        -----------
        delay: Optional[:class:`float`]
            If provided, the number of seconds to wait before deleting the message.
            The waiting is done in the background and deletion failures are ignored.

        Raises
        ------
        Forbidden
            You do not have proper permissions to delete the message.
        NotFound
            The message was deleted already.
        HTTPException
            Deleting the message failed.
        """

        await self._state._interaction.delete_original_message(delay=delay)<|MERGE_RESOLUTION|>--- conflicted
+++ resolved
@@ -66,10 +66,7 @@
     from .channel import VoiceChannel, StageChannel, TextChannel, CategoryChannel, StoreChannel, PartialMessageable
     from .threads import Thread
     from .client import Client
-<<<<<<< HEAD
     from .application_command import ApplicationSubcommand, ApplicationCommand
-=======
->>>>>>> baa512e6
 
     InteractionChannel = Union[
         VoiceChannel, StageChannel, TextChannel, CategoryChannel, StoreChannel, Thread, PartialMessageable
@@ -193,7 +190,6 @@
         self.channel_id: Optional[int] = utils._get_as_snowflake(data, 'channel_id')
         self.guild_id: Optional[int] = utils._get_as_snowflake(data, 'guild_id')
         self.application_id: int = int(data['application_id'])
-        self._client: Client = data.get('client')
         self.locale: Optional[str] = data.get('locale')
         self.guild_locale: Optional[str] = data.get('guild_locale')
 
@@ -223,20 +219,14 @@
                 pass
 
     @property
-<<<<<<< HEAD
     def client(self):
         """:class:`Client`: Returns the client that handled the interaction. An alias exists under ``bot``."""
-        return self._client
+        return self._state._get_client()
     
     @property
     def bot(self):
         """:class:`Client`: Returns the client that handled the interaction. An alias exists under ``client``."""
-        return self._client
-=======
-    def client(self) -> Client:
-        """:class:`Client`: The client that handled the interaction."""
-        return self._state._get_client()
->>>>>>> baa512e6
+        return self.client
 
     @property
     def guild(self) -> Optional[Guild]:
