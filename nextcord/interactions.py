--- conflicted
+++ resolved
@@ -408,12 +408,8 @@
         ephemeral: bool = False,
         wait: bool = False,
         delete_after: Optional[float] = None,
-<<<<<<< HEAD
+        allowed_mentions: Optional[AllowedMentions] = MISSING,
     ) -> Optional[Union[InteractionMessage, WebhookMessage]]:
-=======
-        allowed_mentions: Optional[AllowedMentions] = MISSING,
-    ) -> Optional[Union[Message, WebhookMessage]]:
->>>>>>> 9edca393
         """|coro|
 
         This is a shorthand function for helping in sending messages in
@@ -636,12 +632,8 @@
         ephemeral: bool = False,
         wait: bool = False,
         delete_after: Optional[float] = None,
-<<<<<<< HEAD
+        allowed_mentions: Optional[AllowedMentions] = MISSING,
     ) -> Optional[InteractionMessage]:
-=======
-        allowed_mentions: Optional[AllowedMentions] = MISSING,
-    ) -> None:
->>>>>>> 9edca393
         """|coro|
 
         Responds to this interaction by sending a message.
