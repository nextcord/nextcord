# -*- coding: utf-8 -*-

"""
The MIT License (MIT)

Copyright (c) 2015-present Rapptz

Permission is hereby granted, free of charge, to any person obtaining a
copy of this software and associated documentation files (the "Software"),
to deal in the Software without restriction, including without limitation
the rights to use, copy, modify, merge, publish, distribute, sublicense,
and/or sell copies of the Software, and to permit persons to whom the
Software is furnished to do so, subject to the following conditions:

The above copyright notice and this permission notice shall be included in
all copies or substantial portions of the Software.

THE SOFTWARE IS PROVIDED "AS IS", WITHOUT WARRANTY OF ANY KIND, EXPRESS
OR IMPLIED, INCLUDING BUT NOT LIMITED TO THE WARRANTIES OF MERCHANTABILITY,
FITNESS FOR A PARTICULAR PURPOSE AND NONINFRINGEMENT. IN NO EVENT SHALL THE
AUTHORS OR COPYRIGHT HOLDERS BE LIABLE FOR ANY CLAIM, DAMAGES OR OTHER
LIABILITY, WHETHER IN AN ACTION OF CONTRACT, TORT OR OTHERWISE, ARISING
FROM, OUT OF OR IN CONNECTION WITH THE SOFTWARE OR THE USE OR OTHER
DEALINGS IN THE SOFTWARE.
"""

from __future__ import annotations
<<<<<<< HEAD
from typing import Any, Dict, List, Optional, TYPE_CHECKING, Tuple, Union, Iterable
=======
from typing import Any, Dict, List, Optional, TYPE_CHECKING, Tuple, Union
from datetime import datetime, timedelta
>>>>>>> e4e142bd
import asyncio

from . import utils
from .enums import try_enum, InteractionType, InteractionResponseType
from .errors import (
    InteractionResponded,
    HTTPException,
    ClientException,
    InvalidArgument
)
from .channel import PartialMessageable, ChannelType

from .file import File
from .embeds import Embed
from .user import ClientUser, User
from .mixins import Hashable
from .member import Member
from .message import Message, Attachment
from .object import Object
from .permissions import Permissions
from .utils import snowflake_time
from .webhook.async_ import async_context, Webhook, handle_message_parameters, WebhookMessage

__all__ = (
    'Interaction',
    'InteractionMessage',
    'InteractionResponse',
    'PartialInteractionMessage',
)

if TYPE_CHECKING:
    from .types.interactions import (
        Interaction as InteractionPayload,
        InteractionData,
    )
    from .guild import Guild
    from .state import ConnectionState
    from .mentions import AllowedMentions
    from aiohttp import ClientSession
    from .ui.view import View
    from .ui.modal import Modal
    from .channel import VoiceChannel, StageChannel, TextChannel, CategoryChannel, PartialMessageable
    from .threads import Thread
    from .client import Client
    from .application_command import ApplicationSubcommand, ApplicationCommand

    InteractionChannel = Union[
        VoiceChannel, StageChannel, TextChannel, CategoryChannel, Thread, PartialMessageable
    ]

MISSING: Any = utils.MISSING

class InteractionAttached(dict):
    """Represents the attached data of an interaction.

    This is used to store information about an :class:`Interaction`. This is useful if you want to save some data from a :meth:`ApplicationCommand.application_command_before_invoke` to use later in the callback.

    Example
    ---------

    .. code-block:: python3

        async def attach_db(interaction: Interaction):
            interaction.attached.db = some_real_database()

        async def release_db(interaction: Interaction):
            interaction.attached.db.close()

        @bot.slash_command()
        @application_checks.before_invoke(attach_db)
        @application_checks.after_invoke(release_db)
        async def who(interaction: Interaction): # Output: <User> used who at <Time>
            data = interaction.attached.db.get_data(interaction.user.id)
            await interaction.response.send_message(data)
    """

    def __init__(self):
        super().__init__()
        self.__dict__ = self

    def __repr__(self):
        return f'<InteractionAttached {super().__repr__()}>'

class Interaction:
    """Represents a Discord interaction.

    An interaction happens when a user does an action that needs to
    be notified. Current examples are slash commands and components.

    .. versionadded:: 2.0

    Attributes
    -----------
    id: :class:`int`
        The interaction's ID.
    type: :class:`InteractionType`
        The interaction type.
    guild_id: Optional[:class:`int`]
        The guild ID the interaction was sent from.
    channel_id: Optional[:class:`int`]
        The channel ID the interaction was sent from.
    locale: Optional[:class:`str`]
        The users locale.
    guild_locale: Optional[:class:`str`]
        The guilds preferred locale, if invoked in a guild.
    application_id: :class:`int`
        The application ID that the interaction was for.
    user: Optional[Union[:class:`User`, :class:`Member`]]
        The user or member that sent the interaction.
    message: Optional[:class:`Message`]
        The message that sent this interaction.
    token: :class:`str`
        The token to continue the interaction. These are valid
        for 15 minutes.
    data: :class:`dict`
        The raw interaction data.
    attached: :class:`InteractionAttached`
        The attached data of the interaction. This is used to store any data you may need inside the interaction for convenience. This data will stay on the interaction, even after a :meth:`Interaction.application_command_before_invoke`.
    application_command: Optional[:class:`ApplicationCommand`]
        The application command that handled the interaction.
<<<<<<< HEAD
    client: :class:`Client`
        The client that handled the interaction. Can be a subclass of :class:`Client`.
    bot: :class:`Client`:
        An alias for ``client``.
=======
>>>>>>> e4e142bd
    """

    __slots__: Tuple[str, ...] = (
        'id',
        'type',
        'guild_id',
        'channel_id',
        'data',
        'application_id',
        'message',
        'user',
        'locale',
        'guild_locale',
        'token',
        'version',
        'application_command',
        'attached',
<<<<<<< HEAD
        '_client',
=======
>>>>>>> e4e142bd
        '_permissions',
        '_state',
        '_session',
        '_original_message',
        '_cs_response',
        '_cs_followup',
        '_cs_channel',
    )

    def __init__(self, *, data: InteractionPayload, state: ConnectionState):
        self._state: ConnectionState = state
        self._session: ClientSession = state.http._HTTPClient__session
        self._original_message: Optional[InteractionMessage] = None
        self.attached = InteractionAttached()
        self.application_command: Optional[ApplicationCommand] = None
        self._from_data(data)

    def _from_data(self, data: InteractionPayload):
        self.id: int = int(data['id'])
        self.type: InteractionType = try_enum(InteractionType, data['type'])
        self.data: Optional[InteractionData] = data.get('data')
        self.token: str = data['token']
        self.version: int = data['version']
        self.channel_id: Optional[int] = utils._get_as_snowflake(data, 'channel_id')
        self.guild_id: Optional[int] = utils._get_as_snowflake(data, 'guild_id')
        self.application_id: int = int(data['application_id'])
        self.locale: Optional[str] = data.get('locale')
        self.guild_locale: Optional[str] = data.get('guild_locale')

        self.message: Optional[Message]
        try:
            self.message = Message(state=self._state, channel=self.channel, data=data['message'])  # type: ignore
        except KeyError:
            self.message = None

        self.user: Optional[Union[User, Member]] = None
        self._permissions: int = 0

        # TODO: there's a potential data loss here
        if self.guild_id:
            guild = self.guild or Object(id=self.guild_id)
            try:
                member = data['member']  # type: ignore
            except KeyError:
                pass
            else:
                self.user = Member(state=self._state, guild=guild, data=member)  # type: ignore
                self._permissions = int(member.get('permissions', 0))
        else:
            try:
                self.user = User(state=self._state, data=data['user'])
            except KeyError:
                pass

    @property
    def client(self) -> Client:
        """:class:`Client`: The client that handled the interaction."""
        return self._state._get_client()

    @property
    def guild(self) -> Optional[Guild]:
        """Optional[:class:`Guild`]: The guild the interaction was sent from."""
        return self._state and self._state._get_guild(self.guild_id)
    
    @property
    def created_at(self) -> datetime:
        """:class:`datetime.datetime`: An aware datetime in UTC representing the creation time of the interaction."""
        return snowflake_time(self.id)
    
    @property
    def expires_at(self) -> datetime:
        """:class:`datetime.datetime`: An aware datetime in UTC representing the time when the interaction will expire."""
        if self.response.is_done():
            return self.created_at + timedelta(minutes=15)
        else:
            return self.created_at + timedelta(seconds=3)
        
    def is_expired(self) -> bool:
        """:class:`bool` A boolean whether the interaction token is invalid or not."""
        return utils.utcnow() > self.expires_at

    def _set_application_command(self, app_cmd: Union[ApplicationSubcommand, ApplicationCommand]):
        self.application_command = app_cmd

    def _set_application_command(self, app_cmd: Union[ApplicationSubcommand, ApplicationCommand]):
        self.application_command = app_cmd

    @utils.cached_slot_property('_cs_channel')
    def channel(self) -> Optional[InteractionChannel]:
        """Optional[Union[:class:`abc.GuildChannel`, :class:`PartialMessageable`, :class:`Thread`]]: The channel the interaction was sent from.

        Note that due to a Discord limitation, DM channels are not resolved since there is
        no data to complete them. These are :class:`PartialMessageable` instead.
        """
        guild = self.guild
        channel = guild and guild._resolve_channel(self.channel_id)
        if channel is None:
            if self.channel_id is not None:
                type = ChannelType.text if self.guild_id is not None else ChannelType.private
                return PartialMessageable(state=self._state, id=self.channel_id, type=type)
            return None
        return channel

    @property
    def permissions(self) -> Permissions:
        """:class:`Permissions`: The resolved permissions of the member in the channel, including overwrites.

        In a non-guild context where this doesn't apply, an empty permissions object is returned.
        """
        return Permissions(self._permissions)

    @utils.cached_slot_property('_cs_response')
    def response(self) -> InteractionResponse:
        """:class:`InteractionResponse`: Returns an object responsible for handling responding to the interaction.

        A response can only be done once. If secondary messages need to be sent, consider using :attr:`followup`
        instead.
        """
        return InteractionResponse(self)

    @utils.cached_slot_property('_cs_followup')
    def followup(self) -> Webhook:
        """:class:`Webhook`: Returns the follow up webhook for follow up interactions."""
        payload = {
            'id': self.application_id,
            'type': 3,
            'token': self.token,
        }
        return Webhook.from_state(data=payload, state=self._state)

    async def original_message(self) -> InteractionMessage:
        """|coro|

        Fetches the original interaction response message associated with the interaction.

        If the interaction response was :meth:`InteractionResponse.send_message` then this would
        return the message that was sent using that response. Otherwise, this would return
        the message that triggered the interaction.

        Repeated calls to this will return a cached value.

        Raises
        -------
        HTTPException
            Fetching the original response message failed.
        ClientException
            The channel for the message could not be resolved.

        Returns
        --------
        InteractionMessage
            The original interaction response message.
        """

        if self._original_message is not None:
            return self._original_message

        # TODO: fix later to not raise?
        channel = self.channel
        if channel is None:
            raise ClientException('Channel for message could not be resolved')

        adapter = async_context.get()
        data = await adapter.get_original_interaction_response(
            application_id=self.application_id,
            token=self.token,
            session=self._session,
        )
        state = _InteractionMessageState(self, self._state)
        message = InteractionMessage(state=state, channel=channel, data=data)  # type: ignore
        self._original_message = message
        return message

    async def edit_original_message(
        self,
        *,
        content: Optional[str] = MISSING,
        embeds: List[Embed] = MISSING,
        embed: Optional[Embed] = MISSING,
        file: File = MISSING,
        files: List[File] = MISSING,
        attachments: List[Attachment] = MISSING,
        view: Optional[View] = MISSING,
        allowed_mentions: Optional[AllowedMentions] = None,
    ) -> InteractionMessage:
        """|coro|

        Edits the original interaction response message.

        This is a lower level interface to :meth:`InteractionMessage.edit` in case
        you do not want to fetch the message and save an HTTP request.

        This method is also the only way to edit the original message if
        the message sent was ephemeral.

        Parameters
        ------------
        content: Optional[:class:`str`]
            The content to edit the message with or ``None`` to clear it.
        embeds: List[:class:`Embed`]
            A list of embeds to edit the message with.
        embed: Optional[:class:`Embed`]
            The embed to edit the message with. ``None`` suppresses the embeds.
            This should not be mixed with the ``embeds`` parameter.
        file: :class:`File`
            The file to upload. This cannot be mixed with ``files`` parameter.
        files: List[:class:`File`]
            A list of files to send with the content. This cannot be mixed with the
            ``file`` parameter.
        attachments: List[:class:`Attachment`]
            A list of attachments to keep in the message. To keep existing attachments,
            you must fetch the message with :meth:`original_message` and pass
            ``message.attachments`` to this parameter.
        allowed_mentions: :class:`AllowedMentions`
            Controls the mentions being processed in this message.
            See :meth:`.abc.Messageable.send` for more information.
        view: Optional[:class:`~nextcord.ui.View`]
            The updated view to update this message with. If ``None`` is passed then
            the view is removed.

        Raises
        -------
        HTTPException
            Editing the message failed.
        Forbidden
            Edited a message that is not yours.
        TypeError
            You specified both ``embed`` and ``embeds`` or ``file`` and ``files``
        ValueError
            The length of ``embeds`` was invalid.

        Returns
        --------
        :class:`InteractionMessage`
            The newly edited message.
        """

        previous_mentions: Optional[AllowedMentions] = self._state.allowed_mentions
        params = handle_message_parameters(
            content=content,
            file=file,
            files=files,
            attachments=attachments,
            embed=embed,
            embeds=embeds,
            view=view,
            allowed_mentions=allowed_mentions,
            previous_allowed_mentions=previous_mentions,
        )
        adapter = async_context.get()
        data = await adapter.edit_original_interaction_response(
            self.application_id,
            self.token,
            session=self._session,
            payload=params.payload,
            multipart=params.multipart,
            files=params.files,
        )

        # The message channel types should always match
        message = InteractionMessage(state=self._state, channel=self.channel, data=data)  # type: ignore
        if view and not view.is_finished():
            self._state.store_view(view, message.id)
        return message

    async def delete_original_message(self, *, delay: Optional[float] = None) -> None:
        """|coro|

        Deletes the original interaction response message.

        This is a lower level interface to :meth:`InteractionMessage.delete` in case
        you do not want to fetch the message and save an HTTP request.

        Parameters
        -----------
        delay: Optional[:class:`float`]
            If provided, the number of seconds to wait before deleting the message.
            The waiting is done in the background and deletion failures are ignored.

        Raises
        -------
        HTTPException
            Deleting the message failed.
        Forbidden
            Deleted a message that is not yours.
        """
        adapter = async_context.get()
        delete_func = adapter.delete_original_interaction_response(
            self.application_id,
            self.token,
            session=self._session,
        )

        if delay is not None:
            async def inner_call(delay: float = delay):
                await asyncio.sleep(delay)
                try:
                    await delete_func
                except HTTPException:
                    pass
            asyncio.create_task(inner_call())
        else:
            await delete_func

    async def send(
        self,
        content: Optional[str] = None,
        *,
        embed: Embed = MISSING,
        embeds: List[Embed] = MISSING,
        file: File = MISSING,
        files: List[File] = MISSING,
        view: View = MISSING,
        tts: bool = False,
        ephemeral: bool = False,
        delete_after: Optional[float] = None,
        allowed_mentions: Optional[AllowedMentions] = MISSING,
    ) -> Union[PartialInteractionMessage, WebhookMessage]:
        """|coro|

        This is a shorthand function for helping in sending messages in
        response to an interaction. If the response
        :meth:`InteractionResponse.is_done()` then the message is sent
        via :attr:`Interaction.followup` instead.

        Returns
        -------
        Union[:class:`PartialInteractionMessage`, :class:`WebhookMessage`]
            If the interaction has not been responded to, returns a :class:`PartialInteractionMessage`
            supporting only the :meth:`~PartialInteractionMessage.edit` and :meth:`~PartialInteractionMessage.delete`
            operations. To fetch the :class:`InteractionMessage` you may use :meth:`~PartialInteractionMessage.fetch`
            or :meth:`Interaction.original_message`.
            If the interaction has been responded to, returns the :class:`WebhookMessage`.
        """

        if not self.response.is_done():
            return await self.response.send_message(
                content=content,
                embed=embed,
                embeds=embeds,
                file=file,
                files=files,
                view=view,
                tts=tts,
                ephemeral=ephemeral,
                delete_after=delete_after,
                allowed_mentions=allowed_mentions,
            )
        return await self.followup.send(
            content=content,  # type: ignore
            embed=embed,
            embeds=embeds,
            file=file,
            files=files,
            view=view,
            tts=tts,
            ephemeral=ephemeral,
            delete_after=delete_after,
            allowed_mentions=allowed_mentions,
        )

    async def edit(self, *args, **kwargs) -> Optional[Message]:
        """|coro|

        This is a shorthand function for helping in editing messages in
        response to an interaction. If the response
        :meth:`InteractionResponse.is_done()` then the message is edited
        via the :attr:`Interaction.message` instead.

        Returns
        -------
        Optional[:class:`Message`]
            Message if the interaction has been responded to and the
            interaction's message was edited w/o using response. Else ``None``

        Raises
        ------
        InvalidArgument
            :attr:`Interaction.message` was ``None``,
            this may occur in threads.
        """
        if not self.response.is_done():
            return await self.response.edit_message(*args, **kwargs)
        if self.message is not None:
            return await self.message.edit(*args, **kwargs)
        raise InvalidArgument(
            "Interaction.message is None, this method is only for views"
        )


class InteractionResponse:
    """Represents a Discord interaction response.

    This type can be accessed through :attr:`Interaction.response`.

    .. versionadded:: 2.0
    """

    __slots__: Tuple[str, ...] = (
        '_responded',
        '_parent',
    )

    def __init__(self, parent: Interaction):
        self._parent: Interaction = parent
        self._responded: bool = False

    def is_done(self) -> bool:
        """:class:`bool`: Indicates whether an interaction response has been done before.

        An interaction can only be responded to once.
        """
        return self._responded

    async def defer(self, *, ephemeral: bool = False, with_message: bool = False) -> None:
        """|coro|

        Defers the interaction response.

        This is typically used when the interaction is acknowledged
        and a secondary action will be done later.

        Parameters
        -----------
        ephemeral: :class:`bool`
            Indicates whether the deferred message will eventually be ephemeral.
            This only applies for interactions of type :attr:`InteractionType.application_command` or when ``with_message`` is True
        with_message: :class:`bool`
            Indicates whether the response will be a message with thinking state (bot is thinking...).
            This is always True for interactions of type :attr:`InteractionType.application_command`.
            For interactions of type :attr:`InteractionType.component` this defaults to False.
            
            .. versionadded:: 2.0

        Raises
        -------
        HTTPException
            Deferring the interaction failed.
        InteractionResponded
            This interaction has already been responded to before.
        """
        if self._responded:
            raise InteractionResponded(self._parent)

        defer_type: int = 0
        data: Optional[Dict[str, Any]] = None
        parent = self._parent
        if parent.type is InteractionType.application_command or with_message:
            defer_type = InteractionResponseType.deferred_channel_message.value
            if ephemeral:
                data = {'flags': 64}
        elif parent.type is InteractionType.component or parent.type is InteractionType.modal_submit:
            defer_type = InteractionResponseType.deferred_message_update.value

        if defer_type:
            adapter = async_context.get()
            await adapter.create_interaction_response(
                parent.id, parent.token, session=parent._session, type=defer_type, data=data
            )
            self._responded = True

    async def pong(self) -> None:
        """|coro|

        Pongs the ping interaction.

        This should rarely be used.

        Raises
        -------
        HTTPException
            Ponging the interaction failed.
        InteractionResponded
            This interaction has already been responded to before.
        """
        if self._responded:
            raise InteractionResponded(self._parent)

        parent = self._parent
        if parent.type is InteractionType.ping:
            adapter = async_context.get()
            await adapter.create_interaction_response(
                parent.id, parent.token, session=parent._session, type=InteractionResponseType.pong.value
            )
            self._responded = True

    async def send_autocomplete(self, choices: Union[dict, list]) -> None:
        """|coro|

        Responds to this interaction by sending an autocomplete payload.

        Parameters
        ----------
        choices: Union[:class:`dict`, :class:`list`]
            The choices to send the user.
            If a :class:`dict` is given, each key-value pair is turned into a name-value pair. Name is what Discord
            shows the user, value is what Discord sends to the bot.
            If something not a :class:`dict`, such as a :class:`list`, is given, each value is turned into a duplicate
            name-value pair, where the display name and the value Discord sends back are the same.

        Raises
        -------
        HTTPException
            Sending the message failed.
        InteractionResponded
            This interaction has already been responded to before.
        """
        if self._responded:
            raise InteractionResponded(self._parent)
        if not isinstance(choices, dict):
            choice_list = [{"name": choice, "value": choice} for choice in choices]
        else:
            choice_list = [{"name": key, "value": value} for key, value in choices.items()]

        payload = {"choices": choice_list}

        adapter = async_context.get()
        await adapter.create_interaction_response(
            self._parent.id,
            self._parent.token,
            session=self._parent._session,
            type=InteractionResponseType.application_command_autocomplete_result.value,
            data=payload
        )
        self._responded = True


    async def send_message(
        self,
        content: Optional[Any] = None,
        *,
        embed: Embed = MISSING,
        embeds: List[Embed] = MISSING,
        file: File = MISSING,
        files: List[File] = MISSING,
        view: View = MISSING,
        tts: bool = False,
        ephemeral: bool = False,
        delete_after: Optional[float] = None,
        allowed_mentions: Optional[AllowedMentions] = MISSING,
    ) -> PartialInteractionMessage:
        """|coro|

        Responds to this interaction by sending a message.

        Parameters
        -----------
        content: Optional[:class:`str`]
            The content of the message to send.
        embeds: List[:class:`Embed`]
            A list of embeds to send with the content. Maximum of 10. This cannot
            be mixed with the ``embed`` parameter.
        embed: :class:`Embed`
            The rich embed for the content to send. This cannot be mixed with
            ``embeds`` parameter.
        file: :class:`File`
            The file to upload.
        files: List[:class:`File`]
            A list of files to upload. Maximum of 10. This cannot be mixed with
            the ``file`` parameter.
        tts: :class:`bool`
            Indicates if the message should be sent using text-to-speech.
        view: :class:`nextcord.ui.View`
            The view to send with the message.
        ephemeral: :class:`bool`
            Indicates if the message should only be visible to the user who started the interaction.
            If a view is sent with an ephemeral message and it has no timeout set then the timeout
            is set to 15 minutes.
        delete_after: Optional[:class:`float`]
            If provided, the number of seconds to wait in the background
            before deleting the message we just sent. If the deletion fails,
            then it is silently ignored.
        allowed_mentions: :class:`AllowedMentions`
            Controls the mentions being processed in this message.
            See :meth:`.abc.Messageable.send` for more information.

        Raises
        -------
        HTTPException
            Sending the message failed.
        TypeError
            You specified both ``embed`` and ``embeds`` or ``file`` and ``files``.
        ValueError
            The length of ``embeds`` was invalid.
        InteractionResponded
            This interaction has already been responded to before.

        Returns
        --------
        :class:`PartialInteractionMessage`
            An object supporting only the :meth:`~PartialInteractionMessage.edit` and :meth:`~PartialInteractionMessage.delete`
            operations. To fetch the :class:`InteractionMessage` you may use :meth:`PartialInteractionMessage.fetch`
            or :meth:`Interaction.original_message`.
        """
        if self._responded:
            raise InteractionResponded(self._parent)

        payload: Dict[str, Any] = {
            'tts': tts,
        }

        if embed is not MISSING and embeds is not MISSING:
            raise TypeError('Cannot mix embed and embeds keyword arguments')

        if embed is not MISSING:
            embeds = [embed]

        if embeds:
            payload['embeds'] = [e.to_dict() for e in embeds]

        if file is not MISSING and files is not MISSING:
            raise TypeError('Cannot mix file and files keyword arguments')

        if file is not MISSING:
            files = [file]

        if files and not all(isinstance(f, File) for f in files):
            raise TypeError('Files parameter must be a list of type File')

        if content is not None:
            payload['content'] = str(content)

        if ephemeral:
            payload['flags'] = 64

        if view is not MISSING:
            payload['components'] = view.to_components()

        if allowed_mentions is MISSING or allowed_mentions is None:
            if self._parent._state.allowed_mentions is not None:
                payload['allowed_mentions'] = self._parent._state.allowed_mentions.to_dict()
        else:
            if self._parent._state.allowed_mentions is not None:
                payload['allowed_mentions'] = self._parent._state.allowed_mentions.merge(allowed_mentions).to_dict()
            else:
                payload['allowed_mentions'] = allowed_mentions.to_dict()

        parent = self._parent
        adapter = async_context.get()
        try:
            await adapter.create_interaction_response(
                parent.id,
                parent.token,
                session=parent._session,
                type=InteractionResponseType.channel_message.value,
                data=payload,
                files=files,
            )
        finally:
            if files:
                for file in files:
                    file.close()

        if view is not MISSING:
            if ephemeral and view.timeout is None:
                view.timeout = 15 * 60.0

            self._parent._state.store_view(view)

        self._responded = True

        if delete_after is not None:
            await self._parent.delete_original_message(delay=delete_after)

        state = _InteractionMessageState(self._parent, self._parent._state)
        return PartialInteractionMessage(state)
    
    async def send_modal(self, modal: Modal) -> None:
        """|coro|
        
        Respond to this interaction by sending a modal.
        
        Parameters
        ----------
        modal: :class:`nextcord.ui.Modal`
            The modal to be sent in response to the interaction and which will
            be displayed on the user's screen.
        
        Raises
        -------
        HTTPException
            Sending the modal failed.
        InteractionResponded
            This interaction has already been responded to before.
        """
        if self._responded:
            raise InteractionResponded(self._parent)
        
        parent = self._parent
        adapter = async_context.get()
        await adapter.create_interaction_response(
            parent.id,
            parent.token,
            session=parent._session,
            type=InteractionResponseType.modal.value,
            data=modal.to_dict(),
        )
        
        self._responded = True
        
        self._parent._state.store_modal(modal, self._parent.user.id)

    async def edit_message(
        self,
        *,
        content: Optional[Any] = MISSING,
        embed: Optional[Embed] = MISSING,
        embeds: List[Embed] = MISSING,
        file: File = MISSING,
        files: List[File] = MISSING,
        attachments: List[Attachment] = MISSING,
        view: Optional[View] = MISSING,
        delete_after: Optional[float] = None,
    ) -> None:
        """|coro|

        Responds to this interaction by editing the original message of
        a component interaction.

        Parameters
        -----------
        content: Optional[:class:`str`]
            The new content to replace the message with. ``None`` removes the content.
        embeds: List[:class:`Embed`]
            A list of embeds to edit the message with.
        embed: Optional[:class:`Embed`]
            The embed to edit the message with. ``None`` suppresses the embeds.
            This should not be mixed with the ``embeds`` parameter.
        file: :class:`File`
            The file to upload.
        files: List[:class:`File`]
            A list of files to upload. Maximum of 10. This cannot be mixed with
            the ``file`` parameter.
        attachments: List[:class:`Attachment`]
            A list of attachments to keep in the message. To keep all existing attachments,
            pass ``interaction.message.attachments``.
        view: Optional[:class:`~nextcord.ui.View`]
            The updated view to update this message with. If ``None`` is passed then
            the view is removed.
        delete_after: Optional[:class:`float`]
            If provided, the number of seconds to wait in the background
            before deleting the message we just sent. If the deletion fails,
            then it is silently ignored.
        

        Raises
        -------
        HTTPException
            Editing the message failed.
        TypeError
            You specified both ``embed`` and ``embeds`` or ``file`` and ``files``.
        InteractionResponded
            This interaction has already been responded to before.
        """
        if self._responded:
            raise InteractionResponded(self._parent)

        parent = self._parent
        msg = parent.message
        state = parent._state
        message_id = msg.id if msg else None

        payload = {}
        if content is not MISSING:
            if content is None:
                payload['content'] = None
            else:
                payload['content'] = str(content)

        if embed is not MISSING and embeds is not MISSING:
            raise TypeError('cannot mix both embed and embeds keyword arguments')

        if embed is not MISSING:
            if embed is None:
                embeds = []
            else:
                embeds = [embed]

        if embeds is not MISSING:
            payload['embeds'] = [e.to_dict() for e in embeds]

        if file is not MISSING and files is not MISSING:
            raise TypeError('Cannot mix file and files keyword arguments')

        if file is not MISSING:
            files = [file]

        if files and not all(isinstance(f, File) for f in files):
            raise TypeError('Files parameter must be a list of type File')

        if attachments is not MISSING:
            payload['attachments'] = [a.to_dict() for a in attachments]

        if view is not MISSING:
            state.prevent_view_updates_for(message_id)
            if view is None:
                payload['components'] = []
            else:
                payload['components'] = view.to_components()

        adapter = async_context.get()
        try:
            await adapter.create_interaction_response(
                parent.id,
                parent.token,
                session=parent._session,
                type=InteractionResponseType.message_update.value,
                data=payload,
                files=files,
            )
        finally:
            if files:
                for file in files:
                    file.close()

        if view and not view.is_finished():
            state.store_view(view, message_id)

        self._responded = True

        if delete_after is not None:
            await self._parent.delete_original_message(delay=delete_after)

        


class _InteractionMessageState:
    __slots__ = ('_parent', '_interaction')

    def __init__(self, interaction: Interaction, parent: ConnectionState):
        self._interaction: Interaction = interaction
        self._parent: ConnectionState = parent

    def _get_guild(self, guild_id):
        return self._parent._get_guild(guild_id)

    def store_user(self, data):
        return self._parent.store_user(data)

    def create_user(self, data):
        return self._parent.create_user(data)

    @property
    def http(self):
        return self._parent.http

    def __getattr__(self, attr):
        return getattr(self._parent, attr)


class _InteractionMessageMixin:
    __slots__ = ()
    _state: _InteractionMessageState

    async def edit(
        self,
        content: Optional[str] = MISSING,
        embeds: List[Embed] = MISSING,
        embed: Optional[Embed] = MISSING,
        file: File = MISSING,
        files: List[File] = MISSING,
        attachments: List[Attachment] = MISSING,
        view: Optional[View] = MISSING,
        allowed_mentions: Optional[AllowedMentions] = None,
        delete_after: Optional[float] = None,
    ) -> InteractionMessage:
        """|coro|

        Edits the message.

        Parameters
        ------------
        content: Optional[:class:`str`]
            The content to edit the message with or ``None`` to clear it.
        embeds: List[:class:`Embed`]
            A list of embeds to edit the message with.
        embed: Optional[:class:`Embed`]
            The embed to edit the message with. ``None`` suppresses the embeds.
            This should not be mixed with the ``embeds`` parameter.
        file: :class:`File`
            The file to upload. This cannot be mixed with ``files`` parameter.
        files: List[:class:`File`]
            A list of files to send with the content. This cannot be mixed with the
            ``file`` parameter.
        attachments: List[:class:`Attachment`]
            A list of attachments to keep in the message. To keep existing attachments,
            you must fetch the message with :meth:`original_message` and pass
            ``message.attachments`` to this parameter.
        allowed_mentions: :class:`AllowedMentions`
            Controls the mentions being processed in this message.
            See :meth:`.abc.Messageable.send` for more information.
        view: Optional[:class:`~nextcord.ui.View`]
            The updated view to update this message with. If ``None`` is passed then
            the view is removed.
        delete_after: Optional[:class:`float`]
            If provided, the number of seconds to wait in the background
            before deleting the message we just edited. If the deletion fails,
            then it is silently ignored.

        Raises
        -------
        HTTPException
            Editing the message failed.
        Forbidden
            Edited a message that is not yours.
        TypeError
            You specified both ``embed`` and ``embeds`` or ``file`` and ``files``
        ValueError
            The length of ``embeds`` was invalid.

        Returns
        ---------
        :class:`InteractionMessage`
            The newly edited message.
        """
        message = await self._state._interaction.edit_original_message(
            content=content,
            embeds=embeds,
            embed=embed,
            file=file,
            files=files,
            attachments=attachments,
            view=view,
            allowed_mentions=allowed_mentions,
        )

        if delete_after is not None:
            await self.delete(delay=delete_after)

        return message

    async def delete(self, *, delay: Optional[float] = None) -> None:
        """|coro|

        Deletes the message.

        Parameters
        -----------
        delay: Optional[:class:`float`]
            If provided, the number of seconds to wait before deleting the message.
            The waiting is done in the background and deletion failures are ignored.

        Raises
        ------
        Forbidden
            You do not have proper permissions to delete the message.
        NotFound
            The message was deleted already.
        HTTPException
            Deleting the message failed.
        """

        await self._state._interaction.delete_original_message(delay=delay)


class PartialInteractionMessage(_InteractionMessageMixin, Hashable):
    """Represents the original interaction response message when only the
    application state and interaction token are available.

    This allows you to edit or delete the message associated with
    the interaction response. This object is returned when responding to
    an interaction with :meth:`InteractionResponse.send_message`.

    This does not support most attributes and methods of :class:`nextcord.Message`.
    The :meth:`~PartialInteractionMessage.fetch` method can be used to
    retrieve the full :class:`InteractionMessage` object.

    .. versionadded:: 2.0
    """

    def __init__(self, state: _InteractionMessageState):
        self._state = state

    async def fetch(self) -> InteractionMessage:
        """|coro|

        Fetches the original interaction response message associated with the interaction.

        Repeated calls to this will return a cached value.

        Raises
        -------
        HTTPException
            Fetching the original response message failed.
        ClientException
            The channel for the message could not be resolved.

        Returns
        --------
        InteractionMessage
            The original interaction response message.
        """
        return await self._state._interaction.original_message()

    @property
    def author(self) -> Optional[Union[Member, ClientUser]]:
        """Optional[Union[:class:`Member`, :class:`ClientUser`]]: The client that responded to the interaction.
        
        If the interaction was in a guild, this is a :class:`Member` representing the client.
        Otherwise, this is a :class:`ClientUser`.
        """
        return self.guild.me if self.guild else self._state._interaction.client.user

    @property
    def channel(self) -> Optional[InteractionChannel]:
        """Optional[Union[:class:`abc.GuildChannel`, :class:`PartialMessageable`, :class:`Thread`]]: The channel the interaction was sent from.

        Note that due to a Discord limitation, DM channels are not resolved since there is
        no data to complete them. These are :class:`PartialMessageable` instead.
        """
        return self._state._interaction.channel

    @property
    def guild(self) -> Optional[Guild]:
        """Optional[:class:`Guild`]: The guild the interaction was sent from."""
        return self._state._interaction.guild

    def __repr__(self):
        return f"<{self.__class__.__name__} author={self.author!r} channel={self.channel!r} guild={self.guild!r}>"


class InteractionMessage(_InteractionMessageMixin, Message):
    """Represents the original interaction response message.

    To retrieve this object see :meth:`PartialInteractionMessage.fetch`
    or :meth:`Interaction.original_message`.

    This inherits from :class:`nextcord.Message` with changes to
    :meth:`edit` and :meth:`delete` to work with the interaction response.

    .. versionadded:: 2.0
    """
    pass<|MERGE_RESOLUTION|>--- conflicted
+++ resolved
@@ -25,12 +25,8 @@
 """
 
 from __future__ import annotations
-<<<<<<< HEAD
-from typing import Any, Dict, List, Optional, TYPE_CHECKING, Tuple, Union, Iterable
-=======
 from typing import Any, Dict, List, Optional, TYPE_CHECKING, Tuple, Union
 from datetime import datetime, timedelta
->>>>>>> e4e142bd
 import asyncio
 
 from . import utils
@@ -151,13 +147,6 @@
         The attached data of the interaction. This is used to store any data you may need inside the interaction for convenience. This data will stay on the interaction, even after a :meth:`Interaction.application_command_before_invoke`.
     application_command: Optional[:class:`ApplicationCommand`]
         The application command that handled the interaction.
-<<<<<<< HEAD
-    client: :class:`Client`
-        The client that handled the interaction. Can be a subclass of :class:`Client`.
-    bot: :class:`Client`:
-        An alias for ``client``.
-=======
->>>>>>> e4e142bd
     """
 
     __slots__: Tuple[str, ...] = (
@@ -175,10 +164,6 @@
         'version',
         'application_command',
         'attached',
-<<<<<<< HEAD
-        '_client',
-=======
->>>>>>> e4e142bd
         '_permissions',
         '_state',
         '_session',
@@ -259,9 +244,6 @@
     def is_expired(self) -> bool:
         """:class:`bool` A boolean whether the interaction token is invalid or not."""
         return utils.utcnow() > self.expires_at
-
-    def _set_application_command(self, app_cmd: Union[ApplicationSubcommand, ApplicationCommand]):
-        self.application_command = app_cmd
 
     def _set_application_command(self, app_cmd: Union[ApplicationSubcommand, ApplicationCommand]):
         self.application_command = app_cmd
