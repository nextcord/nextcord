--- conflicted
+++ resolved
@@ -190,12 +190,9 @@
         self.channel_id: Optional[int] = utils._get_as_snowflake(data, 'channel_id')
         self.guild_id: Optional[int] = utils._get_as_snowflake(data, 'guild_id')
         self.application_id: int = int(data['application_id'])
-<<<<<<< HEAD
         self._client: Client = data.get('client')
-=======
         self.locale: Optional[str] = data.get('locale')
         self.guild_locale: Optional[str] = data.get('guild_locale')
->>>>>>> 1ccb3b2e
 
         self.message: Optional[Message]
         try:
