--- conflicted
+++ resolved
@@ -913,14 +913,9 @@
         state.voice_port = data["port"]
         state.endpoint_ip = data["ip"]
 
-<<<<<<< HEAD
         if state.socket is MISSING:
             return
 
-        packet = bytearray(70)
-        struct.pack_into(">H", packet, 0, 1)  # 1 = Send
-        struct.pack_into(">H", packet, 2, 70)  # 70 = Length
-=======
         # Discover our external IP and port by asking our voice port.
         # https://discord.dev/topics/voice-connections#ip-discovery
         packet = bytearray(74)
@@ -928,7 +923,6 @@
         # > = big-endian, H = unsigned short, I = unsigned int
         struct.pack_into(">H", packet, 0, 1)  # 1 = Request
         struct.pack_into(">H", packet, 2, 70)  # 70 = Message length. A constant of 70.
->>>>>>> 4383194b
         struct.pack_into(">I", packet, 4, state.ssrc)
         state.socket.sendto(packet, (state.endpoint_ip, state.voice_port))
         recv = await self.loop.sock_recv(state.socket, 74)
