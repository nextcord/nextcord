"""
The MIT License (MIT)

Copyright (c) 2015-present Rapptz

Permission is hereby granted, free of charge, to any person obtaining a
copy of this software and associated documentation files (the "Software"),
to deal in the Software without restriction, including without limitation
the rights to use, copy, modify, merge, publish, distribute, sublicense,
and/or sell copies of the Software, and to permit persons to whom the
Software is furnished to do so, subject to the following conditions:

The above copyright notice and this permission notice shall be included in
all copies or substantial portions of the Software.

THE SOFTWARE IS PROVIDED "AS IS", WITHOUT WARRANTY OF ANY KIND, EXPRESS
OR IMPLIED, INCLUDING BUT NOT LIMITED TO THE WARRANTIES OF MERCHANTABILITY,
FITNESS FOR A PARTICULAR PURPOSE AND NONINFRINGEMENT. IN NO EVENT SHALL THE
AUTHORS OR COPYRIGHT HOLDERS BE LIABLE FOR ANY CLAIM, DAMAGES OR OTHER
LIABILITY, WHETHER IN AN ACTION OF CONTRACT, TORT OR OTHERWISE, ARISING
FROM, OUT OF OR IN CONNECTION WITH THE SOFTWARE OR THE USE OR OTHER
DEALINGS IN THE SOFTWARE.
"""

from __future__ import annotations

import asyncio
import concurrent.futures
import logging
import struct
import sys
import threading
import time
import traceback
import zlib
from collections import deque, namedtuple
from typing import TYPE_CHECKING, Awaitable, Callable, Dict, List, NoReturn, Optional, Union

import aiohttp

from .activity import BaseActivity
from .enums import SpeakingState
from .errors import ConnectionClosed, InvalidArgument
from .utils import _from_json, _to_json

if TYPE_CHECKING:
    from typing import Any, Protocol

    from .client import Client
    from .state import ConnectionState
    from .types.activity import Activity
    from .voice_client import VoiceClient

    class VariadicArgNone(Protocol):
        def __call__(self, *args: Any) -> None:
            ...


_log = logging.getLogger(__name__)

__all__ = (
    "DiscordWebSocket",
    "KeepAliveHandler",
    "VoiceKeepAliveHandler",
    "DiscordVoiceWebSocket",
    "ReconnectWebSocket",
)


class ReconnectWebSocket(Exception):
    """Signals to safely reconnect the websocket."""

    def __init__(self, shard_id: Optional[int], *, resume: bool = True) -> None:
        self.shard_id = shard_id
        self.resume = resume
        self.op = "RESUME" if resume else "IDENTIFY"


class WebSocketClosure(Exception):
    """An exception to make up for the fact that aiohttp doesn't signal closure."""

    pass


EventListener = namedtuple("EventListener", "predicate event result future")  # type: ignore


class GatewayRatelimiter:
    def __init__(self, count: int = 110, per: float = 60.0):
        # The default is 110 to give room for at least 10 heartbeats per minute
        self.max = count
        self.remaining = count
        self.window = 0.0
        self.per = per
        self.lock = asyncio.Lock()
        self.shard_id: Optional[int] = None

    def is_ratelimited(self) -> bool:
        current = time.time()
        if current > self.window + self.per:
            return False
        return self.remaining == 0

    def get_delay(self) -> float:
        current = time.time()

        if current > self.window + self.per:
            self.remaining = self.max

        if self.remaining == self.max:
            self.window = current

        if self.remaining == 0:
            return self.per - (current - self.window)

        self.remaining -= 1
        if self.remaining == 0:
            self.window = current

        return 0.0

    async def block(self) -> None:
        async with self.lock:
            delta = self.get_delay()
            if delta:
                _log.warning(
                    "WebSocket in shard ID %s is ratelimited, waiting %.2f seconds",
                    self.shard_id,
                    delta,
                )
                await asyncio.sleep(delta)


class KeepAliveHandler(threading.Thread):
    def __init__(self, *args, **kwargs):
        ws: DiscordWebSocket = kwargs.pop("ws")  # will fail at `_main_thread_id` anyway
        interval: Optional[float] = kwargs.pop("interval", None)
        shard_id: Optional[int] = kwargs.pop("shard_id", None)
        threading.Thread.__init__(self, *args, **kwargs)
        self.ws = ws
        self._main_thread_id = ws.thread_id
        self.interval: Optional[float] = interval
        self.daemon: bool = True
        self.shard_id: Optional[int] = shard_id
        self.msg: str = "Keeping shard ID %s websocket alive with sequence %s."
        self.block_msg: str = "Shard ID %s heartbeat blocked for more than %s seconds."
        self.behind_msg: str = "Can't keep up, shard ID %s websocket is %.1fs behind."
        self._stop_ev: threading.Event = threading.Event()
        self._last_ack: float = time.perf_counter()
        self._last_send: float = time.perf_counter()
        self._last_recv: float = time.perf_counter()
        self.latency: float = float("inf")
        self.heartbeat_timeout: float = ws._max_heartbeat_timeout

    def run(self) -> None:
        while not self._stop_ev.wait(self.interval):
            if self._last_recv + self.heartbeat_timeout < time.perf_counter():
                _log.warning(
                    "Shard ID %s has stopped responding to the gateway. Closing and restarting.",
                    self.shard_id,
                )
                coro = self.ws.close(4000)
                f = asyncio.run_coroutine_threadsafe(coro, loop=self.ws.loop)

                try:
                    f.result()
                except Exception:
                    _log.exception("An error occurred while stopping the gateway. Ignoring.")
                finally:
                    self.stop()
                    return

            data = self.get_payload()
            _log.debug(self.msg, self.shard_id, data["d"])
            coro = self.ws.send_heartbeat(data)
            f = asyncio.run_coroutine_threadsafe(coro, loop=self.ws.loop)
            try:
                # block until sending is complete
                total = 0
                while True:
                    try:
                        f.result(10)
                        break
                    except concurrent.futures.TimeoutError:
                        total += 10
                        try:
                            frame = sys._current_frames()[self._main_thread_id]
                        except KeyError:
                            msg = self.block_msg
                        else:
                            stack = "".join(traceback.format_stack(frame))
                            msg = f"{self.block_msg}\nLoop thread traceback (most recent call last):\n{stack}"
                        _log.warning(msg, self.shard_id, total)

            except Exception:
                self.stop()
            else:
                self._last_send = time.perf_counter()

    def get_payload(self) -> Dict[str, Any]:
        return {"op": self.ws.HEARTBEAT, "d": self.ws.sequence}

    def stop(self) -> None:
        self._stop_ev.set()

    def tick(self) -> None:
        self._last_recv = time.perf_counter()

    def ack(self) -> None:
        ack_time = time.perf_counter()
        self._last_ack = ack_time
        self.latency = ack_time - self._last_send
        if self.latency > 10:
            _log.warning(self.behind_msg, self.shard_id, self.latency)


class VoiceKeepAliveHandler(KeepAliveHandler):
    def __init__(self, *args, **kwargs):
        super().__init__(*args, **kwargs)
        self.recent_ack_latencies = deque(maxlen=20)
        self.msg = "Keeping shard ID %s voice websocket alive with timestamp %s."
        self.block_msg = "Shard ID %s voice heartbeat blocked for more than %s seconds"
        self.behind_msg = "High socket latency, shard ID %s heartbeat is %.1fs behind"

    def get_payload(self) -> Dict[str, int]:
        return {"op": self.ws.HEARTBEAT, "d": int(time.time() * 1000)}

    def ack(self) -> None:
        ack_time = time.perf_counter()
        self._last_ack = ack_time
        self._last_recv = ack_time
        self.latency = ack_time - self._last_send
        self.recent_ack_latencies.append(self.latency)


class DiscordClientWebSocketResponse(aiohttp.ClientWebSocketResponse):
    async def close(self, *, code: int = 4000, message: bytes = b"") -> bool:
        return await super().close(code=code, message=message)


class DiscordWebSocket:
    """Implements a WebSocket for Discord's gateway.

    Attributes
    ----------
    DISPATCH
        Receive only. Denotes an event to be sent to Discord, such as READY.
    HEARTBEAT
        When received tells Discord to keep the connection alive.
        When sent asks if your connection is currently alive.
    IDENTIFY
        Send only. Starts a new session.
    PRESENCE
        Send only. Updates your presence.
    VOICE_STATE
        Send only. Starts a new connection to a voice guild.
    VOICE_PING
        Send only. Checks ping time to a voice guild, do not use.
    RESUME
        Send only. Resumes an existing connection.
    RECONNECT
        Receive only. Tells the client to reconnect to a new gateway.
    REQUEST_MEMBERS
        Send only. Asks for the full member list of a guild.
    INVALIDATE_SESSION
        Receive only. Tells the client to optionally invalidate the session
        and IDENTIFY again.
    HELLO
        Receive only. Tells the client the heartbeat interval.
    HEARTBEAT_ACK
        Receive only. Confirms receiving of a heartbeat. Not having it implies
        a connection issue.
    GUILD_SYNC
        Send only. Requests a guild sync.
    gateway
        The gateway we are currently connected to.
    token
        The authentication token for discord.
    """

    DISPATCH = 0
    HEARTBEAT = 1
    IDENTIFY = 2
    PRESENCE = 3
    VOICE_STATE = 4
    VOICE_PING = 5
    RESUME = 6
    RECONNECT = 7
    REQUEST_MEMBERS = 8
    INVALIDATE_SESSION = 9
    HELLO = 10
    HEARTBEAT_ACK = 11
    GUILD_SYNC = 12

    if TYPE_CHECKING:
        # AAA 'dynamic attributes', come on
        token: str
        _connection: ConnectionState
        _discord_parsers: dict[Any, Any]
        gateway: Any
        call_hooks: Any
        _initial_identify: bool
        shard_id: int | None
        shard_count: int | None
        _max_heartbeat_timeout: float

    def __init__(
        self, socket: aiohttp.ClientWebSocketResponse, *, loop: asyncio.AbstractEventLoop
    ) -> None:
        self.socket: aiohttp.ClientWebSocketResponse = socket
        self.loop: asyncio.AbstractEventLoop = loop

        # an empty dispatcher to prevent crashes
        self._dispatch: VariadicArgNone = lambda *args: None
        # generic event listeners
        self._dispatch_listeners: List[EventListener] = []
        # the keep alive
        self._keep_alive: Optional[KeepAliveHandler] = None
        self.thread_id: int = threading.get_ident()

        # ws related stuff
        self.session_id: Optional[str] = None
        self.resume_url: Optional[str] = None
        self.sequence: Optional[int] = None
        self._zlib = zlib.decompressobj()
        self._buffer: bytearray = bytearray()
        self._close_code: Optional[int] = None
        self._rate_limiter: GatewayRatelimiter = GatewayRatelimiter()

    @property
    def open(self) -> bool:
        return not self.socket.closed

    def is_ratelimited(self) -> bool:
        return self._rate_limiter.is_ratelimited()

    def debug_log_receive(self, data: Any, /) -> None:
        self._dispatch("socket_raw_receive", data)

    def log_receive(self, _, /) -> None:
        pass

    @classmethod
    async def from_client(
        cls,
        client: Client,
        *,
        initial: bool = False,
        gateway: Optional[str] = None,
        shard_id: Optional[int] = None,
        session: Optional[str] = None,
        sequence: Optional[int] = None,
        resume: bool = False,
        format_gateway: bool = False,
    ):
        """Creates a main websocket for Discord from a :class:`Client`.

        This is for internal use only.
        """
        if not gateway:
            gateway = await client.http.get_gateway()
        elif format_gateway:
            gateway = client.http.format_websocket_url(gateway)

        socket = await client.http.ws_connect(gateway)
        ws = cls(socket, loop=client.loop)

        # dynamically add attributes needed
        ws.token = client.http.token  # type: ignore
        ws._connection = client._connection
        ws._discord_parsers = client._connection.parsers
        ws._dispatch = client.dispatch
        ws.gateway = gateway
        ws.call_hooks = client._connection.call_hooks
        ws._initial_identify = initial
        ws.shard_id = shard_id
        ws._rate_limiter.shard_id = shard_id
        ws.shard_count = client._connection.shard_count
        ws.session_id = session
        ws.sequence = sequence
        ws._max_heartbeat_timeout = client._connection.heartbeat_timeout

        if client._enable_debug_events:
            ws.send = ws.debug_send
            ws.log_receive = ws.debug_log_receive

        client._connection._update_references(ws)

        _log.debug("Created websocket connected to %s", gateway)

        # poll event for OP Hello
        await ws.poll_event()

        if not resume:
            await ws.identify()
            return ws

        await ws.resume()
        return ws

    def wait_for(
        self, event: str, predicate: Callable, result: Optional[Callable[[Any], Any]] = None
    ) -> asyncio.Future:
        """Waits for a DISPATCH'd event that meets the predicate.

        Parameters
        ----------
        event: :class:`str`
            The event name in all upper case to wait for.
        predicate
            A function that takes a data parameter to check for event
            properties. The data parameter is the 'd' key in the JSON message.
        result
            A function that takes the same data parameter and executes to send
            the result to the future. If ``None``, returns the data.

        Returns
        -------
        asyncio.Future
            A future to wait for.
        """

        future = self.loop.create_future()
        entry = EventListener(event=event, predicate=predicate, result=result, future=future)
        self._dispatch_listeners.append(entry)
        return future

    async def identify(self) -> None:
        """Sends the IDENTIFY packet."""
        payload = {
            "op": self.IDENTIFY,
            "d": {
                "token": self.token,
                "properties": {
                    "os": sys.platform,
                    "browser": "nextcord",
                    "device": "nextcord",
                },
                "compress": True,
                "large_threshold": 250,
            },
        }

        if self.shard_id is not None and self.shard_count is not None:
            payload["d"]["shard"] = [self.shard_id, self.shard_count]

        state = self._connection
        if state._activity is not None or state._status is not None:
            payload["d"]["presence"] = {
                "status": state._status,
                "game": state._activity,
                "since": 0,
                "afk": False,
            }

        if state._intents is not None:
            payload["d"]["intents"] = state._intents.value

        await self.call_hooks("before_identify", self.shard_id, initial=self._initial_identify)
        await self.send_as_json(payload)
        _log.info("Shard ID %s has sent the IDENTIFY payload.", self.shard_id)

    async def resume(self) -> None:
        """Sends the RESUME packet."""
        payload = {
            "op": self.RESUME,
            "d": {"seq": self.sequence, "session_id": self.session_id, "token": self.token},
        }

        await self.send_as_json(payload)
        _log.info("Shard ID %s has sent the RESUME payload.", self.shard_id)

    async def received_message(self, msg: Union[str, bytes], /) -> None:
        if type(msg) is bytes:
            self._buffer.extend(msg)

            if len(msg) < 4 or msg[-4:] != b"\x00\x00\xff\xff":
                return
            msg = self._zlib.decompress(self._buffer)
            msg = msg.decode("utf-8")
            self._buffer = bytearray()

        self.log_receive(msg)
<<<<<<< HEAD
        msg = _from_json(msg)
=======
        message: Dict[str, Any] = utils._from_json(msg)
>>>>>>> ad03011c

        _log.debug("For Shard ID %s: WebSocket Event: %s", self.shard_id, msg)
        event = message.get("t")
        if event:
            self._dispatch("socket_event_type", event)

        op: int = message["op"]
        data: Dict[str, Any] = message["d"]
        seq: int = message["s"]
        if seq is not None:
            self.sequence = seq

        if self._keep_alive:
            self._keep_alive.tick()

        if op != self.DISPATCH:
            if op == self.RECONNECT:
                # "reconnect" can only be handled by the Client
                # so we terminate our connection and raise an
                # internal exception signalling to reconnect.
                _log.debug("Received RECONNECT opcode.")
                await self.close()
                raise ReconnectWebSocket(self.shard_id)

            if op == self.HEARTBEAT_ACK:
                if self._keep_alive:
                    self._keep_alive.ack()
                return

            if op == self.HEARTBEAT:
                if self._keep_alive:
                    beat = self._keep_alive.get_payload()
                    await self.send_as_json(beat)
                return

            if op == self.HELLO:
                interval = data["heartbeat_interval"] / 1000.0
                self._keep_alive = KeepAliveHandler(
                    ws=self, interval=interval, shard_id=self.shard_id
                )
                # send a heartbeat immediately
                await self.send_as_json(self._keep_alive.get_payload())
                self._keep_alive.start()
                return

            if op == self.INVALIDATE_SESSION:
                if data is True:
                    await self.close()
                    raise ReconnectWebSocket(self.shard_id)

                self.sequence = None
                self.session_id = None
                _log.info("Shard ID %s session has been invalidated.", self.shard_id)
                await self.close(code=1000)
                raise ReconnectWebSocket(self.shard_id, resume=False)

            _log.warning("Unknown OP code %s.", op)
            return

        if event == "READY":
            self._trace = trace = data.get("_trace", [])
            self.sequence: Optional[int] = message["s"]
            self.session_id: Optional[str] = data["session_id"]
            self.resume_url: Optional[str] = data["resume_gateway_url"]
            # pass back shard ID to ready handler
            data["__shard_id__"] = self.shard_id
            _log.info(
                "Shard ID %s has connected to Gateway: %s (Session ID: %s). Resume URL specified as %s",
                self.shard_id,
                ", ".join(trace),
                self.session_id,
                self.resume_url,
            )

        elif event == "RESUMED":
            self._trace = trace = data.get("_trace", [])
            # pass back the shard ID to the resumed handler
            data["__shard_id__"] = self.shard_id
            _log.info(
                "Shard ID %s has successfully RESUMED session %s under trace %s.",
                self.shard_id,
                self.session_id,
                ", ".join(trace),
            )

        try:
            func = self._discord_parsers[event]
        except KeyError:
            _log.debug("Unknown event %s.", event)
        else:
            func(data)

        # remove the dispatched listeners
        removed = []
        for index, entry in enumerate(self._dispatch_listeners):
            if entry.event != event:
                continue

            future = entry.future
            if future.cancelled():
                removed.append(index)
                continue

            try:
                valid = entry.predicate(data)
            except Exception as exc:
                future.set_exception(exc)
                removed.append(index)
            else:
                if valid:
                    ret = data if entry.result is None else entry.result(data)
                    future.set_result(ret)
                    removed.append(index)

        for index in reversed(removed):
            del self._dispatch_listeners[index]

    @property
    def latency(self) -> float:
        """:class:`float`: Measures latency between a HEARTBEAT and a HEARTBEAT_ACK in seconds."""
        heartbeat = self._keep_alive
        return float("inf") if heartbeat is None else heartbeat.latency

    def _can_handle_close(self) -> bool:
        code = self._close_code or self.socket.close_code
        return code not in (1000, 4004, 4010, 4011, 4012, 4013, 4014)

    async def poll_event(self) -> None:
        """Polls for a DISPATCH event and handles the general gateway loop.

        Raises
        ------
        ConnectionClosed
            The websocket connection was terminated for unhandled reasons.
        """
        try:
            msg = await self.socket.receive(timeout=self._max_heartbeat_timeout)
            if msg.type is aiohttp.WSMsgType.TEXT:
                await self.received_message(msg.data)
            elif msg.type is aiohttp.WSMsgType.BINARY:
                await self.received_message(msg.data)
            elif msg.type is aiohttp.WSMsgType.ERROR:
                _log.debug("Received %s", msg)
                raise msg.data
            elif msg.type in (
                aiohttp.WSMsgType.CLOSED,
                aiohttp.WSMsgType.CLOSING,
                aiohttp.WSMsgType.CLOSE,
            ):
                _log.debug("Received %s", msg)
                raise WebSocketClosure
        except (asyncio.TimeoutError, WebSocketClosure) as e:
            # Ensure the keep alive handler is closed
            if self._keep_alive:
                self._keep_alive.stop()
                self._keep_alive = None

            if isinstance(e, asyncio.TimeoutError):
                _log.info("Timed out receiving packet. Attempting a reconnect.")
                raise ReconnectWebSocket(self.shard_id) from None

            code = self._close_code or self.socket.close_code
            if self._can_handle_close():
                _log.info("Websocket closed with %s, attempting a reconnect.", code)
                raise ReconnectWebSocket(self.shard_id) from None
            else:
                _log.info("Websocket closed with %s, cannot reconnect.", code)
                raise ConnectionClosed(self.socket, shard_id=self.shard_id, code=code) from None

    async def debug_send(self, data: Any, /) -> None:
        await self._rate_limiter.block()
        self._dispatch("socket_raw_send", data)
        await self.socket.send_str(data)

    async def send(self, data: Any, /) -> None:
        await self._rate_limiter.block()
        await self.socket.send_str(data)

    async def send_as_json(self, data: Any) -> None:
        try:
            await self.send(_to_json(data))
        except RuntimeError as exc:
            if not self._can_handle_close():
                raise ConnectionClosed(self.socket, shard_id=self.shard_id) from exc

    async def send_heartbeat(self, data: Any) -> None:
        # This bypasses the rate limit handling code since it has a higher priority
        try:
            await self.socket.send_str(_to_json(data))
        except RuntimeError as exc:
            if not self._can_handle_close():
                raise ConnectionClosed(self.socket, shard_id=self.shard_id) from exc

    async def change_presence(
        self,
        *,
        activity: Optional[BaseActivity] = None,
        status: Optional[str] = None,
        since: float = 0.0,
    ) -> None:
        if activity is not None:
            if not isinstance(activity, BaseActivity):
                raise InvalidArgument("activity must derive from BaseActivity.")
            activities: List[Activity] = [activity.to_dict()]
        else:
            activities: List[Activity] = []

        if status == "idle":
            since = int(time.time() * 1000)

        payload = {
            "op": self.PRESENCE,
            "d": {"activities": activities, "afk": False, "since": since, "status": status},
        }

        sent = _to_json(payload)
        _log.debug('Sending "%s" to change status', sent)
        await self.send(sent)

    async def request_chunks(
        self,
        guild_id: int,
        query: Optional[str] = None,
        *,
        limit: int,
        user_ids: Optional[List[int]] = None,
        presences: bool = False,
        nonce: Optional[str] = None,
    ) -> None:
        payload = {
            "op": self.REQUEST_MEMBERS,
            "d": {"guild_id": guild_id, "presences": presences, "limit": limit},
        }

        if nonce:
            payload["d"]["nonce"] = nonce

        if user_ids:
            payload["d"]["user_ids"] = user_ids

        if query is not None:
            payload["d"]["query"] = query

        await self.send_as_json(payload)

    async def voice_state(
        self,
        guild_id: int,
        channel_id: Optional[int],
        self_mute: bool = False,
        self_deaf: bool = False,
    ) -> None:
        payload = {
            "op": self.VOICE_STATE,
            "d": {
                "guild_id": guild_id,
                "channel_id": channel_id,
                "self_mute": self_mute,
                "self_deaf": self_deaf,
            },
        }

        _log.debug("Updating our voice state to %s.", payload)
        await self.send_as_json(payload)

    async def close(self, code: int = 4000) -> None:
        if self._keep_alive:
            self._keep_alive.stop()
            self._keep_alive = None

        self._close_code = code
        await self.socket.close(code=code)


class DiscordVoiceWebSocket:
    """Implements the websocket protocol for handling voice connections.

    Attributes
    ----------
    IDENTIFY
        Send only. Starts a new voice session.
    SELECT_PROTOCOL
        Send only. Tells discord what encryption mode and how to connect for voice.
    READY
        Receive only. Tells the websocket that the initial connection has completed.
    HEARTBEAT
        Send only. Keeps your websocket connection alive.
    SESSION_DESCRIPTION
        Receive only. Gives you the secret key required for voice.
    SPEAKING
        Send only. Notifies the client if you are currently speaking.
    HEARTBEAT_ACK
        Receive only. Tells you your heartbeat has been acknowledged.
    RESUME
        Sent only. Tells the client to resume its session.
    HELLO
        Receive only. Tells you that your websocket connection was acknowledged.
    RESUMED
        Sent only. Tells you that your RESUME request has succeeded.
    CLIENT_CONNECT
        Indicates a user has connected to voice.
    CLIENT_DISCONNECT
        Receive only.  Indicates a user has disconnected from voice.
    """

    IDENTIFY = 0
    SELECT_PROTOCOL = 1
    READY = 2
    HEARTBEAT = 3
    SESSION_DESCRIPTION = 4
    SPEAKING = 5
    HEARTBEAT_ACK = 6
    RESUME = 7
    HELLO = 8
    RESUMED = 9
    CLIENT_CONNECT = 12
    CLIENT_DISCONNECT = 13

    if TYPE_CHECKING:
        _connection: VoiceClient
        gateway: str
        _max_heartbeat_timeout: float
        thread_id: int

    def __init__(
        self,
        socket: DiscordClientWebSocketResponse,
        loop: asyncio.AbstractEventLoop,
        *,
        hook: Optional[Callable[..., Awaitable[None]]] = None,
    ):
        self.ws: DiscordClientWebSocketResponse = socket
        self.loop: asyncio.AbstractEventLoop = loop
        self._keep_alive: Optional[VoiceKeepAliveHandler] = None
        self._close_code: Optional[int] = None
        self.secret_key: Optional[str] = None
        self._hook: Optional[Callable[..., Awaitable[None]]] = (
            hook or getattr(self, "_hook", None) or getattr(self, "_default_hook")
        )

    async def _default_hook(self, *args: Any) -> None:
        ...

    async def send_as_json(self, data: Any) -> None:
        _log.debug("Sending voice websocket frame: %s.", data)
        await self.ws.send_str(_to_json(data))

    send_heartbeat = send_as_json

    async def resume(self) -> None:
        state = self._connection
        payload = {
            "op": self.RESUME,
            "d": {
                "token": state.token,
                "server_id": str(state.server_id),
                "session_id": state.session_id,
            },
        }
        await self.send_as_json(payload)

    async def identify(self) -> None:
        state = self._connection
        payload = {
            "op": self.IDENTIFY,
            "d": {
                "server_id": str(state.server_id),
                "user_id": str(state.user.id),
                "session_id": state.session_id,
                "token": state.token,
            },
        }
        await self.send_as_json(payload)

    @classmethod
    async def from_client(
        cls,
        client: VoiceClient,
        *,
        resume: bool = False,
        hook: Optional[Callable[..., Awaitable[None]]] = None,
    ):
        """Creates a voice websocket for the :class:`VoiceClient`."""
        gateway = "wss://" + client.endpoint + "/?v=4"
        http = client._state.http
        socket = await http.ws_connect(gateway, compress=15)
        ws = cls(socket, loop=client.loop, hook=hook)
        ws.gateway = gateway
        ws._connection = client
        ws._max_heartbeat_timeout = 60.0
        ws.thread_id = threading.get_ident()

        if resume:
            await ws.resume()
        else:
            await ws.identify()

        return ws

    async def select_protocol(self, ip: str, port: int, mode: str) -> None:
        payload = {
            "op": self.SELECT_PROTOCOL,
            "d": {"protocol": "udp", "data": {"address": ip, "port": port, "mode": mode}},
        }

        await self.send_as_json(payload)

    async def client_connect(self) -> None:
        payload = {"op": self.CLIENT_CONNECT, "d": {"audio_ssrc": self._connection.ssrc}}

        await self.send_as_json(payload)

    async def speak(self, state: SpeakingState = SpeakingState.voice) -> None:
        payload = {"op": self.SPEAKING, "d": {"speaking": int(state), "delay": 0}}

        await self.send_as_json(payload)

    async def received_message(self, msg: Dict[str, Any]) -> None:
        _log.debug("Voice websocket frame received: %s", msg)
        op: int = msg["op"]
        data: Dict[str, Any] = msg["d"]

        if op == self.READY:
            await self.initial_connection(data)
        elif op == self.HEARTBEAT_ACK:
            if self._keep_alive is not None:
                self._keep_alive.ack()
        elif op == self.RESUMED:
            _log.info("Voice RESUME succeeded.")
        elif op == self.SESSION_DESCRIPTION:
            self._connection.mode = data["mode"]
            await self.load_secret_key(data)
        elif op == self.HELLO:
            interval = data["heartbeat_interval"] / 1000.0
            self._keep_alive = VoiceKeepAliveHandler(ws=self, interval=min(interval, 5.0))
            self._keep_alive.start()

        if self._hook is not None:
            await self._hook(self, msg)

    async def initial_connection(self, data: Dict[str, Any]) -> None:
        state = self._connection
        state.ssrc = data["ssrc"]
        state.voice_port = data["port"]
        state.endpoint_ip = data["ip"]

        packet = bytearray(70)
        struct.pack_into(">H", packet, 0, 1)  # 1 = Send
        struct.pack_into(">H", packet, 2, 70)  # 70 = Length
        struct.pack_into(">I", packet, 4, state.ssrc)
        state.socket.sendto(packet, (state.endpoint_ip, state.voice_port))
        recv = await self.loop.sock_recv(state.socket, 70)
        _log.debug("received packet in initial_connection: %s", recv)

        # the ip is ascii starting at the 4th byte and ending at the first null
        ip_start = 4
        ip_end = recv.index(0, ip_start)
        state.ip = recv[ip_start:ip_end].decode("ascii")

        state.port = struct.unpack_from(">H", recv, len(recv) - 2)[0]
        _log.debug("detected ip: %s port: %s", state.ip, state.port)

        # there *should* always be at least one supported mode (xsalsa20_poly1305)
        modes = [mode for mode in data["modes"] if mode in self._connection.supported_modes]
        _log.debug("received supported encryption modes: %s", ", ".join(modes))

        mode = modes[0]
        await self.select_protocol(state.ip, state.port, mode)
        _log.info("selected the voice protocol for use (%s)", mode)

    @property
    def latency(self) -> float:
        """:class:`float`: Latency between a HEARTBEAT and its HEARTBEAT_ACK in seconds."""
        heartbeat = self._keep_alive
        return float("inf") if heartbeat is None else heartbeat.latency

    @property
    def average_latency(self) -> float:
        """:class:`list`: Average of last 20 HEARTBEAT latencies."""
        heartbeat = self._keep_alive
        if heartbeat is None or not heartbeat.recent_ack_latencies:
            return float("inf")

        return sum(heartbeat.recent_ack_latencies) / len(heartbeat.recent_ack_latencies)

    async def load_secret_key(self, data: Dict[str, Any]) -> None:
        _log.info("received secret key for voice connection")
        self.secret_key = self._connection.secret_key = data.get("secret_key")
        await self.speak()
        await self.speak(SpeakingState.none)

    async def poll_event(self) -> None:
        # This exception is handled up the chain
        msg = await asyncio.wait_for(self.ws.receive(), timeout=30.0)
        if msg.type is aiohttp.WSMsgType.TEXT:
            await self.received_message(_from_json(msg.data))
        elif msg.type is aiohttp.WSMsgType.ERROR:
            _log.debug("Received %s", msg)
            raise ConnectionClosed(self.ws, shard_id=None) from msg.data
        elif msg.type in (
            aiohttp.WSMsgType.CLOSED,
            aiohttp.WSMsgType.CLOSE,
            aiohttp.WSMsgType.CLOSING,
        ):
            _log.debug("Received %s", msg)
            raise ConnectionClosed(self.ws, shard_id=None, code=self._close_code)

    async def close(self, code: int = 1000) -> None:
        if self._keep_alive is not None:
            self._keep_alive.stop()

        self._close_code = code
        await self.ws.close(code=code)<|MERGE_RESOLUTION|>--- conflicted
+++ resolved
@@ -481,11 +481,7 @@
             self._buffer = bytearray()
 
         self.log_receive(msg)
-<<<<<<< HEAD
-        msg = _from_json(msg)
-=======
-        message: Dict[str, Any] = utils._from_json(msg)
->>>>>>> ad03011c
+        message: Dict[str, Any] = _from_json(msg)
 
         _log.debug("For Shard ID %s: WebSocket Event: %s", self.shard_id, msg)
         event = message.get("t")
