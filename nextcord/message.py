--- conflicted
+++ resolved
@@ -3,11 +3,8 @@
 from __future__ import annotations
 
 import asyncio
-<<<<<<< HEAD
 import base64
-=======
 import contextlib
->>>>>>> 0bed53ab
 import datetime
 import io
 import re
