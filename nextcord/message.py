# SPDX-License-Identifier: MIT

from __future__ import annotations

import asyncio
import base64
import contextlib
import datetime
import io
import re
from array import array
from os import PathLike
from typing import (
    TYPE_CHECKING,
    Any,
    Callable,
    ClassVar,
    Dict,
    List,
    Optional,
    Set,
    Tuple,
    Union,
    overload,
)

from . import utils
from .components import _component_factory
from .embeds import Embed
from .emoji import Emoji
from .enums import ChannelType, IntegrationType, MessageReferenceType, MessageType, try_enum
from .errors import HTTPException, InvalidArgument
from .file import File
from .flags import AttachmentFlags, MessageFlags
from .guild import Guild
from .member import Member
from .mixins import Hashable
from .object import Object
from .partial_emoji import PartialEmoji
from .reaction import Reaction
from .sticker import StickerItem
from .threads import Thread
from .user import User
from .utils import MISSING, escape_mentions

if TYPE_CHECKING:
    from typing_extensions import Self

    from .abc import (
        GuildChannel,
        Messageable,
        MessageableChannel,
        PartialMessageableChannel,
        Snowflake,
    )
    from .channel import TextChannel
    from .components import Component
    from .mentions import AllowedMentions
    from .role import Role
    from .state import ConnectionState
    from .types.components import Component as ComponentPayload
    from .types.embed import Embed as EmbedPayload
    from .types.interactions import (
        MessageInteraction as MessageInteractionPayload,
        MessageInteractionMetadata as MessageInteractionMetadataPayload,
    )
    from .types.member import Member as MemberPayload, UserWithMember as UserWithMemberPayload
    from .types.message import (
        Attachment as AttachmentPayload,
        Message as MessagePayload,
        MessageActivity as MessageActivityPayload,
        MessageApplication as MessageApplicationPayload,
        MessageReference as MessageReferencePayload,
        MessageSnapshot as MessageSnapshotPayload,
        Reaction as ReactionPayload,
        RoleSubscriptionData as RoleSubscriptionDataPayload,
    )
    from .types.threads import Thread as ThreadPayload, ThreadArchiveDuration
    from .types.user import User as UserPayload
    from .ui.view import View
    from .user import User

    EmojiInputType = Union[Emoji, PartialEmoji, str]

__all__ = (
    "Attachment",
    "Message",
    "PartialMessage",
    "MessageReference",
    "DeletedReferencedMessage",
    "MessageInteraction",
<<<<<<< HEAD
    "MessageRoleSubscription",
=======
    "MessageInteractionMetadata",
    "MessageSnapshot",
>>>>>>> 4eb1bf5c
)


def convert_emoji_reaction(emoji):
    if isinstance(emoji, Reaction):
        emoji = emoji.emoji

    if isinstance(emoji, Emoji):
        return f"{emoji.name}:{emoji.id}"
    if isinstance(emoji, PartialEmoji):
        return emoji._as_reaction()
    if isinstance(emoji, str):
        # Reactions can be in :name:id format, but not <:name:id>.
        # No existing emojis have <> in them, so this should be okay.
        return emoji.strip("<>")

    raise InvalidArgument(
        f"emoji argument must be str, Emoji, or Reaction not {emoji.__class__.__name__}."
    )


class Attachment(Hashable):
    """Represents an attachment from Discord.

    .. container:: operations

        .. describe:: str(x)

            Returns the URL of the attachment.

        .. describe:: x == y

            Checks if the attachment is equal to another attachment.

        .. describe:: x != y

            Checks if the attachment is not equal to another attachment.

        .. describe:: hash(x)

            Returns the hash of the attachment.

    .. versionchanged:: 1.7
        Attachment can now be casted to :class:`str` and is hashable.

    Attributes
    ----------
    id: :class:`int`
        The attachment ID.
    size: :class:`int`
        The attachment size in bytes.
    height: Optional[:class:`int`]
        The attachment's height, in pixels. Only applicable to images and videos.
    width: Optional[:class:`int`]
        The attachment's width, in pixels. Only applicable to images and videos.
    filename: :class:`str`
        The attachment's filename.
    url: :class:`str`
        The attachment URL. If the message this attachment was attached
        to is deleted, then this will 404.
    proxy_url: :class:`str`
        The proxy URL. This is a cached version of the :attr:`~Attachment.url` in the
        case of images. When the message is deleted, this URL might be valid for a few
        minutes or not valid at all.
    content_type: Optional[:class:`str`]
        The attachment's `media type <https://en.wikipedia.org/wiki/Media_type>`_

        .. versionadded:: 1.7
    description: Optional[:class:`str`]
        The attachment's description. This is used for alternative text in the Discord client.

        .. versionadded:: 2.0
    duration_secs: Optional[:class:`float`]
        The duration of the audio file (currently for voice messages).

        .. versionadded:: 3.0
    """

    __slots__ = (
        "id",
        "size",
        "height",
        "width",
        "filename",
        "url",
        "proxy_url",
        "_http",
        "content_type",
        "description",
        "duration_secs",
        "_waveform",
        "_cs_waveform",
        "_flags",
    )

    def __init__(self, *, data: AttachmentPayload, state: ConnectionState) -> None:
        self.id: int = int(data["id"])
        self.size: int = data["size"]
        self.height: Optional[int] = data.get("height")
        self.width: Optional[int] = data.get("width")
        self.filename: str = data["filename"]
        self.url: str = data.get("url")
        self.proxy_url: str = data.get("proxy_url")
        self._http = state.http
        self.content_type: Optional[str] = data.get("content_type")
        self.description: Optional[str] = data.get("description")
        self.duration_secs: Optional[float] = data.get("duration_secs")
        self._waveform: Optional[str] = data.get("waveform")
        self._flags: int = data.get("flags", 0)

    def is_spoiler(self) -> bool:
        """:class:`bool`: Whether this attachment contains a spoiler."""
        return self.filename.startswith("SPOILER_")

    def __repr__(self) -> str:
        return f"<Attachment id={self.id} filename={self.filename!r} url={self.url!r}>"

    def __str__(self) -> str:
        return self.url or ""

    async def save(
        self,
        fp: Union[io.BufferedIOBase, PathLike, str],
        *,
        seek_begin: bool = True,
        use_cached: bool = False,
    ) -> int:
        """|coro|

        Saves this attachment into a file-like object.

        Parameters
        ----------
        fp: Union[:class:`io.BufferedIOBase`, :class:`os.PathLike`, :class:`str`]
            The file-like object to save this attachment to or the filename
            to use. If a filename is passed then a file is created with that
            filename and used instead.
        seek_begin: :class:`bool`
            Whether to seek to the beginning of the file after saving is
            successfully done.
        use_cached: :class:`bool`
            Whether to use :attr:`proxy_url` rather than :attr:`url` when downloading
            the attachment. This will allow attachments to be saved after deletion
            more often, compared to the regular URL which is generally deleted right
            after the message is deleted. Note that this can still fail to download
            deleted attachments if too much time has passed and it does not work
            on some types of attachments.

        Raises
        ------
        HTTPException
            Saving the attachment failed.
        NotFound
            The attachment was deleted.

        Returns
        -------
        :class:`int`
            The number of bytes written.
        """
        data = await self.read(use_cached=use_cached)
        if isinstance(fp, io.BufferedIOBase):
            written = fp.write(data)
            if seek_begin:
                fp.seek(0)
            return written

        with open(fp, "wb") as f:  # noqa: ASYNC230
            return f.write(data)

    async def read(self, *, use_cached: bool = False) -> bytes:
        """|coro|

        Retrieves the content of this attachment as a :class:`bytes` object.

        .. versionadded:: 1.1

        Parameters
        ----------
        use_cached: :class:`bool`
            Whether to use :attr:`proxy_url` rather than :attr:`url` when downloading
            the attachment. This will allow attachments to be saved after deletion
            more often, compared to the regular URL which is generally deleted right
            after the message is deleted. Note that this can still fail to download
            deleted attachments if too much time has passed and it does not work
            on some types of attachments.

        Raises
        ------
        HTTPException
            Downloading the attachment failed.
        Forbidden
            You do not have permissions to access this attachment
        NotFound
            The attachment was deleted.

        Returns
        -------
        :class:`bytes`
            The contents of the attachment.
        """
        url = self.proxy_url if use_cached else self.url
        return await self._http.get_from_cdn(url)

    async def to_file(
        self,
        *,
        filename: Optional[str] = MISSING,
        description: Optional[str] = MISSING,
        use_cached: bool = False,
        spoiler: bool = False,
        force_close: bool = True,
    ) -> File:
        """|coro|

        Converts the attachment into a :class:`File` suitable for sending via
        :meth:`abc.Messageable.send`.

        .. versionadded:: 1.3

        Parameters
        ----------
        filename: Optional[:class:`str`]
            The filename to use for the file. If not specified then the filename
            of the attachment is used instead.

            .. versionadded:: 2.0
        description: Optional[:class:`str`]
            The description to use for the file. If not specified then the
            description of the attachment is used instead.

            .. versionadded:: 2.0
        use_cached: :class:`bool`
            Whether to use :attr:`proxy_url` rather than :attr:`url` when downloading
            the attachment. This will allow attachments to be saved after deletion
            more often, compared to the regular URL which is generally deleted right
            after the message is deleted. Note that this can still fail to download
            deleted attachments if too much time has passed and it does not work
            on some types of attachments.

            .. versionadded:: 1.4
        spoiler: :class:`bool`
            Whether the file is a spoiler.

            .. versionadded:: 1.4
        force_close: :class:`bool`
            Whether to forcibly close the bytes used to create the file
            when ``.close()`` is called.
            This will also make the file bytes unusable by flushing it from
            memory after it is sent or used once.
            Keep this enabled if you don't wish to reuse the same bytes.

           .. versionadded:: 2.2

        Raises
        ------
        HTTPException
            Downloading the attachment failed.
        Forbidden
            You do not have permissions to access this attachment
        NotFound
            The attachment was deleted.

        Returns
        -------
        :class:`File`
            The attachment as a file suitable for sending.
        """

        data = await self.read(use_cached=use_cached)
        file_filename = filename if filename is not MISSING else self.filename
        file_description = description if description is not MISSING else self.description
        return File(
            io.BytesIO(data),
            filename=file_filename,
            description=file_description,
            spoiler=spoiler,
            force_close=force_close,
        )

    def to_dict(self) -> AttachmentPayload:
        result: AttachmentPayload = {
            "filename": self.filename,
            "id": self.id,
            "proxy_url": self.proxy_url,
            "size": self.size,
            "url": self.url,
            "spoiler": self.is_spoiler(),
        }
        if self.height:
            result["height"] = self.height
        if self.width:
            result["width"] = self.width
        if self.content_type:
            result["content_type"] = self.content_type
        if self.description:
            result["description"] = self.description
        if self.duration_secs:
            result["duration_secs"] = self.duration_secs
        if self._waveform:
            result["waveform"] = self._waveform
        return result

    @utils.cached_slot_property("_cs_waveform")
    def waveform(self) -> Optional[array[int]]:
        """Optional[array[:class:`int`]]: The base64 decoded data representing a sampled waveform
        (currently for voice messages).

        .. versionadded:: 3.0
        """
        if self._waveform is not None:
            return array("B", base64.b64decode(self._waveform))
        return None

    def flags(self) -> AttachmentFlags:
        """Optional[:class:`AttachmentFlags`]: The avaliable flags that the attachment has.

        .. versionadded:: 2.6
        """
        return AttachmentFlags._from_value(self._flags)

    def is_remix(self) -> bool:
        """:class:`bool`: Whether the attachment is remixed."""
        return self.flags.is_remix


class DeletedReferencedMessage:
    """A special sentinel type that denotes whether the
    resolved message referenced message had since been deleted.

    The purpose of this class is to separate referenced messages that could not be
    fetched and those that were previously fetched but have since been deleted.

    .. versionadded:: 1.6
    """

    __slots__ = ("_parent",)

    def __init__(self, parent: MessageReference) -> None:
        self._parent: MessageReference = parent

    def __repr__(self) -> str:
        return f"<DeletedReferencedMessage id={self.id} channel_id={self.channel_id} guild_id={self.guild_id!r}>"

    @property
    def id(self) -> int:
        """:class:`int`: The message ID of the deleted referenced message."""
        # the parent's message id won't be None here
        return self._parent.message_id  # type: ignore

    @property
    def channel_id(self) -> int:
        """:class:`int`: The channel ID of the deleted referenced message."""
        return self._parent.channel_id

    @property
    def guild_id(self) -> Optional[int]:
        """Optional[:class:`int`]: The guild ID of the deleted referenced message."""
        return self._parent.guild_id


class MessageReference:
    """Represents a reference to a :class:`~nextcord.Message`.

    .. versionadded:: 1.5

    .. versionchanged:: 1.6
        This class can now be constructed by users.

    Attributes
    ----------
    message_id: Optional[:class:`int`]
        The id of the message referenced.
    channel_id: :class:`int`
        The channel id of the message referenced.
    guild_id: Optional[:class:`int`]
        The guild id of the message referenced.
    fail_if_not_exists: :class:`bool`
        Whether replying to the referenced message should raise :class:`HTTPException`
        if the message no longer exists or Discord could not fetch the message.

        .. versionadded:: 1.7

    resolved: Optional[Union[:class:`Message`, :class:`DeletedReferencedMessage`]]
        The message that this reference resolved to. If this is ``None``
        then the original message was not fetched either due to the Discord API
        not attempting to resolve it or it not being available at the time of creation.
        If the message was resolved at a prior point but has since been deleted then
        this will be of type :class:`DeletedReferencedMessage`.

        Currently, this is mainly the replied to message when a user replies to a message.

        .. versionadded:: 1.6
    type: :class:`~nextcord.MessageReferenceType`
        The type of reference that the message is. Defaults to a reply.

        .. versionadded:: 3.0
    """

    __slots__ = (
        "message_id",
        "channel_id",
        "guild_id",
        "fail_if_not_exists",
        "resolved",
        "_state",
        "type",
    )

    def __init__(
        self,
        *,
        message_id: int,
        channel_id: int,
        type: MessageReferenceType = MessageReferenceType.default,
        guild_id: Optional[int] = None,
        fail_if_not_exists: bool = True,
    ) -> None:
        self._state: Optional[ConnectionState] = None
        self.type: MessageReferenceType = type
        self.resolved: Optional[Union[Message, DeletedReferencedMessage]] = None
        self.message_id: Optional[int] = message_id
        self.channel_id: int = channel_id
        self.guild_id: Optional[int] = guild_id
        self.fail_if_not_exists: bool = fail_if_not_exists

    @classmethod
    def with_state(cls, state: ConnectionState, data: MessageReferencePayload) -> Self:
        self = cls.__new__(cls)
        self.type = MessageReferenceType(data.get("type", 0))
        self.message_id = utils.get_as_snowflake(data, "message_id")
        self.channel_id = int(data.pop("channel_id"))
        self.guild_id = utils.get_as_snowflake(data, "guild_id")
        self.fail_if_not_exists = data.get("fail_if_not_exists", True)
        self._state = state
        self.resolved = None
        return self

    @classmethod
    def from_message(
        cls,
        message: Message,
        *,
        type: MessageReferenceType = MessageReferenceType.default,
        fail_if_not_exists: bool = True,
    ) -> Self:
        """Creates a :class:`MessageReference` from an existing :class:`~nextcord.Message`.

        .. versionadded:: 1.6

        Parameters
        ----------
        message: :class:`~nextcord.Message`
            The message to be converted into a reference.
        type: :class:`~nextcord.MessageReferenceType`
            The type of reference that the message is. Defaults to the ``reply`` type  if not provided.

            .. versionadded:: 3.0
        fail_if_not_exists: :class:`bool`
            Whether replying to the referenced message should raise :class:`HTTPException`
            if the message no longer exists or Discord could not fetch the message.

            .. versionadded:: 1.7

        Returns
        -------
        :class:`MessageReference`
            A reference to the message.
        """
        self = cls(
            type=type,
            message_id=message.id,
            channel_id=message.channel.id,
            guild_id=getattr(message.guild, "id", None),
            fail_if_not_exists=fail_if_not_exists,
        )
        self._state = message._state
        return self

    @property
    def cached_message(self) -> Optional[Message]:
        """Optional[:class:`~nextcord.Message`]: The cached message, if found in the internal message cache."""
        return self._state and self._state._get_message(self.message_id)

    @property
    def jump_url(self) -> str:
        """:class:`str`: Returns a URL that allows the client to jump to the referenced message.

        .. versionadded:: 1.7
        """
        guild_id = self.guild_id if self.guild_id is not None else "@me"
        return f"https://discord.com/channels/{guild_id}/{self.channel_id}/{self.message_id}"

    def __repr__(self) -> str:
        return f"<MessageReference message_id={self.message_id!r} channel_id={self.channel_id!r} guild_id={self.guild_id!r}>"

    def to_dict(self) -> MessageReferencePayload:
        result: MessageReferencePayload = (
            {"message_id": self.message_id} if self.message_id is not None else {}
        )
        result["type"] = self.type.value
        result["channel_id"] = self.channel_id
        result["fail_if_not_exists"] = self.fail_if_not_exists
        if self.guild_id is not None:
            result["guild_id"] = self.guild_id
        return result

    to_message_reference_dict = to_dict


def flatten_handlers(cls):
    prefix = len("_handle_")
    handlers = [
        (key[prefix:], value)
        for key, value in cls.__dict__.items()
        if key.startswith("_handle_") and key != "_handle_member"
    ]

    # store _handle_member last
    handlers.append(("member", cls._handle_member))
    cls._HANDLERS = handlers
    cls._CACHED_SLOTS = [attr for attr in cls.__slots__ if attr.startswith("_cs_")]
    return cls


class MessageSnapshot:
    """Represents a message reference snapshot.

    .. versionadded:: 3.0

    Attributes
    ----------
    type: :class:`MessageType`
        The type of message.
    content: :class:`str`
        The message's content.
    embeds: List[:class:`Embed`]
        The embeds the message contains.
    attachments: List[:class:`Attachment`]
        The attachments the message contains.
    timestamp: :class:`datetime.datetime`
        The timestamp when the message was sent.
    edited_timestamp: Optional[:class:`datetime.datetime`]
        The timestamp when the message was last edited.
        Returns ``None`` if it has not been edited.
    flags: :class:`MessageFlags`
        The message's flags.
    mentions: List[:class:`User`]
        A list of users that the message has mentioned.
    mention_roles: List[:class:`Object`]
        A list of role IDs that the message has mentioned.
    sticker_items: List[:class:`StickerItem`]
        A list of stickers packs that the message contains.
    components: List[:class:`Component`]
        A list of components that the message contains.
    """

    def __init__(self, *, data: MessageSnapshotPayload, state: ConnectionState) -> None:
        self._message = data["message"]
        self._state = state

        self.type: MessageType = MessageType(self._message["type"])
        self.content: str = self._message["content"]
        self.embeds: List[Embed] = [Embed.from_dict(d) for d in self._message.get("embeds", [])]
        self.attachments: List[Attachment] = [
            Attachment(data=a, state=self._state) for a in self._message.get("attachments", [])
        ]
        self.timestamp: datetime.datetime = utils.parse_time(self._message["timestamp"])
        self.edited_timestamp: datetime.datetime | None = utils.parse_time(
            self._message.get("edited_timestamp")
        )
        self.flags: MessageFlags = MessageFlags._from_value(self._message.get("flags", 0))
        self.mentions: List[User] = [
            User(state=self._state, data=u) for u in self._message.get("mentions", [])
        ]
        self.mention_roles: List[Object] = [
            Object(r) for r in self._message.get("mention_roles", [])
        ]
        self.sticker_items: List[StickerItem] = [
            StickerItem(state=self._state, data=s) for s in self._message.get("sticker_items", [])
        ]
        self.components: List[Component] = [
            _component_factory(c) for c in self._message.get("components", [])
        ]


class MessageInteraction(Hashable):
    """Represents a message's interaction data.

    A message's interaction data is a property of a message when the message
    is a response to an interaction from any bot.

    .. versionadded:: 2.1

    .. container:: operations

        .. describe:: x == y

            Checks if two message interactions are equal.

        .. describe:: x != y

            Checks if two interaction messages are not equal.

        .. describe:: hash(x)

            Returns the message interaction's hash.

    Attributes
    ----------
    data: Dict[:class:`str`, Any]
        The raw data from the interaction.
    id: :class:`int`
        The interaction's ID.
    type: :class:`InteractionType`
        The interaction type.
    name: :class:`str`
        The name of the application command.
    user: Union[:class:`User`, :class:`Member`]
        The :class:`User` who invoked the interaction or :class:`Member` if the interaction
        occurred in a guild.

    .. warning::
        This class is deprecated, use :attr:`Message.interaction_metadata` instead.
    .. deprecated:: 3.0
    """

    __slots__ = (
        "_state",
        "data",
        "id",
        "type",
        "name",
        "user",
    )

    def __init__(
        self, *, data: MessageInteractionPayload, guild: Optional[Guild], state: ConnectionState
    ) -> None:
        self._state: ConnectionState = state

        self.data: MessageInteractionPayload = data
        self.id: int = int(data["id"])
        self.type: int = data["type"]
        self.name: str = data["name"]
        if "member" in data and guild is not None:
            self.user = Member(
                state=self._state, guild=guild, data={**data["member"], "user": data["user"]}
            )
        else:
            self.user = self._state.create_user(data=data["user"])

    def __repr__(self) -> str:
        return f"<{self.__class__.__name__} id={self.id} type={self.type} name={self.name} user={self.user!r}>"

    @property
    def created_at(self) -> datetime.datetime:
        """:class:`datetime.datetime`: The interaction's creation time in UTC."""
        return utils.snowflake_time(self.id)


<<<<<<< HEAD
class MessageRoleSubscription:
    """Represents a message's role subscription information.

    This is accessed through the :attr:`Message.role_subscription` attribute if the :attr:`Message.type` is :attr:`MessageType.role_subscription_purchase`.

    .. versionadded:: 3.0

    Attributes
    ----------
    role_subscription_listing_id: :class:`int`
        The ID of the SKU and listing that the user is subscribed to.
    tier_name: :class:`str`
        The name of the tier that the user is subscribed to.
    total_months_subscribed: :class:`int`
        The cumulative number of months that the user has been subscribed for.
    is_renewal: :class:`bool`
        Whether this notification is for a renewal rather than a new purchase.
    """

    __slots__ = (
        "role_subscription_listing_id",
        "tier_name",
        "total_months_subscribed",
        "is_renewal",
    )

    def __init__(self, data: RoleSubscriptionDataPayload) -> None:
        self.role_subscription_listing_id: int = int(data["role_subscription_listing_id"])
        self.tier_name: str = data["tier_name"]
        self.total_months_subscribed: int = data["total_months_subscribed"]
        self.is_renewal: bool = data["is_renewal"]
=======
class MessageInteractionMetadata(Hashable):
    """Represents a message's interaction metadata.

    A message's interaction metadata is a property of a message when the message
    is a response to an interaction from any bot.

    .. versionadded:: 3.0

    .. container:: operations

        .. describe:: x == y

            Checks if two message interactions are equal.

        .. describe:: x != y

            Checks if two interaction messages are not equal.

        .. describe:: hash(x)

            Returns the message interaction's hash.

    Attributes
    ----------
    data: Dict[:class:`str`, Any]
        The raw data from the interaction metadata.
    id: :class:`int`
        The interaction's ID.
    type: :class:`InteractionType`
        The interaction type.
    user: Union[:class:`User`, :class:`Member`]
        The :class:`User` who invoked the interaction or :class:`Member` if the interaction
        occurred in a guild and that member is cached.
    authorizing_integration_owners: Dict[:class:`IntegrationType`, :class:`str`]
        Mapping of installation contexts that the interaction was authorized for to related user or guild IDs.
        You can find out about this field in the `official Discord documentation`__.

        .. _integration_owners_docs: https://discord.com/developers/docs/interactions/receiving-and-responding#interaction-object-authorizing-integration-owners-object

        __ integration_owners_docs_

        .. versionadded:: 3.0
    name: Optional[:class:`str`]
        The name of the application command.
    original_response_message_id: Optional[:class:`int`]
        The ID of the original response message, present only on follow-up messages.
    interacted_message_id: Optional[:class:`int`]
        The ID of the message that contained the interactive component, present only on messages created from component interactions.
    triggering_interaction_metadata: Optional[:class:`MessageInteractionMetadata`]
        Metadata for the interaction that was used to open the modal, present only on modal submit interactions.
    """

    __slots__ = (
        "_state",
        "data",
        "id",
        "type",
        "user",
        "authorizing_integration_owners",
        "name",
        "original_response_message_id",
        "interacted_message_id",
        "triggering_interaction_metadata",
    )

    def __init__(
        self,
        *,
        data: MessageInteractionMetadataPayload,
        guild: Optional[Guild],
        state: ConnectionState,
    ) -> None:
        self._state: ConnectionState = state

        self.data: MessageInteractionMetadataPayload = data
        self.id: int = int(data["id"])
        self.type: int = data["type"]

        # No member data is provided, retrieve from cache if possible
        self.user = None if guild is None else guild.get_member(int(data["user"]["id"]))
        if self.user is None:
            self.user = self._state.create_user(data=data["user"])

        self.authorizing_integration_owners: Dict[IntegrationType, int] = {
            IntegrationType(int(integration_type)): int(details)
            for integration_type, details in data["authorizing_integration_owners"].items()
        }

        self.name: Optional[str] = data.get("name")
        self.original_response_message_id: Optional[int] = (
            int(data["original_response_message_id"])
            if "original_response_message_id" in data
            else None
        )
        self.interacted_message_id: Optional[int] = (
            int(data["interacted_message_id"]) if "interacted_message_id" in data else None
        )
        self.triggering_interaction_metadata: Optional[MessageInteractionMetadata] = (
            MessageInteractionMetadata(
                data=data["triggering_interaction_metadata"], guild=guild, state=state
            )
            if "triggering_interaction_metadata" in data
            else None
        )

    def __repr__(self) -> str:
        return f"<{self.__class__.__name__} id={self.id} type={self.type} user={self.user!r} name={self.name!r}>"

    @property
    def created_at(self) -> datetime.datetime:
        """:class:`datetime.datetime`: The interaction's creation time in UTC."""
        return utils.snowflake_time(self.id)

    @property
    def cached_original_response_message(self) -> Optional[Message]:
        """Optional[:class:`~nextcord.Message`]: The original response message, if found in the internal message cache."""
        return self._state._get_message(self.original_response_message_id)

    @property
    def cached_interacted_message(self) -> Optional[Message]:
        """Optional[:class:`~nextcord.Message`]: The interacted message, if found in the internal message cache."""
        return self._state._get_message(self.interacted_message_id)
>>>>>>> 4eb1bf5c


@flatten_handlers
class Message(Hashable):
    r"""Represents a message from Discord.

    .. container:: operations

        .. describe:: x == y

            Checks if two messages are equal.

        .. describe:: x != y

            Checks if two messages are not equal.

        .. describe:: hash(x)

            Returns the message's hash.

    Attributes
    ----------
    tts: :class:`bool`
        Specifies if the message was done with text-to-speech.
        This can only be accurately received in :func:`on_message` due to
        a discord limitation.
    type: :class:`MessageType`
        The type of message. In most cases this should not be checked, but it is helpful
        in cases where it might be a system message for :attr:`system_content`.
    author: Union[:class:`Member`, :class:`abc.User`]
        A :class:`Member` that sent the message. If :attr:`channel` is a
        private channel or the user has the left the guild, then it is a :class:`User` instead.
    content: :class:`str`
        The actual contents of the message.
    nonce: Optional[Union[:class:`str`, :class:`int`]]
        The value used by the discord guild and the client to verify that the message is successfully sent.
        This is not stored long term within Discord's servers and is only used ephemerally.
    embeds: List[:class:`Embed`]
        A list of embeds the message has.
    channel: Union[:class:`TextChannel`, :class:`Thread`, :class:`DMChannel`, :class:`GroupChannel`, :class:`PartialMessageable`]
        The :class:`TextChannel` or :class:`Thread` that the message was sent from.
        Could be a :class:`DMChannel` or :class:`GroupChannel` if it's a private message.
    reference: Optional[:class:`~nextcord.MessageReference`]
        The message that this message references. This is only applicable to messages of
        type :attr:`MessageType.pins_add`, crossposted messages created by a
        followed channel integration, or message replies.

        .. versionadded:: 1.5

    mention_everyone: :class:`bool`
        Specifies if the message mentions everyone.

        .. note::

            This does not check if the ``@everyone`` or the ``@here`` text is in the message itself.
            Rather this boolean indicates if either the ``@everyone`` or the ``@here`` text is in the message
            **and** it did end up mentioning.
    mentions: List[:class:`abc.User`]
        A list of :class:`Member` that were mentioned. If the message is in a private message
        then the list will be of :class:`User` instead. For messages that are not of type
        :attr:`MessageType.default`\, this array can be used to aid in system messages.
        For more information, see :attr:`system_content`.

        .. warning::

            The order of the mentions list is not in any particular order so you should
            not rely on it. This is a Discord limitation, not one with the library.
    channel_mentions: List[:class:`abc.GuildChannel`]
        A list of :class:`abc.GuildChannel` that were mentioned. If the message is in a private message
        then the list is always empty.
    role_mentions: List[:class:`Role`]
        A list of :class:`Role` that were mentioned. If the message is in a private message
        then the list is always empty.
    id: :class:`int`
        The message ID.
    webhook_id: Optional[:class:`int`]
        If this message was sent by a webhook, then this is the webhook ID's that sent this
        message.
    attachments: List[:class:`Attachment`]
        A list of attachments given to a message.
    pinned: :class:`bool`
        Specifies if the message is currently pinned.
    flags: :class:`MessageFlags`
        Extra features of the message.

        .. versionadded:: 1.3

    reactions : List[:class:`Reaction`]
        Reactions to a message. Reactions can be either custom emoji or standard unicode emoji.
    activity: Optional[:class:`dict`]
        The activity associated with this message. Sent with Rich-Presence related messages that for
        example, request joining, spectating, or listening to or with another member.

        It is a dictionary with the following optional keys:

        - ``type``: An integer denoting the type of message activity being requested.
        - ``party_id``: The party ID associated with the party.
    application: Optional[:class:`dict`]
        The rich presence enabled application associated with this message.

        It is a dictionary with the following keys:

        - ``id``: A string representing the application's ID.
        - ``name``: A string representing the application's name.
        - ``description``: A string representing the application's description.
        - ``icon``: A string representing the icon ID of the application.
        - ``cover_image``: A string representing the embed's image asset ID.
    stickers: List[:class:`StickerItem`]
        A list of sticker items given to the message.

        .. versionadded:: 1.6
    components: List[:class:`Component`]
        A list of components in the message.

        .. versionadded:: 2.0
    guild: Optional[:class:`Guild`]
        The guild that the message belongs to, if applicable.
    interaction: Optional[:class:`MessageInteraction`]
        The interaction data of a message, if applicable.
<<<<<<< HEAD
    role_subscription: Optional[:class:`MessageRoleSubscription`]
        The role subscription data of a message, if applicable.

        .. versionadded:: 2.6
=======

        .. warning::
            This field is deprecated, use ``interaction_metadata`` instead.
        .. deprecated:: 3.0
    interaction_metadata: Optional[:class:`MessageInteractionMetadata`]
        The interaction metadata of a message. Present if the message is sent as a result of an interaction.

        .. versionadded:: 3.0
    snapshots: List[:class:`MessageSnapshot`]
        A list of message snapshots that the message contains.

        .. versionadded:: 3.0
>>>>>>> 4eb1bf5c
    """

    __slots__ = (
        "_state",
        "_edited_timestamp",
        "_cs_channel_mentions",
        "_cs_raw_mentions",
        "_cs_clean_content",
        "_cs_raw_channel_mentions",
        "_cs_raw_role_mentions",
        "_cs_system_content",
        "tts",
        "content",
        "channel",
        "webhook_id",
        "mention_everyone",
        "embeds",
        "id",
        "interaction",
        "interaction_metadata",
        "mentions",
        "author",
        "attachments",
        "nonce",
        "pinned",
        "role_mentions",
        "type",
        "flags",
        "reactions",
        "reference",
        "application",
        "activity",
        "stickers",
        "components",
        "_background_tasks",
        "guild",
<<<<<<< HEAD
        "role_subscription",
=======
        "snapshots",
>>>>>>> 4eb1bf5c
    )

    if TYPE_CHECKING:
        _HANDLERS: ClassVar[List[Tuple[str, Callable[..., None]]]]
        _CACHED_SLOTS: ClassVar[List[str]]
        guild: Optional[Guild]
        reference: Optional[MessageReference]
        mentions: List[Union[User, Member]]
        author: Union[User, Member]
        role_mentions: List[Role]

    def __init__(
        self,
        *,
        state: ConnectionState,
        channel: MessageableChannel,
        data: MessagePayload,
    ) -> None:
        self._state: ConnectionState = state
        self.id: int = int(data["id"])
        self.webhook_id: Optional[int] = utils.get_as_snowflake(data, "webhook_id")
        self.reactions: List[Reaction] = [
            Reaction(message=self, data=d) for d in data.get("reactions", [])
        ]
        self.attachments: List[Attachment] = [
            Attachment(data=a, state=self._state) for a in data["attachments"]
        ]
        self.embeds: List[Embed] = [Embed.from_dict(a) for a in data["embeds"]]
        self.application: Optional[MessageApplicationPayload] = data.get("application")
        self.activity: Optional[MessageActivityPayload] = data.get("activity")
        self.channel: MessageableChannel = channel
        self._edited_timestamp: Optional[datetime.datetime] = utils.parse_time(
            data["edited_timestamp"]
        )
        self.type: MessageType = try_enum(MessageType, data["type"])
        self.pinned: bool = data["pinned"]
        self.flags: MessageFlags = MessageFlags._from_value(data.get("flags", 0))
        self.mention_everyone: bool = data["mention_everyone"]
        self.tts: bool = data["tts"]
        self.content: str = data["content"]
        self.nonce: Optional[Union[int, str]] = data.get("nonce")
        self.stickers: List[StickerItem] = [
            StickerItem(data=d, state=state) for d in data.get("sticker_items", [])
        ]
        self.components: List[Component] = [
            _component_factory(d) for d in data.get("components", [])
        ]
        self._background_tasks: Set[asyncio.Task[None]] = set()

        try:
            # if the channel doesn't have a guild attribute, we handle that
            self.guild = channel.guild  # type: ignore
        except AttributeError:
            if getattr(channel, "type", None) not in (ChannelType.group, ChannelType.private):
                self.guild = state._get_guild(utils.get_as_snowflake(data, "guild_id"))
            else:
                self.guild = None

        if (
            (thread_data := data.get("thread"))
            and not self.thread
            and isinstance(self.guild, Guild)
        ):
            self.guild._store_thread(thread_data)

        self.snapshots: List[MessageSnapshot] = [
            MessageSnapshot(state=self._state, data=s) for s in data.get("message_snapshots", [])
        ]

        self.reference = None
        if ref := data.get("message_reference"):
            self.reference = ref = MessageReference.with_state(state, ref)

            if "referenced_message" in data:
                resolved = data["referenced_message"]
                if resolved is None:
                    ref.resolved = DeletedReferencedMessage(ref)
                else:
                    # Right now the channel IDs match but maybe in the future they won't.
                    if ref.channel_id == channel.id:
                        chan = channel
                    else:
                        chan, _ = state._get_guild_channel(resolved)

                    # the channel will be the correct type here
                    ref.resolved = self.__class__(channel=chan, data=resolved, state=state)  # type: ignore

        for handler in ("author", "member", "mentions", "mention_roles"):
            if handler in data:
                # Even after this check, pyright believes this may error out.
                getattr(self, f"_handle_{handler}")(data[handler])  # pyright: ignore

        self.interaction: Optional[MessageInteraction] = (
            MessageInteraction(data=data["interaction"], guild=self.guild, state=self._state)
            if "interaction" in data
            else None
        )
<<<<<<< HEAD
        self.role_subscription: Optional[MessageRoleSubscription] = (
            MessageRoleSubscription(data=data["role_subscription_data"])
            if "role_subscription_data" in data
=======
        self.interaction_metadata: Optional[MessageInteractionMetadata] = (
            MessageInteractionMetadata(
                data=data["interaction_metadata"], guild=self.guild, state=self._state
            )
            if "interaction_metadata" in data
>>>>>>> 4eb1bf5c
            else None
        )

    def __repr__(self) -> str:
        name = self.__class__.__name__
        return f"<{name} id={self.id} channel={self.channel!r} type={self.type!r} author={self.author!r} flags={self.flags!r}>"

    def _try_patch(self, data, key, transform=None) -> None:
        try:
            value = data[key]
        except KeyError:
            pass
        else:
            if transform is None:
                setattr(self, key, value)
            else:
                setattr(self, key, transform(value))

    def _add_reaction(self, data, emoji: Emoji | PartialEmoji | str, user_id) -> Reaction:
        finder: Callable[[Reaction], bool] = lambda r: r.emoji == emoji
        reaction = utils.find(finder, self.reactions)
        is_me = data["me"] = user_id == self._state.self_id

        if reaction is None:
            reaction = Reaction(message=self, data=data, emoji=emoji)
            self.reactions.append(reaction)
        else:
            reaction.count += 1
            if is_me:
                reaction.me = is_me

        return reaction

    def _remove_reaction(
        self, data: ReactionPayload, emoji: EmojiInputType, user_id: int
    ) -> Reaction:
        reaction = utils.find(lambda r: r.emoji == emoji, self.reactions)

        if reaction is None:
            # already removed?
            raise ValueError("Emoji already removed?")

        # if reaction isn't in the list, we crash. This means discord
        # sent bad data, or we stored improperly
        reaction.count -= 1

        if user_id == self._state.self_id:
            reaction.me = False
        if reaction.count == 0:
            # this raises ValueError if something went wrong as well.
            self.reactions.remove(reaction)

        return reaction

    def _clear_emoji(self, emoji) -> Optional[Reaction]:
        to_check = str(emoji)
        for index, reaction in enumerate(self.reactions):  # noqa: B007
            if str(reaction.emoji) == to_check:
                break
        else:
            # didn't find anything so just return
            return None

        del self.reactions[index]
        return reaction

    def _update(self, data) -> None:
        # In an update scheme, 'author' key has to be handled before 'member'
        # otherwise they overwrite each other which is undesirable.
        # Since there's no good way to do this we have to iterate over every
        # handler rather than iterating over the keys which is a little slower
        for key, handler in self._HANDLERS:
            try:
                value = data[key]
            except KeyError:
                continue
            else:
                handler(self, value)

        # clear the cached properties
        for attr in self._CACHED_SLOTS:
            with contextlib.suppress(AttributeError):
                delattr(self, attr)

    def _handle_edited_timestamp(self, value: str) -> None:
        self._edited_timestamp = utils.parse_time(value)

    def _handle_pinned(self, value: bool) -> None:
        self.pinned = value

    def _handle_flags(self, value: int) -> None:
        self.flags = MessageFlags._from_value(value)

    def _handle_application(self, value: MessageApplicationPayload) -> None:
        self.application = value

    def _handle_activity(self, value: MessageActivityPayload) -> None:
        self.activity = value

    def _handle_mention_everyone(self, value: bool) -> None:
        self.mention_everyone = value

    def _handle_tts(self, value: bool) -> None:
        self.tts = value

    def _handle_type(self, value: int) -> None:
        self.type = try_enum(MessageType, value)

    def _handle_content(self, value: str) -> None:
        self.content = value

    def _handle_attachments(self, value: List[AttachmentPayload]) -> None:
        self.attachments = [Attachment(data=a, state=self._state) for a in value]

    def _handle_embeds(self, value: List[EmbedPayload]) -> None:
        self.embeds = [Embed.from_dict(data) for data in value]

    def _handle_nonce(self, value: Union[str, int]) -> None:
        self.nonce = value

    def _handle_author(self, author: UserPayload) -> None:
        self.author = self._state.store_user(author)
        if isinstance(self.guild, Guild):
            found = self.guild.get_member(self.author.id)
            if found is not None:
                self.author = found

    def _handle_member(self, member: MemberPayload) -> None:
        # The gateway now gives us full Member objects sometimes with the following keys
        # deaf, mute, joined_at, roles
        # For the sake of performance I'm going to assume that the only
        # field that needs *updating* would be the joined_at field.
        # If there is no Member object (for some strange reason), then we can upgrade
        # ourselves to a more "partial" member object.
        author = self.author
        try:
            # Update member reference
            author._update_from_message(member)  # type: ignore
        except AttributeError:
            # It's a user here
            # TODO: consider adding to cache here
            self.author = Member._from_message(message=self, data=member)

    def _handle_mentions(self, mentions: List[UserWithMemberPayload]) -> None:
        self.mentions = r = []
        guild = self.guild
        state = self._state
        if not isinstance(guild, Guild):
            self.mentions = [state.store_user(m) for m in mentions]
            return

        for mention in filter(None, mentions):
            id_search = int(mention["id"])
            member = guild.get_member(id_search)
            if member is not None:
                r.append(member)
            else:
                r.append(Member._try_upgrade(data=mention, guild=guild, state=state))

    def _handle_mention_roles(self, role_mentions: List[int]) -> None:
        self.role_mentions = []
        if isinstance(self.guild, Guild):
            for role_id in map(int, role_mentions):
                role = self.guild.get_role(role_id)
                if role is not None:
                    self.role_mentions.append(role)

    def _handle_components(self, components: List[ComponentPayload]) -> None:
        self.components = [_component_factory(d) for d in components]

    def _handle_thread(self, thread: Optional[ThreadPayload]) -> None:
        if thread:
            self.guild._store_thread(thread)  # type: ignore

    def _rebind_cached_references(
        self, new_guild: Guild, new_channel: Union[TextChannel, Thread]
    ) -> None:
        self.guild = new_guild
        self.channel = new_channel

    @utils.cached_slot_property("_cs_raw_mentions")
    def raw_mentions(self) -> List[int]:
        """List[:class:`int`]: A property that returns an array of user IDs matched with
        the syntax of ``<@user_id>`` in the message content.

        This allows you to receive the user IDs of mentioned users
        even in a private message context.
        """
        return utils.parse_raw_mentions(self.content)

    @utils.cached_slot_property("_cs_raw_channel_mentions")
    def raw_channel_mentions(self) -> List[int]:
        """List[:class:`int`]: A property that returns an array of channel IDs matched with
        the syntax of ``<#channel_id>`` in the message content.
        """
        return utils.parse_raw_channel_mentions(self.content)

    @utils.cached_slot_property("_cs_raw_role_mentions")
    def raw_role_mentions(self) -> List[int]:
        """List[:class:`int`]: A property that returns an array of role IDs matched with
        the syntax of ``<@&role_id>`` in the message content.
        """
        return utils.parse_raw_role_mentions(self.content)

    @utils.cached_slot_property("_cs_channel_mentions")
    def channel_mentions(self) -> List[GuildChannel]:
        if self.guild is None:
            return []
        it = filter(None, map(self.guild.get_channel, self.raw_channel_mentions))
        return utils.unique(it)

    @utils.cached_slot_property("_cs_clean_content")
    def clean_content(self) -> str:
        """:class:`str`: A property that returns the content in a "cleaned up"
        manner. This basically means that mentions are transformed
        into the way the client shows it. e.g. ``<#id>`` will transform
        into ``#name``.

        This will also transform @everyone and @here mentions into
        non-mentions.

        .. note::

            This *does not* affect markdown. If you want to escape
            or remove markdown then use :func:`utils.escape_markdown` or :func:`utils.remove_markdown`
            respectively, along with this function.
        """

        transformations = {
            re.escape(f"<#{channel.id}>"): "#" + channel.name for channel in self.channel_mentions
        }

        mention_transforms = {
            re.escape(f"<@{member.id}>"): "@" + member.display_name for member in self.mentions
        }

        # add the <@!user_id> cases as well..
        second_mention_transforms = {
            re.escape(f"<@!{member.id}>"): "@" + member.display_name for member in self.mentions
        }

        transformations.update(mention_transforms)
        transformations.update(second_mention_transforms)

        if self.guild is not None:
            role_transforms = {
                re.escape(f"<@&{role.id}>"): "@" + role.name for role in self.role_mentions
            }
            transformations.update(role_transforms)

        def repl(obj):
            return transformations.get(re.escape(obj.group(0)), "")

        pattern = re.compile("|".join(transformations.keys()))
        result = pattern.sub(repl, self.content)
        return escape_mentions(result)

    @property
    def created_at(self) -> datetime.datetime:
        """:class:`datetime.datetime`: The message's creation time in UTC."""
        return utils.snowflake_time(self.id)

    @property
    def edited_at(self) -> Optional[datetime.datetime]:
        """Optional[:class:`datetime.datetime`]: An aware UTC datetime object containing the edited time of the message."""
        return self._edited_timestamp

    @property
    def jump_url(self) -> str:
        """:class:`str`: Returns a URL that allows the client to jump to this message."""
        guild_id = getattr(self.guild, "id", "@me")
        return f"https://discord.com/channels/{guild_id}/{self.channel.id}/{self.id}"

    @property
    def thread(self) -> Optional[Thread]:
        """Optional[:class:`Thread`]: The thread started from this message. None if no thread was started."""
        if not isinstance(self.guild, Guild):
            return None

        return self.guild.get_thread(self.id)

    def is_system(self) -> bool:
        """:class:`bool`: Whether the message is a system message.

        A system message is a message that is constructed entirely by the Discord API
        in response to something.

        .. versionadded:: 1.3
        """
        return self.type not in (
            MessageType.default,
            MessageType.reply,
            MessageType.chat_input_command,
            MessageType.context_menu_command,
            MessageType.thread_starter_message,
        )

    @utils.cached_slot_property("_cs_system_content")
    def system_content(self):
        r""":class:`str`: A property that returns the content that is rendered
        regardless of the :attr:`Message.type`.

        In the case of :attr:`MessageType.default` and :attr:`MessageType.reply`\,
        this just returns the regular :attr:`Message.content`. Otherwise this
        returns an English message denoting the contents of the system message.
        """

        if self.type is MessageType.default:
            return self.content

        if self.type is MessageType.recipient_add:
            if self.channel.type is ChannelType.group:
                return f"{self.author.name} added {self.mentions[0].name} to the group."
            return f"{self.author.name} added {self.mentions[0].name} to the thread."

        if self.type is MessageType.recipient_remove:
            if self.channel.type is ChannelType.group:
                return f"{self.author.name} removed {self.mentions[0].name} from the group."
            return f"{self.author.name} removed {self.mentions[0].name} from the thread."

        if self.type is MessageType.channel_name_change:
            return f"{self.author.name} changed the channel name: **{self.content}**"

        if self.type is MessageType.channel_icon_change:
            return f"{self.author.name} changed the channel icon."

        if self.type is MessageType.pins_add:
            return f"{self.author.name} pinned a message to this channel."

        if self.type is MessageType.new_member:
            formats = [
                "{0} joined the party.",
                "{0} is here.",
                "Welcome, {0}. We hope you brought pizza.",
                "A wild {0} appeared.",
                "{0} just landed.",
                "{0} just slid into the server.",
                "{0} just showed up!",
                "Welcome {0}. Say hi!",
                "{0} hopped into the server.",
                "Everyone welcome {0}!",
                "Glad you're here, {0}.",
                "Good to see you, {0}.",
                "Yay you made it, {0}!",
            ]

            created_at_ms = int(self.created_at.timestamp() * 1000)
            return formats[created_at_ms % len(formats)].format(self.author.name)

        if self.type is MessageType.premium_guild_subscription:
            if not self.content:
                return f"{self.author.name} just boosted the server!"
            return f"{self.author.name} just boosted the server **{self.content}** times!"

        if self.type is MessageType.premium_guild_tier_1:
            if not self.content:
                return f"{self.author.name} just boosted the server! {self.guild} has achieved **Level 1!**"
            return f"{self.author.name} just boosted the server **{self.content}** times! {self.guild} has achieved **Level 1!**"

        if self.type is MessageType.premium_guild_tier_2:
            if not self.content:
                return f"{self.author.name} just boosted the server! {self.guild} has achieved **Level 2!**"
            return f"{self.author.name} just boosted the server **{self.content}** times! {self.guild} has achieved **Level 2!**"

        if self.type is MessageType.premium_guild_tier_3:
            if not self.content:
                return f"{self.author.name} just boosted the server! {self.guild} has achieved **Level 3!**"
            return f"{self.author.name} just boosted the server **{self.content}** times! {self.guild} has achieved **Level 3!**"

        if self.type is MessageType.channel_follow_add:
            return f"{self.author.name} has added {self.content} to this channel"

        if self.type is MessageType.guild_stream:
            # the author will be a Member
            return f"{self.author.name} is live! Now streaming {self.author.activity.name}"  # type: ignore

        if self.type is MessageType.guild_discovery_disqualified:
            return "This server has been removed from Server Discovery because it no longer passes all the requirements. Check Server Settings for more details."

        if self.type is MessageType.guild_discovery_requalified:
            return "This server is eligible for Server Discovery again and has been automatically relisted!"

        if self.type is MessageType.guild_discovery_grace_period_initial_warning:
            return "This server has failed Discovery activity requirements for 1 week. If this server fails for 4 weeks in a row, it will be automatically removed from Discovery."

        if self.type is MessageType.guild_discovery_grace_period_final_warning:
            return "This server has failed Discovery activity requirements for 3 weeks in a row. If this server fails for 1 more week, it will be removed from Discovery."

        if self.type is MessageType.thread_created:
            return f"{self.author.name} started a thread: **{self.content}**. See all **threads**."

        if self.type is MessageType.reply:
            return self.content

        if self.type is MessageType.thread_starter_message:
            if self.reference is None or self.reference.resolved is None:
                return "Sorry, we couldn't load the first message in this thread"

            # the resolved message for the reference will be a Message
            return self.reference.resolved.content  # type: ignore

        if self.type is MessageType.guild_invite_reminder:
            return "Wondering who to invite?\nStart by inviting anyone who can help you build the server!"

        if (
            self.type is MessageType.role_subscription_purchase
            and self.role_subscription is not None
        ):
            tier_name = self.role_subscription.tier_name
            total_months_subscribed = self.role_subscription.total_months_subscribed
            months = f"{total_months_subscribed} month{'s' if total_months_subscribed != 1 else ''}"
            if self.role_subscription.is_renewal:
                return f"{self.author.name} renewed {tier_name} and has been a subscriber of {self.guild} for {months}!"

            return f"{self.author.name} joined {tier_name} and has been a subscriber of {self.guild} for {months}!"

        if self.type is MessageType.stage_start:
            return f"{self.author.display_name} started {self.content}"

        if self.type is MessageType.stage_end:
            return f"{self.author.display_name} ended {self.content}"

        if self.type is MessageType.stage_speaker:
            return f"{self.author.display_name} is now a speaker."

        if self.type is MessageType.stage_topic:
            return f"{self.author.display_name} changed the Stage topic: {self.content}"

        return None

    async def delete(self, *, delay: Optional[float] = None) -> None:
        """|coro|

        Deletes the message.

        Your own messages could be deleted without any proper permissions. However to
        delete other people's messages, you need the :attr:`~Permissions.manage_messages`
        permission.

        .. versionchanged:: 1.1
            Added the new ``delay`` keyword-only parameter.

        Parameters
        ----------
        delay: Optional[:class:`float`]
            If provided, the number of seconds to wait in the background
            before deleting the message. If the deletion fails then it is silently ignored.

        Raises
        ------
        Forbidden
            You do not have proper permissions to delete the message.
        NotFound
            The message was deleted already
        HTTPException
            Deleting the message failed.
        """
        if delay is not None:

            async def delete(delay: float) -> None:
                await asyncio.sleep(delay)
                with contextlib.suppress(HTTPException):
                    await self._state.http.delete_message(self.channel.id, self.id)

            task = asyncio.create_task(delete(delay))
            self._background_tasks.add(task)
            task.add_done_callback(self._background_tasks.discard)
        else:
            await self._state.http.delete_message(self.channel.id, self.id)

    @overload
    async def edit(
        self,
        *,
        content: Optional[str] = ...,
        embed: Optional[Embed] = ...,
        attachments: List[Attachment] = ...,
        suppress: bool = ...,
        delete_after: Optional[float] = ...,
        allowed_mentions: Optional[AllowedMentions] = ...,
        view: Optional[View] = ...,
        file: Optional[File] = ...,
    ) -> Message: ...

    @overload
    async def edit(
        self,
        *,
        content: Optional[str] = ...,
        embeds: List[Embed] = ...,
        attachments: List[Attachment] = ...,
        suppress: bool = ...,
        delete_after: Optional[float] = ...,
        allowed_mentions: Optional[AllowedMentions] = ...,
        view: Optional[View] = ...,
        file: Optional[File] = ...,
    ) -> Message: ...

    @overload
    async def edit(
        self,
        *,
        content: Optional[str] = ...,
        embed: Optional[Embed] = ...,
        attachments: List[Attachment] = ...,
        suppress: bool = ...,
        delete_after: Optional[float] = ...,
        allowed_mentions: Optional[AllowedMentions] = ...,
        view: Optional[View] = ...,
        files: Optional[List[File]] = ...,
    ) -> Message: ...

    @overload
    async def edit(
        self,
        *,
        content: Optional[str] = ...,
        embeds: List[Embed] = ...,
        attachments: List[Attachment] = ...,
        suppress: bool = ...,
        delete_after: Optional[float] = ...,
        allowed_mentions: Optional[AllowedMentions] = ...,
        view: Optional[View] = ...,
        files: Optional[List[File]] = ...,
    ) -> Message: ...

    async def edit(
        self,
        content: Optional[str] = MISSING,
        embed: Optional[Embed] = MISSING,
        embeds: List[Embed] = MISSING,
        attachments: List[Attachment] = MISSING,
        suppress: bool = MISSING,
        delete_after: Optional[float] = None,
        allowed_mentions: Optional[AllowedMentions] = MISSING,
        view: Optional[View] = MISSING,
        file: Optional[File] = MISSING,
        files: Optional[List[File]] = MISSING,
    ) -> Message:
        """|coro|

        Edits the message.

        The content must be able to be transformed into a string via ``str(content)``.

        .. versionchanged:: 1.3
            The ``suppress`` keyword-only parameter was added.

        Parameters
        ----------
        content: Optional[:class:`str`]
            The new content to replace the message with.
            Could be ``None`` to remove the content.
        embed: Optional[:class:`Embed`]
            The new embed to replace the original with.
            Could be ``None`` to remove the embed.
        embeds: List[:class:`Embed`]
            The new embeds to replace the original with. Must be a maximum of 10.
            To remove all embeds ``[]`` should be passed.

            .. versionadded:: 2.0
        attachments: List[:class:`Attachment`]
            A list of attachments to keep in the message. To keep all existing attachments,
            pass ``message.attachments``.
        suppress: :class:`bool`
            Whether to suppress embeds for the message. This removes
            all the embeds if set to ``True``. If set to ``False``
            this brings the embeds back if they were suppressed.
            Using this parameter requires :attr:`~.Permissions.manage_messages`.
        delete_after: Optional[:class:`float`]
            If provided, the number of seconds to wait in the background
            before deleting the message we just edited. If the deletion fails,
            then it is silently ignored.
        allowed_mentions: Optional[:class:`~nextcord.AllowedMentions`]
            Controls the mentions being processed in this message. If this is
            passed, then the object is merged with :attr:`~nextcord.Client.allowed_mentions`.
            The merging behaviour only overrides attributes that have been explicitly passed
            to the object, otherwise it uses the attributes set in :attr:`~nextcord.Client.allowed_mentions`.
            If no object is passed at all then the defaults given by :attr:`~nextcord.Client.allowed_mentions`
            are used instead.

            .. versionadded:: 1.4
        view: Optional[:class:`~nextcord.ui.View`]
            The updated view to update this message with. If ``None`` is passed then
            the view is removed.
        file: Optional[:class:`File`]
            If provided, a new file to add to the message.

            .. versionadded:: 2.0
        files: Optional[List[:class:`File`]]
            If provided, a list of new files to add to the message.

            .. versionadded:: 2.0

        Raises
        ------
        NotFound
            The message was not found.
        HTTPException
            Editing the message failed.
        Forbidden
            Tried to suppress a message without permissions or
            edited a message's content or embed that isn't yours.
        InvalidArgument
            You specified both ``embed`` and ``embeds`` or ``file`` and ``files``.

        Returns
        -------
        :class:`Message`
            The edited message.
        """

        payload: Dict[str, Any] = {}
        if content is not MISSING:
            if content is not None:
                payload["content"] = str(content)
            else:
                payload["content"] = None

        if embed is not MISSING and embeds is not MISSING:
            raise InvalidArgument("Cannot pass both embed and embeds parameter to edit()")
        if file is not MISSING and files is not MISSING:
            raise InvalidArgument("Cannot pass both file and files parameter to edit()")

        if embed is not MISSING:
            if embed is None:
                payload["embeds"] = []
            else:
                payload["embeds"] = [embed.to_dict()]
        elif embeds is not MISSING:
            payload["embeds"] = [e.to_dict() for e in embeds]

        if suppress is not MISSING:
            flags = MessageFlags._from_value(self.flags.value)
            flags.suppress_embeds = suppress
            payload["flags"] = flags.value

        if allowed_mentions is MISSING:
            if self._state.allowed_mentions is not None and self.author.id == self._state.self_id:
                payload["allowed_mentions"] = self._state.allowed_mentions.to_dict()
        elif allowed_mentions is not None:
            if self._state.allowed_mentions is not None:
                payload["allowed_mentions"] = self._state.allowed_mentions.merge(
                    allowed_mentions
                ).to_dict()
            else:
                payload["allowed_mentions"] = allowed_mentions.to_dict()

        if attachments is not MISSING:
            payload["attachments"] = [a.to_dict() for a in attachments]

        if view is not MISSING:
            self._state.prevent_view_updates_for(self.id)
            if view:
                payload["components"] = view.to_components()
            else:
                payload["components"] = []

        if file is not MISSING:
            payload["files"] = [file]
        elif files is not MISSING:
            payload["files"] = files

        data = await self._state.http.edit_message(self.channel.id, self.id, **payload)
        message = Message(state=self._state, channel=self.channel, data=data)

        if view and not view.is_finished() and view.prevent_update:
            self._state.store_view(view, self.id)

        if delete_after is not None:
            await self.delete(delay=delete_after)

        return message

    async def publish(self) -> None:
        """|coro|

        Publishes this message to your announcement channel.

        You must have the :attr:`~Permissions.send_messages` permission to do this.

        If the message is not your own then the :attr:`~Permissions.manage_messages`
        permission is also needed.

        Raises
        ------
        Forbidden
            You do not have the proper permissions to publish this message.
        HTTPException
            Publishing the message failed.
        """

        await self._state.http.publish_message(self.channel.id, self.id)

    async def pin(self, *, reason: Optional[str] = None) -> None:
        """|coro|

        Pins the message.

        You must have the :attr:`~Permissions.manage_messages` permission to do
        this in a non-private channel context.

        Parameters
        ----------
        reason: Optional[:class:`str`]
            The reason for pinning the message. Shows up on the audit log.

            .. versionadded:: 1.4

        Raises
        ------
        Forbidden
            You do not have permissions to pin the message.
        NotFound
            The message or channel was not found or deleted.
        HTTPException
            Pinning the message failed, probably due to the channel
            having more than 50 pinned messages.
        """

        await self._state.http.pin_message(self.channel.id, self.id, reason=reason)
        self.pinned = True

    async def unpin(self, *, reason: Optional[str] = None) -> None:
        """|coro|

        Unpins the message.

        You must have the :attr:`~Permissions.manage_messages` permission to do
        this in a non-private channel context.

        Parameters
        ----------
        reason: Optional[:class:`str`]
            The reason for unpinning the message. Shows up on the audit log.

            .. versionadded:: 1.4

        Raises
        ------
        Forbidden
            You do not have permissions to unpin the message.
        NotFound
            The message or channel was not found or deleted.
        HTTPException
            Unpinning the message failed.
        """

        await self._state.http.unpin_message(self.channel.id, self.id, reason=reason)
        self.pinned = False

    async def add_reaction(self, emoji: EmojiInputType) -> None:
        """|coro|

        Add a reaction to the message.

        The emoji may be a unicode emoji or a custom guild :class:`Emoji`.

        You must have the :attr:`~Permissions.read_message_history` permission
        to use this. If nobody else has reacted to the message using this
        emoji, the :attr:`~Permissions.add_reactions` permission is required.

        Parameters
        ----------
        emoji: Union[:class:`Emoji`, :class:`Reaction`, :class:`PartialEmoji`, :class:`str`]
            The emoji to react with.

        Raises
        ------
        HTTPException
            Adding the reaction failed.
        Forbidden
            You do not have the proper permissions to react to the message.
        NotFound
            The emoji you specified was not found.
        InvalidArgument
            The emoji parameter is invalid.
        """

        emoji = convert_emoji_reaction(emoji)
        await self._state.http.add_reaction(self.channel.id, self.id, emoji)

    async def remove_reaction(
        self, emoji: Union[EmojiInputType, Reaction], member: Snowflake
    ) -> None:
        """|coro|

        Remove a reaction by the member from the message.

        The emoji may be a unicode emoji or a custom guild :class:`Emoji`.

        If the reaction is not your own (i.e. ``member`` parameter is not you) then
        the :attr:`~Permissions.manage_messages` permission is needed.

        The ``member`` parameter must represent a member and meet
        the :class:`abc.Snowflake` abc.

        Parameters
        ----------
        emoji: Union[:class:`Emoji`, :class:`Reaction`, :class:`PartialEmoji`, :class:`str`]
            The emoji to remove.
        member: :class:`abc.Snowflake`
            The member for which to remove the reaction.

        Raises
        ------
        HTTPException
            Removing the reaction failed.
        Forbidden
            You do not have the proper permissions to remove the reaction.
        NotFound
            The member or emoji you specified was not found.
        InvalidArgument
            The emoji parameter is invalid.
        """

        emoji = convert_emoji_reaction(emoji)

        if member.id == self._state.self_id:
            await self._state.http.remove_own_reaction(self.channel.id, self.id, emoji)
        else:
            await self._state.http.remove_reaction(self.channel.id, self.id, emoji, member.id)

    async def clear_reaction(self, emoji: Union[EmojiInputType, Reaction]) -> None:
        """|coro|

        Clears a specific reaction from the message.

        The emoji may be a unicode emoji or a custom guild :class:`Emoji`.

        You need the :attr:`~Permissions.manage_messages` permission to use this.

        .. versionadded:: 1.3

        Parameters
        ----------
        emoji: Union[:class:`Emoji`, :class:`Reaction`, :class:`PartialEmoji`, :class:`str`]
            The emoji to clear.

        Raises
        ------
        HTTPException
            Clearing the reaction failed.
        Forbidden
            You do not have the proper permissions to clear the reaction.
        NotFound
            The emoji you specified was not found.
        InvalidArgument
            The emoji parameter is invalid.
        """

        emoji = convert_emoji_reaction(emoji)
        await self._state.http.clear_single_reaction(self.channel.id, self.id, emoji)

    async def clear_reactions(self) -> None:
        """|coro|

        Removes all the reactions from the message.

        You need the :attr:`~Permissions.manage_messages` permission to use this.

        Raises
        ------
        HTTPException
            Removing the reactions failed.
        Forbidden
            You do not have the proper permissions to remove all the reactions.
        """
        await self._state.http.clear_reactions(self.channel.id, self.id)

    async def create_thread(
        self, *, name: str, auto_archive_duration: ThreadArchiveDuration = MISSING
    ) -> Thread:
        """|coro|

        Creates a public thread from this message.

        You must have :attr:`~nextcord.Permissions.create_public_threads` in order to
        create a public thread from a message.

        The channel this message belongs in must be a :class:`TextChannel`.

        .. versionadded:: 2.0

        Parameters
        ----------
        name: :class:`str`
            The name of the thread.
        auto_archive_duration: :class:`int`
            The duration in minutes before a thread is automatically archived for inactivity.
            If not provided, the channel's default auto archive duration is used.

        Raises
        ------
        Forbidden
            You do not have permissions to create a thread.
        HTTPException
            Creating the thread failed.
        InvalidArgument
            This message does not have guild info attached.

        Returns
        -------
        :class:`.Thread`
            The created thread.
        """
        if self.guild is None:
            raise InvalidArgument("This message does not have guild info attached.")

        default_auto_archive_duration: ThreadArchiveDuration = getattr(
            self.channel, "default_auto_archive_duration", 1440
        )
        data = await self._state.http.start_thread_with_message(
            self.channel.id,
            self.id,
            name=name,
            auto_archive_duration=auto_archive_duration or default_auto_archive_duration,
        )
        return Thread(guild=self.guild, state=self._state, data=data)

    async def reply(self, content: Optional[str] = None, **kwargs) -> Message:
        """|coro|

        A shortcut method to :meth:`.abc.Messageable.send` to reply to the
        :class:`.Message`.

        .. versionadded:: 1.6

        Raises
        ------
        ~nextcord.HTTPException
            Sending the message failed.
        ~nextcord.Forbidden
            You do not have the proper permissions to send the message.
        ~nextcord.InvalidArgument
            The ``files`` list is not of the appropriate size or
            you specified both ``file`` and ``files``.

        Returns
        -------
        :class:`.Message`
            The message that was sent.
        """

        return await self.channel.send(content, reference=self, **kwargs)

    async def forward(self, channel: Messageable) -> Message:
        """Forward this message to a channel.

        .. note::
            It is not possible to forward messages through interactions.
            It is only possible to forward a message to a channel as a message.

        Parameters
        ----------
        channel: :class:`~nextcord.Messageable`
            The channel to forward this message.

        Raises
        ------
        ~nextcord.HTTPException
            Forwarding/sending the message failed.
        ~nextcord.Forbidden
            You do not have the proper permissions to send the message.

        .. versionadded:: 3.0
        """
        return await channel.send(
            reference=MessageReference.from_message(self, type=MessageReferenceType.forward),
        )

    def to_reference(self, *, fail_if_not_exists: bool = True) -> MessageReference:
        """Creates a :class:`~nextcord.MessageReference` from the current message.

        .. versionadded:: 1.6

        Parameters
        ----------
        fail_if_not_exists: :class:`bool`
            Whether replying using the message reference should raise :class:`HTTPException`
            if the message no longer exists or Discord could not fetch the message.

            .. versionadded:: 1.7

        Returns
        -------
        :class:`~nextcord.MessageReference`
            The reference to this message.
        """

        return MessageReference.from_message(self, fail_if_not_exists=fail_if_not_exists)

    def to_message_reference_dict(self) -> MessageReferencePayload:
        data: MessageReferencePayload = {
            "message_id": self.id,
            "channel_id": self.channel.id,
        }

        if self.guild is not None:
            data["guild_id"] = self.guild.id

        return data


class PartialMessage(Hashable):
    """Represents a partial message to aid with working messages when only
    a message and channel ID are present.

    There are two ways to construct this class. The first one is through
    the constructor itself, and the second is via the following:

    - :meth:`TextChannel.get_partial_message`
    - :meth:`Thread.get_partial_message`
    - :meth:`DMChannel.get_partial_message`

    Note that this class is trimmed down and has no rich attributes.

    .. versionadded:: 1.6

    .. container:: operations

        .. describe:: x == y

            Checks if two partial messages are equal.

        .. describe:: x != y

            Checks if two partial messages are not equal.

        .. describe:: hash(x)

            Returns the partial message's hash.

    Attributes
    ----------
    channel: Union[:class:`TextChannel`, :class:`Thread`, :class:`DMChannel`]
        The channel associated with this partial message.
    id: :class:`int`
        The message ID.
    """

    __slots__ = ("channel", "id", "_cs_guild", "_state")

    jump_url: str = Message.jump_url  # type: ignore
    delete = Message.delete
    publish = Message.publish
    pin = Message.pin
    unpin = Message.unpin
    add_reaction = Message.add_reaction
    remove_reaction = Message.remove_reaction
    clear_reaction = Message.clear_reaction
    clear_reactions = Message.clear_reactions
    reply = Message.reply
    to_reference = Message.to_reference
    to_message_reference_dict = Message.to_message_reference_dict

    def __init__(self, *, channel: PartialMessageableChannel, id: int) -> None:
        if channel.type not in (
            ChannelType.text,
            ChannelType.news,
            ChannelType.private,
            ChannelType.news_thread,
            ChannelType.public_thread,
            ChannelType.private_thread,
        ):
            raise TypeError(f"Expected TextChannel, DMChannel or Thread not {type(channel)!r}")

        self.channel: PartialMessageableChannel = channel
        self._state: ConnectionState = channel._state
        self.id: int = id

    def _update(self, data) -> None:
        # This is used for duck typing purposes.
        # Just do nothing with the data.
        pass

    # Also needed for duck typing purposes
    # n.b. not exposed
    pinned = property(None, lambda _, __: None)

    def __repr__(self) -> str:
        return f"<PartialMessage id={self.id} channel={self.channel!r}>"

    @property
    def created_at(self) -> datetime.datetime:
        """:class:`datetime.datetime`: The partial message's creation time in UTC."""
        return utils.snowflake_time(self.id)

    @utils.cached_slot_property("_cs_guild")
    def guild(self) -> Optional[Guild]:
        """Optional[:class:`Guild`]: The guild that the partial message belongs to, if applicable."""
        return getattr(self.channel, "guild", None)

    async def fetch(self) -> Message:
        """|coro|

        Fetches the partial message to a full :class:`Message`.

        Raises
        ------
        NotFound
            The message was not found.
        Forbidden
            You do not have the permissions required to get a message.
        HTTPException
            Retrieving the message failed.

        Returns
        -------
        :class:`Message`
            The full message.
        """

        data = await self._state.http.get_message(self.channel.id, self.id)
        return self._state.create_message(channel=self.channel, data=data)

    async def edit(self, **fields: Any) -> Optional[Message]:
        """|coro|

        Edits the message.

        The content must be able to be transformed into a string via ``str(content)``.

        .. versionchanged:: 1.7
            :class:`nextcord.Message` is returned instead of ``None`` if an edit took place.

        Parameters
        ----------
        content: Optional[:class:`str`]
            The new content to replace the message with.
            Could be ``None`` to remove the content.
        embed: Optional[:class:`Embed`]
            The new embed to replace the original with.
            Could be ``None`` to remove the embed.
        embeds: List[:class:`Embed`]
            The new embeds to replace the original with. Must be a maximum of 10.
            To remove all embeds ``[]`` should be passed.

            .. versionadded:: 2.0
        suppress: :class:`bool`
            Whether to suppress embeds for the message. This removes
            all the embeds if set to ``True``. If set to ``False``
            this brings the embeds back if they were suppressed.
            Using this parameter requires :attr:`~.Permissions.manage_messages`.
        delete_after: Optional[:class:`float`]
            If provided, the number of seconds to wait in the background
            before deleting the message we just edited. If the deletion fails,
            then it is silently ignored.
        allowed_mentions: Optional[:class:`~nextcord.AllowedMentions`]
            Controls the mentions being processed in this message. If this is
            passed, then the object is merged with :attr:`~nextcord.Client.allowed_mentions`.
            The merging behaviour only overrides attributes that have been explicitly passed
            to the object, otherwise it uses the attributes set in :attr:`~nextcord.Client.allowed_mentions`.
            If no object is passed at all then the defaults given by :attr:`~nextcord.Client.allowed_mentions`
            are used instead.
        view: Optional[:class:`~nextcord.ui.View`]
            The updated view to update this message with. If ``None`` is passed then
            the view is removed.

            .. versionadded:: 2.0

        Raises
        ------
        NotFound
            The message was not found.
        HTTPException
            Editing the message failed.
        Forbidden
            Tried to suppress a message without permissions or
            edited a message's content or embed that isn't yours.
        ~nextcord.InvalidArgument
            You specified both ``embed`` and ``embeds``.

        Returns
        -------
        Optional[:class:`Message`]
            The message that was edited.
        """

        try:
            content = fields["content"]
        except KeyError:
            pass
        else:
            if content is not None:
                fields["content"] = str(content)

        if "embed" in fields and "embeds" in fields:
            raise InvalidArgument("Cannot pass both embed and embeds parameter to edit()")

        if "embed" in fields:
            embed = fields.pop("embed")
            fields["embeds"] = [embed.to_dict()] if embed is not None else []

        elif "embeds" in fields:
            fields["embeds"] = [embed.to_dict() for embed in fields["embeds"]]

        try:
            suppress: bool = fields.pop("suppress")
        except KeyError:
            pass
        else:
            flags = MessageFlags._from_value(0)
            flags.suppress_embeds = suppress
            fields["flags"] = flags.value

        delete_after = fields.pop("delete_after", None)

        try:
            allowed_mentions = fields.pop("allowed_mentions")
        except KeyError:
            pass
        else:
            if allowed_mentions is not None:
                if self._state.allowed_mentions is not None:
                    allowed_mentions = self._state.allowed_mentions.merge(
                        allowed_mentions
                    ).to_dict()
                else:
                    allowed_mentions = allowed_mentions.to_dict()
                fields["allowed_mentions"] = allowed_mentions

        try:
            view = fields.pop("view")
        except KeyError:
            # To check for the view afterwards
            view = None
        else:
            self._state.prevent_view_updates_for(self.id)
            if view:
                fields["components"] = view.to_components()
            else:
                fields["components"] = []

        if fields:
            data = await self._state.http.edit_message(self.channel.id, self.id, **fields)

        if delete_after is not None:
            await self.delete(delay=delete_after)

        if fields:
            # data isn't unbound
            msg = self._state.create_message(channel=self.channel, data=data)
            if view and not view.is_finished() and view.prevent_update:
                self._state.store_view(view, self.id)
            return msg
        return None<|MERGE_RESOLUTION|>--- conflicted
+++ resolved
@@ -89,12 +89,9 @@
     "MessageReference",
     "DeletedReferencedMessage",
     "MessageInteraction",
-<<<<<<< HEAD
-    "MessageRoleSubscription",
-=======
     "MessageInteractionMetadata",
     "MessageSnapshot",
->>>>>>> 4eb1bf5c
+    "MessageRoleSubscription",
 )
 
 
@@ -756,7 +753,6 @@
         return utils.snowflake_time(self.id)
 
 
-<<<<<<< HEAD
 class MessageRoleSubscription:
     """Represents a message's role subscription information.
 
@@ -788,7 +784,8 @@
         self.tier_name: str = data["tier_name"]
         self.total_months_subscribed: int = data["total_months_subscribed"]
         self.is_renewal: bool = data["is_renewal"]
-=======
+
+
 class MessageInteractionMetadata(Hashable):
     """Represents a message's interaction metadata.
 
@@ -911,7 +908,6 @@
     def cached_interacted_message(self) -> Optional[Message]:
         """Optional[:class:`~nextcord.Message`]: The interacted message, if found in the internal message cache."""
         return self._state._get_message(self.interacted_message_id)
->>>>>>> 4eb1bf5c
 
 
 @flatten_handlers
@@ -1031,12 +1027,6 @@
         The guild that the message belongs to, if applicable.
     interaction: Optional[:class:`MessageInteraction`]
         The interaction data of a message, if applicable.
-<<<<<<< HEAD
-    role_subscription: Optional[:class:`MessageRoleSubscription`]
-        The role subscription data of a message, if applicable.
-
-        .. versionadded:: 2.6
-=======
 
         .. warning::
             This field is deprecated, use ``interaction_metadata`` instead.
@@ -1049,7 +1039,10 @@
         A list of message snapshots that the message contains.
 
         .. versionadded:: 3.0
->>>>>>> 4eb1bf5c
+    role_subscription: Optional[:class:`MessageRoleSubscription`]
+        The role subscription data of a message, if applicable.
+
+        .. versionadded:: 2.6
     """
 
     __slots__ = (
@@ -1086,11 +1079,8 @@
         "components",
         "_background_tasks",
         "guild",
-<<<<<<< HEAD
+        "snapshots",
         "role_subscription",
-=======
-        "snapshots",
->>>>>>> 4eb1bf5c
     )
 
     if TYPE_CHECKING:
@@ -1188,17 +1178,16 @@
             if "interaction" in data
             else None
         )
-<<<<<<< HEAD
-        self.role_subscription: Optional[MessageRoleSubscription] = (
-            MessageRoleSubscription(data=data["role_subscription_data"])
-            if "role_subscription_data" in data
-=======
         self.interaction_metadata: Optional[MessageInteractionMetadata] = (
             MessageInteractionMetadata(
                 data=data["interaction_metadata"], guild=self.guild, state=self._state
             )
             if "interaction_metadata" in data
->>>>>>> 4eb1bf5c
+            else None
+        )
+        self.role_subscription: Optional[MessageRoleSubscription] = (
+            MessageRoleSubscription(data=data["role_subscription_data"])
+            if "role_subscription_data" in data
             else None
         )
 
