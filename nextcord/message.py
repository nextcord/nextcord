# SPDX-License-Identifier: MIT

from __future__ import annotations

import asyncio
import contextlib
import datetime
import io
import re
from os import PathLike
from typing import (
    TYPE_CHECKING,
    Any,
    Callable,
    ClassVar,
    Dict,
    List,
    Optional,
    Set,
    Tuple,
    Union,
    overload,
)

from . import utils
from .components import _component_factory
from .embeds import Embed
from .emoji import Emoji
from .enums import ChannelType, IntegrationType, MessageType, try_enum
from .errors import HTTPException, InvalidArgument
from .file import File
from .flags import AttachmentFlags, MessageFlags
from .guild import Guild
from .member import Member
from .mixins import Hashable
from .partial_emoji import PartialEmoji
from .reaction import Reaction
from .sticker import StickerItem
from .threads import Thread
from .utils import MISSING, SnowflakeList, escape_mentions

if TYPE_CHECKING:
    from typing_extensions import Self

    from .abc import GuildChannel, MessageableChannel, PartialMessageableChannel, Snowflake
    from .channel import TextChannel
    from .components import Component
    from .mentions import AllowedMentions
    from .role import Role
    from .state import ConnectionState
    from .types.components import Component as ComponentPayload
    from .types.embed import Embed as EmbedPayload
    from .types.interactions import (
        MessageInteraction as MessageInteractionPayload,
        MessageInteractionMetadata as MessageInteractionMetadataPayload,
    )
    from .types.member import Member as MemberPayload, UserWithMember as UserWithMemberPayload
    from .types.message import (
        Attachment as AttachmentPayload,
        Message as MessagePayload,
        MessageActivity as MessageActivityPayload,
        MessageApplication as MessageApplicationPayload,
        MessageCall as MessageCallPayload,
        MessageReference as MessageReferencePayload,
        Reaction as ReactionPayload,
    )
    from .types.threads import Thread as ThreadPayload, ThreadArchiveDuration
    from .types.user import User as UserPayload
    from .ui.view import View
    from .user import User

    EmojiInputType = Union[Emoji, PartialEmoji, str]

__all__ = (
    "Attachment",
    "Message",
    "PartialMessage",
    "MessageReference",
    "DeletedReferencedMessage",
    "MessageInteraction",
    "MessageInteractionMetadata",
)


def convert_emoji_reaction(emoji):
    if isinstance(emoji, Reaction):
        emoji = emoji.emoji

    if isinstance(emoji, Emoji):
        return f"{emoji.name}:{emoji.id}"
    if isinstance(emoji, PartialEmoji):
        return emoji._as_reaction()
    if isinstance(emoji, str):
        # Reactions can be in :name:id format, but not <:name:id>.
        # No existing emojis have <> in them, so this should be okay.
        return emoji.strip("<>")

    raise InvalidArgument(
        f"emoji argument must be str, Emoji, or Reaction not {emoji.__class__.__name__}."
    )


class Attachment(Hashable):
    """Represents an attachment from Discord.

    .. container:: operations

        .. describe:: str(x)

            Returns the URL of the attachment.

        .. describe:: x == y

            Checks if the attachment is equal to another attachment.

        .. describe:: x != y

            Checks if the attachment is not equal to another attachment.

        .. describe:: hash(x)

            Returns the hash of the attachment.

    .. versionchanged:: 1.7
        Attachment can now be casted to :class:`str` and is hashable.

    Attributes
    ----------
    id: :class:`int`
        The attachment ID.
    size: :class:`int`
        The attachment size in bytes.
    height: Optional[:class:`int`]
        The attachment's height, in pixels. Only applicable to images and videos.
    width: Optional[:class:`int`]
        The attachment's width, in pixels. Only applicable to images and videos.
    filename: :class:`str`
        The attachment's filename.
    url: :class:`str`
        The attachment URL. If the message this attachment was attached
        to is deleted, then this will 404.
    proxy_url: :class:`str`
        The proxy URL. This is a cached version of the :attr:`~Attachment.url` in the
        case of images. When the message is deleted, this URL might be valid for a few
        minutes or not valid at all.
    content_type: Optional[:class:`str`]
        The attachment's `media type <https://en.wikipedia.org/wiki/Media_type>`_

        .. versionadded:: 1.7
    description: Optional[:class:`str`]
        The attachment's description. This is used for alternative text in the Discord client.

        .. versionadded:: 2.0
    """

    __slots__ = (
        "id",
        "size",
        "height",
        "width",
        "filename",
        "url",
        "proxy_url",
        "_http",
        "content_type",
        "description",
        "_flags",
    )

    def __init__(self, *, data: AttachmentPayload, state: ConnectionState) -> None:
        self.id: int = int(data["id"])
        self.size: int = data["size"]
        self.height: Optional[int] = data.get("height")
        self.width: Optional[int] = data.get("width")
        self.filename: str = data["filename"]
        self.url: str = data.get("url")
        self.proxy_url: str = data.get("proxy_url")
        self._http = state.http
        self.content_type: Optional[str] = data.get("content_type")
        self.description: Optional[str] = data.get("description")
        self._flags: int = data.get("flags", 0)

    def is_spoiler(self) -> bool:
        """:class:`bool`: Whether this attachment contains a spoiler."""
        return self.filename.startswith("SPOILER_")

    def __repr__(self) -> str:
        return f"<Attachment id={self.id} filename={self.filename!r} url={self.url!r}>"

    def __str__(self) -> str:
        return self.url or ""

    async def save(
        self,
        fp: Union[io.BufferedIOBase, PathLike, str],
        *,
        seek_begin: bool = True,
        use_cached: bool = False,
    ) -> int:
        """|coro|

        Saves this attachment into a file-like object.

        Parameters
        ----------
        fp: Union[:class:`io.BufferedIOBase`, :class:`os.PathLike`, :class:`str`]
            The file-like object to save this attachment to or the filename
            to use. If a filename is passed then a file is created with that
            filename and used instead.
        seek_begin: :class:`bool`
            Whether to seek to the beginning of the file after saving is
            successfully done.
        use_cached: :class:`bool`
            Whether to use :attr:`proxy_url` rather than :attr:`url` when downloading
            the attachment. This will allow attachments to be saved after deletion
            more often, compared to the regular URL which is generally deleted right
            after the message is deleted. Note that this can still fail to download
            deleted attachments if too much time has passed and it does not work
            on some types of attachments.

        Raises
        ------
        HTTPException
            Saving the attachment failed.
        NotFound
            The attachment was deleted.

        Returns
        -------
        :class:`int`
            The number of bytes written.
        """
        data = await self.read(use_cached=use_cached)
        if isinstance(fp, io.BufferedIOBase):
            written = fp.write(data)
            if seek_begin:
                fp.seek(0)
            return written

        with open(fp, "wb") as f:  # noqa: ASYNC230
            return f.write(data)

    async def read(self, *, use_cached: bool = False) -> bytes:
        """|coro|

        Retrieves the content of this attachment as a :class:`bytes` object.

        .. versionadded:: 1.1

        Parameters
        ----------
        use_cached: :class:`bool`
            Whether to use :attr:`proxy_url` rather than :attr:`url` when downloading
            the attachment. This will allow attachments to be saved after deletion
            more often, compared to the regular URL which is generally deleted right
            after the message is deleted. Note that this can still fail to download
            deleted attachments if too much time has passed and it does not work
            on some types of attachments.

        Raises
        ------
        HTTPException
            Downloading the attachment failed.
        Forbidden
            You do not have permissions to access this attachment
        NotFound
            The attachment was deleted.

        Returns
        -------
        :class:`bytes`
            The contents of the attachment.
        """
        url = self.proxy_url if use_cached else self.url
        return await self._http.get_from_cdn(url)

    async def to_file(
        self,
        *,
        filename: Optional[str] = MISSING,
        description: Optional[str] = MISSING,
        use_cached: bool = False,
        spoiler: bool = False,
        force_close: bool = True,
    ) -> File:
        """|coro|

        Converts the attachment into a :class:`File` suitable for sending via
        :meth:`abc.Messageable.send`.

        .. versionadded:: 1.3

        Parameters
        ----------
        filename: Optional[:class:`str`]
            The filename to use for the file. If not specified then the filename
            of the attachment is used instead.

            .. versionadded:: 2.0
        description: Optional[:class:`str`]
            The description to use for the file. If not specified then the
            description of the attachment is used instead.

            .. versionadded:: 2.0
        use_cached: :class:`bool`
            Whether to use :attr:`proxy_url` rather than :attr:`url` when downloading
            the attachment. This will allow attachments to be saved after deletion
            more often, compared to the regular URL which is generally deleted right
            after the message is deleted. Note that this can still fail to download
            deleted attachments if too much time has passed and it does not work
            on some types of attachments.

            .. versionadded:: 1.4
        spoiler: :class:`bool`
            Whether the file is a spoiler.

            .. versionadded:: 1.4
        force_close: :class:`bool`
            Whether to forcibly close the bytes used to create the file
            when ``.close()`` is called.
            This will also make the file bytes unusable by flushing it from
            memory after it is sent or used once.
            Keep this enabled if you don't wish to reuse the same bytes.

           .. versionadded:: 2.2

        Raises
        ------
        HTTPException
            Downloading the attachment failed.
        Forbidden
            You do not have permissions to access this attachment
        NotFound
            The attachment was deleted.

        Returns
        -------
        :class:`File`
            The attachment as a file suitable for sending.
        """

        data = await self.read(use_cached=use_cached)
        file_filename = filename if filename is not MISSING else self.filename
        file_description = description if description is not MISSING else self.description
        return File(
            io.BytesIO(data),
            filename=file_filename,
            description=file_description,
            spoiler=spoiler,
            force_close=force_close,
        )

    def to_dict(self) -> AttachmentPayload:
        result: AttachmentPayload = {
            "filename": self.filename,
            "id": self.id,
            "proxy_url": self.proxy_url,
            "size": self.size,
            "url": self.url,
            "spoiler": self.is_spoiler(),
        }
        if self.height:
            result["height"] = self.height
        if self.width:
            result["width"] = self.width
        if self.content_type:
            result["content_type"] = self.content_type
        if self.description:
            result["description"] = self.description
        return result

    @property
    def flags(self) -> AttachmentFlags:
        """Optional[:class:`AttachmentFlags`]: The avaliable flags that the attachment has.

        .. versionadded:: 2.6
        """
        return AttachmentFlags._from_value(self._flags)

    def is_remix(self) -> bool:
        """:class:`bool`: Whether the attachment is remixed."""
        return self.flags.is_remix


class DeletedReferencedMessage:
    """A special sentinel type that denotes whether the
    resolved message referenced message had since been deleted.

    The purpose of this class is to separate referenced messages that could not be
    fetched and those that were previously fetched but have since been deleted.

    .. versionadded:: 1.6
    """

    __slots__ = ("_parent",)

    def __init__(self, parent: MessageReference) -> None:
        self._parent: MessageReference = parent

    def __repr__(self) -> str:
        return f"<DeletedReferencedMessage id={self.id} channel_id={self.channel_id} guild_id={self.guild_id!r}>"

    @property
    def id(self) -> int:
        """:class:`int`: The message ID of the deleted referenced message."""
        # the parent's message id won't be None here
        return self._parent.message_id  # type: ignore

    @property
    def channel_id(self) -> int:
        """:class:`int`: The channel ID of the deleted referenced message."""
        return self._parent.channel_id

    @property
    def guild_id(self) -> Optional[int]:
        """Optional[:class:`int`]: The guild ID of the deleted referenced message."""
        return self._parent.guild_id


class MessageReference:
    """Represents a reference to a :class:`~nextcord.Message`.

    .. versionadded:: 1.5

    .. versionchanged:: 1.6
        This class can now be constructed by users.

    Attributes
    ----------
    message_id: Optional[:class:`int`]
        The id of the message referenced.
    channel_id: :class:`int`
        The channel id of the message referenced.
    guild_id: Optional[:class:`int`]
        The guild id of the message referenced.
    fail_if_not_exists: :class:`bool`
        Whether replying to the referenced message should raise :class:`HTTPException`
        if the message no longer exists or Discord could not fetch the message.

        .. versionadded:: 1.7

    resolved: Optional[Union[:class:`Message`, :class:`DeletedReferencedMessage`]]
        The message that this reference resolved to. If this is ``None``
        then the original message was not fetched either due to the Discord API
        not attempting to resolve it or it not being available at the time of creation.
        If the message was resolved at a prior point but has since been deleted then
        this will be of type :class:`DeletedReferencedMessage`.

        Currently, this is mainly the replied to message when a user replies to a message.

        .. versionadded:: 1.6
    """

    __slots__ = ("message_id", "channel_id", "guild_id", "fail_if_not_exists", "resolved", "_state")

    def __init__(
        self,
        *,
        message_id: int,
        channel_id: int,
        guild_id: Optional[int] = None,
        fail_if_not_exists: bool = True,
    ) -> None:
        self._state: Optional[ConnectionState] = None
        self.resolved: Optional[Union[Message, DeletedReferencedMessage]] = None
        self.message_id: Optional[int] = message_id
        self.channel_id: int = channel_id
        self.guild_id: Optional[int] = guild_id
        self.fail_if_not_exists: bool = fail_if_not_exists

    @classmethod
    def with_state(cls, state: ConnectionState, data: MessageReferencePayload) -> Self:
        self = cls.__new__(cls)
        self.message_id = utils.get_as_snowflake(data, "message_id")
        self.channel_id = int(data.pop("channel_id"))
        self.guild_id = utils.get_as_snowflake(data, "guild_id")
        self.fail_if_not_exists = data.get("fail_if_not_exists", True)
        self._state = state
        self.resolved = None
        return self

    @classmethod
    def from_message(cls, message: Message, *, fail_if_not_exists: bool = True) -> Self:
        """Creates a :class:`MessageReference` from an existing :class:`~nextcord.Message`.

        .. versionadded:: 1.6

        Parameters
        ----------
        message: :class:`~nextcord.Message`
            The message to be converted into a reference.
        fail_if_not_exists: :class:`bool`
            Whether replying to the referenced message should raise :class:`HTTPException`
            if the message no longer exists or Discord could not fetch the message.

            .. versionadded:: 1.7

        Returns
        -------
        :class:`MessageReference`
            A reference to the message.
        """
        self = cls(
            message_id=message.id,
            channel_id=message.channel.id,
            guild_id=getattr(message.guild, "id", None),
            fail_if_not_exists=fail_if_not_exists,
        )
        self._state = message._state
        return self

    @property
    def cached_message(self) -> Optional[Message]:
        """Optional[:class:`~nextcord.Message`]: The cached message, if found in the internal message cache."""
        return self._state and self._state._get_message(self.message_id)

    @property
    def jump_url(self) -> str:
        """:class:`str`: Returns a URL that allows the client to jump to the referenced message.

        .. versionadded:: 1.7
        """
        guild_id = self.guild_id if self.guild_id is not None else "@me"
        return f"https://discord.com/channels/{guild_id}/{self.channel_id}/{self.message_id}"

    def __repr__(self) -> str:
        return f"<MessageReference message_id={self.message_id!r} channel_id={self.channel_id!r} guild_id={self.guild_id!r}>"

    def to_dict(self) -> MessageReferencePayload:
        result: MessageReferencePayload = (
            {"message_id": self.message_id} if self.message_id is not None else {}
        )
        result["channel_id"] = self.channel_id
        result["fail_if_not_exists"] = self.fail_if_not_exists
        if self.guild_id is not None:
            result["guild_id"] = self.guild_id
        return result

    to_message_reference_dict = to_dict


def flatten_handlers(cls):
    prefix = len("_handle_")
    handlers = [
        (key[prefix:], value)
        for key, value in cls.__dict__.items()
        if key.startswith("_handle_") and key != "_handle_member"
    ]

    # store _handle_member last
    handlers.append(("member", cls._handle_member))
    cls._HANDLERS = handlers
    cls._CACHED_SLOTS = [attr for attr in cls.__slots__ if attr.startswith("_cs_")]
    return cls


class MessageInteraction(Hashable):
    """Represents a message's interaction data.

    A message's interaction data is a property of a message when the message
    is a response to an interaction from any bot.

    .. versionadded:: 2.1

    .. container:: operations

        .. describe:: x == y

            Checks if two message interactions are equal.

        .. describe:: x != y

            Checks if two interaction messages are not equal.

        .. describe:: hash(x)

            Returns the message interaction's hash.

    Attributes
    ----------
    data: Dict[:class:`str`, Any]
        The raw data from the interaction.
    id: :class:`int`
        The interaction's ID.
    type: :class:`InteractionType`
        The interaction type.
    name: :class:`str`
        The name of the application command.
    user: Union[:class:`User`, :class:`Member`]
        The :class:`User` who invoked the interaction or :class:`Member` if the interaction
        occurred in a guild.

    .. warning::
        This class is deprecated, use :attr:`Message.interaction_metadata` instead.
    .. deprecated:: 3.0
    """

    __slots__ = (
        "_state",
        "data",
        "id",
        "type",
        "name",
        "user",
    )

    def __init__(
        self, *, data: MessageInteractionPayload, guild: Optional[Guild], state: ConnectionState
    ) -> None:
        self._state: ConnectionState = state

        self.data: MessageInteractionPayload = data
        self.id: int = int(data["id"])
        self.type: int = data["type"]
        self.name: str = data["name"]
        if "member" in data and guild is not None:
            self.user = Member(
                state=self._state, guild=guild, data={**data["member"], "user": data["user"]}
            )
        else:
            self.user = self._state.create_user(data=data["user"])

    def __repr__(self) -> str:
        return f"<{self.__class__.__name__} id={self.id} type={self.type} name={self.name} user={self.user!r}>"

    @property
    def created_at(self) -> datetime.datetime:
        """:class:`datetime.datetime`: The interaction's creation time in UTC."""
        return utils.snowflake_time(self.id)


<<<<<<< HEAD
class MessageCall:
    """Represents a message's call data.
=======
class MessageInteractionMetadata(Hashable):
    """Represents a message's interaction metadata.

    A message's interaction metadata is a property of a message when the message
    is a response to an interaction from any bot.
>>>>>>> d9171911

    .. versionadded:: 3.0

    .. container:: operations

        .. describe:: x == y

<<<<<<< HEAD
            Checks if two message calls are equal.

        .. describe:: x != y

            Checks if two message calls are not equal.
=======
            Checks if two message interactions are equal.

        .. describe:: x != y

            Checks if two interaction messages are not equal.

        .. describe:: hash(x)

            Returns the message interaction's hash.
>>>>>>> d9171911

    Attributes
    ----------
    data: Dict[:class:`str`, Any]
<<<<<<< HEAD
        The raw data from the call.
    """

    __slots__ = ("_state", "data", "_participants", "_ended_timestamp")

    def __init__(self, *, data: MessageCallPayload, state: ConnectionState) -> None:
        self._state: ConnectionState = state
        self.data: MessageCallPayload = data

        self._participants: SnowflakeList = SnowflakeList(map(int, data["participants"]))
        self._ended_timestamp: Optional[datetime.datetime] = utils.parse_time(
            data.get("ended_timestamp")
        )

    @property
    def participants(self) -> List[Optional[User]]:
        """List[Optional[:class:`~User`]]: The list of users that participated in the call."""
        return [self._state.get_user(p) for p in self._participants]

    @property
    def ended_timestamp(self) -> Optional[datetime.datetime]:
        """Optional[:class:`datetime.datetime`]: An aware UTC datetime object containing the time the call ended."""
        return self._ended_timestamp
=======
        The raw data from the interaction metadata.
    id: :class:`int`
        The interaction's ID.
    type: :class:`InteractionType`
        The interaction type.
    user: Union[:class:`User`, :class:`Member`]
        The :class:`User` who invoked the interaction or :class:`Member` if the interaction
        occurred in a guild and that member is cached.
    authorizing_integration_owners: Dict[:class:`IntegrationType`, :class:`str`]
        Mapping of installation contexts that the interaction was authorized for to related user or guild IDs.
        You can find out about this field in the `official Discord documentation`__.

        .. _DiscordDocs: https://discord.com/developers/docs/interactions/receiving-and-responding#interaction-object-authorizing-integration-owners-object

        .. versionadded:: 3.0
    name: Optional[:class:`str`]
        The name of the application command.
    original_response_message_id: Optional[:class:`int`]
        The ID of the original response message, present only on follow-up messages.
    interacted_message_id: Optional[:class:`int`]
        The ID of the message that contained the interactive component, present only on messages created from component interactions.
    triggering_interaction_metadata: Optional[:class:`MessageInteractionMetadata`]
        Metadata for the interaction that was used to open the modal, present only on modal submit interactions.
    """

    __slots__ = (
        "_state",
        "data",
        "id",
        "type",
        "user",
        "authorizing_integration_owners",
        "name",
        "original_response_message_id",
        "interacted_message_id",
        "triggering_interaction_metadata",
    )

    def __init__(
        self,
        *,
        data: MessageInteractionMetadataPayload,
        guild: Optional[Guild],
        state: ConnectionState,
    ) -> None:
        self._state: ConnectionState = state

        self.data: MessageInteractionMetadataPayload = data
        self.id: int = int(data["id"])
        self.type: int = data["type"]

        # No member data is provided, retrieve from cache if possible
        self.user = None if guild is None else guild.get_member(int(data["user"]["id"]))
        if self.user is None:
            self.user = self._state.create_user(data=data["user"])

        self.authorizing_integration_owners: Dict[IntegrationType, int] = {
            IntegrationType(int(integration_type)): int(details)
            for integration_type, details in data["authorizing_integration_owners"].items()
        }

        self.name: Optional[str] = data.get("name")
        self.original_response_message_id: Optional[int] = (
            int(data["original_response_message_id"])
            if "original_response_message_id" in data
            else None
        )
        self.interacted_message_id: Optional[int] = (
            int(data["interacted_message_id"]) if "interacted_message_id" in data else None
        )
        self.triggering_interaction_metadata: Optional[MessageInteractionMetadata] = (
            MessageInteractionMetadata(
                data=data["triggering_interaction_metadata"], guild=guild, state=state
            )
            if "triggering_interaction_metadata" in data
            else None
        )

    def __repr__(self) -> str:
        return f"<{self.__class__.__name__} id={self.id} type={self.type} user={self.user!r} name={self.name!r}>"

    @property
    def created_at(self) -> datetime.datetime:
        """:class:`datetime.datetime`: The interaction's creation time in UTC."""
        return utils.snowflake_time(self.id)

    @property
    def cached_original_response_message(self) -> Optional[Message]:
        """Optional[:class:`~nextcord.Message`]: The original response message, if found in the internal message cache."""
        return self._state._get_message(self.original_response_message_id)

    @property
    def cached_interacted_message(self) -> Optional[Message]:
        """Optional[:class:`~nextcord.Message`]: The interacted message, if found in the internal message cache."""
        return self._state._get_message(self.interacted_message_id)
>>>>>>> d9171911


@flatten_handlers
class Message(Hashable):
    r"""Represents a message from Discord.

    .. container:: operations

        .. describe:: x == y

            Checks if two messages are equal.

        .. describe:: x != y

            Checks if two messages are not equal.

        .. describe:: hash(x)

            Returns the message's hash.

    Attributes
    ----------
    tts: :class:`bool`
        Specifies if the message was done with text-to-speech.
        This can only be accurately received in :func:`on_message` due to
        a discord limitation.
    type: :class:`MessageType`
        The type of message. In most cases this should not be checked, but it is helpful
        in cases where it might be a system message for :attr:`system_content`.
    author: Union[:class:`Member`, :class:`abc.User`]
        A :class:`Member` that sent the message. If :attr:`channel` is a
        private channel or the user has the left the guild, then it is a :class:`User` instead.
    content: :class:`str`
        The actual contents of the message.
    nonce: Optional[Union[:class:`str`, :class:`int`]]
        The value used by the discord guild and the client to verify that the message is successfully sent.
        This is not stored long term within Discord's servers and is only used ephemerally.
    embeds: List[:class:`Embed`]
        A list of embeds the message has.
    channel: Union[:class:`TextChannel`, :class:`Thread`, :class:`DMChannel`, :class:`GroupChannel`, :class:`PartialMessageable`]
        The :class:`TextChannel` or :class:`Thread` that the message was sent from.
        Could be a :class:`DMChannel` or :class:`GroupChannel` if it's a private message.
    reference: Optional[:class:`~nextcord.MessageReference`]
        The message that this message references. This is only applicable to messages of
        type :attr:`MessageType.pins_add`, crossposted messages created by a
        followed channel integration, or message replies.

        .. versionadded:: 1.5

    mention_everyone: :class:`bool`
        Specifies if the message mentions everyone.

        .. note::

            This does not check if the ``@everyone`` or the ``@here`` text is in the message itself.
            Rather this boolean indicates if either the ``@everyone`` or the ``@here`` text is in the message
            **and** it did end up mentioning.
    mentions: List[:class:`abc.User`]
        A list of :class:`Member` that were mentioned. If the message is in a private message
        then the list will be of :class:`User` instead. For messages that are not of type
        :attr:`MessageType.default`\, this array can be used to aid in system messages.
        For more information, see :attr:`system_content`.

        .. warning::

            The order of the mentions list is not in any particular order so you should
            not rely on it. This is a Discord limitation, not one with the library.
    channel_mentions: List[:class:`abc.GuildChannel`]
        A list of :class:`abc.GuildChannel` that were mentioned. If the message is in a private message
        then the list is always empty.
    role_mentions: List[:class:`Role`]
        A list of :class:`Role` that were mentioned. If the message is in a private message
        then the list is always empty.
    id: :class:`int`
        The message ID.
    webhook_id: Optional[:class:`int`]
        If this message was sent by a webhook, then this is the webhook ID's that sent this
        message.
    attachments: List[:class:`Attachment`]
        A list of attachments given to a message.
    pinned: :class:`bool`
        Specifies if the message is currently pinned.
    flags: :class:`MessageFlags`
        Extra features of the message.

        .. versionadded:: 1.3

    reactions : List[:class:`Reaction`]
        Reactions to a message. Reactions can be either custom emoji or standard unicode emoji.
    activity: Optional[:class:`dict`]
        The activity associated with this message. Sent with Rich-Presence related messages that for
        example, request joining, spectating, or listening to or with another member.

        It is a dictionary with the following optional keys:

        - ``type``: An integer denoting the type of message activity being requested.
        - ``party_id``: The party ID associated with the party.
    application: Optional[:class:`dict`]
        The rich presence enabled application associated with this message.

        It is a dictionary with the following keys:

        - ``id``: A string representing the application's ID.
        - ``name``: A string representing the application's name.
        - ``description``: A string representing the application's description.
        - ``icon``: A string representing the icon ID of the application.
        - ``cover_image``: A string representing the embed's image asset ID.
    stickers: List[:class:`StickerItem`]
        A list of sticker items given to the message.

        .. versionadded:: 1.6
    components: List[:class:`Component`]
        A list of components in the message.

        .. versionadded:: 2.0
    guild: Optional[:class:`Guild`]
        The guild that the message belongs to, if applicable.
    interaction: Optional[:class:`MessageInteraction`]
        The interaction data of a message, if applicable.
<<<<<<< HEAD
    call: Optional[:class:`MessageCall`]
        The call associated with the message.
=======

        .. warning::
            This field is deprecated, use ``interaction_metadata`` instead.
        .. deprecated:: 3.0
    interaction_metadata: Optional[:class:`MessageInteractionMetadata`]
        The interaction metadata of a message. Present if the message is sent as a result of an interaction.
>>>>>>> d9171911

        .. versionadded:: 3.0
    """

    __slots__ = (
        "_state",
        "_call",
        "_edited_timestamp",
        "_cs_channel_mentions",
        "_cs_raw_mentions",
        "_cs_clean_content",
        "_cs_raw_channel_mentions",
        "_cs_raw_role_mentions",
        "_cs_system_content",
        "tts",
        "call",
        "content",
        "channel",
        "webhook_id",
        "mention_everyone",
        "embeds",
        "id",
        "interaction",
        "interaction_metadata",
        "mentions",
        "author",
        "attachments",
        "nonce",
        "pinned",
        "role_mentions",
        "type",
        "flags",
        "reactions",
        "reference",
        "application",
        "activity",
        "stickers",
        "components",
        "_background_tasks",
        "guild",
    )

    if TYPE_CHECKING:
        _HANDLERS: ClassVar[List[Tuple[str, Callable[..., None]]]]
        _CACHED_SLOTS: ClassVar[List[str]]
        guild: Optional[Guild]
        reference: Optional[MessageReference]
        mentions: List[Union[User, Member]]
        author: Union[User, Member]
        role_mentions: List[Role]

    def __init__(
        self,
        *,
        state: ConnectionState,
        channel: MessageableChannel,
        data: MessagePayload,
    ) -> None:
        self._state: ConnectionState = state
        self.id: int = int(data["id"])
        self.webhook_id: Optional[int] = utils.get_as_snowflake(data, "webhook_id")
        self.reactions: List[Reaction] = [
            Reaction(message=self, data=d) for d in data.get("reactions", [])
        ]
        self.attachments: List[Attachment] = [
            Attachment(data=a, state=self._state) for a in data["attachments"]
        ]
        self.embeds: List[Embed] = [Embed.from_dict(a) for a in data["embeds"]]
        self.application: Optional[MessageApplicationPayload] = data.get("application")
        self.activity: Optional[MessageActivityPayload] = data.get("activity")
        self.channel: MessageableChannel = channel
        self._edited_timestamp: Optional[datetime.datetime] = utils.parse_time(
            data["edited_timestamp"]
        )
        self.type: MessageType = try_enum(MessageType, data["type"])
        self.pinned: bool = data["pinned"]
        self.flags: MessageFlags = MessageFlags._from_value(data.get("flags", 0))
        self.mention_everyone: bool = data["mention_everyone"]
        self.tts: bool = data["tts"]
        self.content: str = data["content"]
        self.nonce: Optional[Union[int, str]] = data.get("nonce")
        self.stickers: List[StickerItem] = [
            StickerItem(data=d, state=state) for d in data.get("sticker_items", [])
        ]
        self.components: List[Component] = [
            _component_factory(d) for d in data.get("components", [])
        ]
        self._background_tasks: Set[asyncio.Task[None]] = set()

        if _call := data.get("call"):
            self.call: Optional[MessageCall] = MessageCall(state=state, data=_call)
        else:
            self.call: Optional[MessageCall] = None

        try:
            # if the channel doesn't have a guild attribute, we handle that
            self.guild = channel.guild  # type: ignore
        except AttributeError:
            if getattr(channel, "type", None) not in (ChannelType.group, ChannelType.private):
                self.guild = state._get_guild(utils.get_as_snowflake(data, "guild_id"))
            else:
                self.guild = None

        if (
            (thread_data := data.get("thread"))
            and not self.thread
            and isinstance(self.guild, Guild)
        ):
            self.guild._store_thread(thread_data)

        try:
            ref = data["message_reference"]
        except KeyError:
            self.reference = None
        else:
            self.reference = ref = MessageReference.with_state(state, ref)
            try:
                resolved = data["referenced_message"]
            except KeyError:
                pass
            else:
                if resolved is None:
                    ref.resolved = DeletedReferencedMessage(ref)
                else:
                    # Right now the channel IDs match but maybe in the future they won't.
                    if ref.channel_id == channel.id:
                        chan = channel
                    else:
                        chan, _ = state._get_guild_channel(resolved)

                    # the channel will be the correct type here
                    ref.resolved = self.__class__(channel=chan, data=resolved, state=state)  # type: ignore

        for handler in ("author", "member", "mentions", "mention_roles"):
            try:
                getattr(self, f"_handle_{handler}")(data[handler])
            except KeyError:
                continue

        self.interaction: Optional[MessageInteraction] = (
            MessageInteraction(data=data["interaction"], guild=self.guild, state=self._state)
            if "interaction" in data
            else None
        )
        self.interaction_metadata: Optional[MessageInteractionMetadata] = (
            MessageInteractionMetadata(
                data=data["interaction_metadata"], guild=self.guild, state=self._state
            )
            if "interaction_metadata" in data
            else None
        )

    def __repr__(self) -> str:
        name = self.__class__.__name__
        return f"<{name} id={self.id} channel={self.channel!r} type={self.type!r} author={self.author!r} flags={self.flags!r}>"

    def _try_patch(self, data, key, transform=None) -> None:
        try:
            value = data[key]
        except KeyError:
            pass
        else:
            if transform is None:
                setattr(self, key, value)
            else:
                setattr(self, key, transform(value))

    def _add_reaction(self, data, emoji: Emoji | PartialEmoji | str, user_id) -> Reaction:
        finder: Callable[[Reaction], bool] = lambda r: r.emoji == emoji
        reaction = utils.find(finder, self.reactions)
        is_me = data["me"] = user_id == self._state.self_id

        if reaction is None:
            reaction = Reaction(message=self, data=data, emoji=emoji)
            self.reactions.append(reaction)
        else:
            reaction.count += 1
            if is_me:
                reaction.me = is_me

        return reaction

    def _remove_reaction(
        self, data: ReactionPayload, emoji: EmojiInputType, user_id: int
    ) -> Reaction:
        reaction = utils.find(lambda r: r.emoji == emoji, self.reactions)

        if reaction is None:
            # already removed?
            raise ValueError("Emoji already removed?")

        # if reaction isn't in the list, we crash. This means discord
        # sent bad data, or we stored improperly
        reaction.count -= 1

        if user_id == self._state.self_id:
            reaction.me = False
        if reaction.count == 0:
            # this raises ValueError if something went wrong as well.
            self.reactions.remove(reaction)

        return reaction

    def _clear_emoji(self, emoji) -> Optional[Reaction]:
        to_check = str(emoji)
        for index, reaction in enumerate(self.reactions):  # noqa: B007
            if str(reaction.emoji) == to_check:
                break
        else:
            # didn't find anything so just return
            return None

        del self.reactions[index]
        return reaction

    def _update(self, data) -> None:
        # In an update scheme, 'author' key has to be handled before 'member'
        # otherwise they overwrite each other which is undesirable.
        # Since there's no good way to do this we have to iterate over every
        # handler rather than iterating over the keys which is a little slower
        for key, handler in self._HANDLERS:
            try:
                value = data[key]
            except KeyError:
                continue
            else:
                handler(self, value)

        # clear the cached properties
        for attr in self._CACHED_SLOTS:
            with contextlib.suppress(AttributeError):
                delattr(self, attr)

    def _handle_edited_timestamp(self, value: str) -> None:
        self._edited_timestamp = utils.parse_time(value)

    def _handle_pinned(self, value: bool) -> None:
        self.pinned = value

    def _handle_flags(self, value: int) -> None:
        self.flags = MessageFlags._from_value(value)

    def _handle_application(self, value: MessageApplicationPayload) -> None:
        self.application = value

    def _handle_activity(self, value: MessageActivityPayload) -> None:
        self.activity = value

    def _handle_mention_everyone(self, value: bool) -> None:
        self.mention_everyone = value

    def _handle_tts(self, value: bool) -> None:
        self.tts = value

    def _handle_type(self, value: int) -> None:
        self.type = try_enum(MessageType, value)

    def _handle_content(self, value: str) -> None:
        self.content = value

    def _handle_attachments(self, value: List[AttachmentPayload]) -> None:
        self.attachments = [Attachment(data=a, state=self._state) for a in value]

    def _handle_embeds(self, value: List[EmbedPayload]) -> None:
        self.embeds = [Embed.from_dict(data) for data in value]

    def _handle_nonce(self, value: Union[str, int]) -> None:
        self.nonce = value

    def _handle_author(self, author: UserPayload) -> None:
        self.author = self._state.store_user(author)
        if isinstance(self.guild, Guild):
            found = self.guild.get_member(self.author.id)
            if found is not None:
                self.author = found

    def _handle_member(self, member: MemberPayload) -> None:
        # The gateway now gives us full Member objects sometimes with the following keys
        # deaf, mute, joined_at, roles
        # For the sake of performance I'm going to assume that the only
        # field that needs *updating* would be the joined_at field.
        # If there is no Member object (for some strange reason), then we can upgrade
        # ourselves to a more "partial" member object.
        author = self.author
        try:
            # Update member reference
            author._update_from_message(member)  # type: ignore
        except AttributeError:
            # It's a user here
            # TODO: consider adding to cache here
            self.author = Member._from_message(message=self, data=member)

    def _handle_mentions(self, mentions: List[UserWithMemberPayload]) -> None:
        self.mentions = r = []
        guild = self.guild
        state = self._state
        if not isinstance(guild, Guild):
            self.mentions = [state.store_user(m) for m in mentions]
            return

        for mention in filter(None, mentions):
            id_search = int(mention["id"])
            member = guild.get_member(id_search)
            if member is not None:
                r.append(member)
            else:
                r.append(Member._try_upgrade(data=mention, guild=guild, state=state))

    def _handle_mention_roles(self, role_mentions: List[int]) -> None:
        self.role_mentions = []
        if isinstance(self.guild, Guild):
            for role_id in map(int, role_mentions):
                role = self.guild.get_role(role_id)
                if role is not None:
                    self.role_mentions.append(role)

    def _handle_components(self, components: List[ComponentPayload]) -> None:
        self.components = [_component_factory(d) for d in components]

    def _handle_thread(self, thread: Optional[ThreadPayload]) -> None:
        if thread:
            self.guild._store_thread(thread)  # type: ignore

    def _rebind_cached_references(
        self, new_guild: Guild, new_channel: Union[TextChannel, Thread]
    ) -> None:
        self.guild = new_guild
        self.channel = new_channel

    @utils.cached_slot_property("_cs_raw_mentions")
    def raw_mentions(self) -> List[int]:
        """List[:class:`int`]: A property that returns an array of user IDs matched with
        the syntax of ``<@user_id>`` in the message content.

        This allows you to receive the user IDs of mentioned users
        even in a private message context.
        """
        return utils.parse_raw_mentions(self.content)

    @utils.cached_slot_property("_cs_raw_channel_mentions")
    def raw_channel_mentions(self) -> List[int]:
        """List[:class:`int`]: A property that returns an array of channel IDs matched with
        the syntax of ``<#channel_id>`` in the message content.
        """
        return utils.parse_raw_channel_mentions(self.content)

    @utils.cached_slot_property("_cs_raw_role_mentions")
    def raw_role_mentions(self) -> List[int]:
        """List[:class:`int`]: A property that returns an array of role IDs matched with
        the syntax of ``<@&role_id>`` in the message content.
        """
        return utils.parse_raw_role_mentions(self.content)

    @utils.cached_slot_property("_cs_channel_mentions")
    def channel_mentions(self) -> List[GuildChannel]:
        if self.guild is None:
            return []
        it = filter(None, map(self.guild.get_channel, self.raw_channel_mentions))
        return utils.unique(it)

    @utils.cached_slot_property("_cs_clean_content")
    def clean_content(self) -> str:
        """:class:`str`: A property that returns the content in a "cleaned up"
        manner. This basically means that mentions are transformed
        into the way the client shows it. e.g. ``<#id>`` will transform
        into ``#name``.

        This will also transform @everyone and @here mentions into
        non-mentions.

        .. note::

            This *does not* affect markdown. If you want to escape
            or remove markdown then use :func:`utils.escape_markdown` or :func:`utils.remove_markdown`
            respectively, along with this function.
        """

        transformations = {
            re.escape(f"<#{channel.id}>"): "#" + channel.name for channel in self.channel_mentions
        }

        mention_transforms = {
            re.escape(f"<@{member.id}>"): "@" + member.display_name for member in self.mentions
        }

        # add the <@!user_id> cases as well..
        second_mention_transforms = {
            re.escape(f"<@!{member.id}>"): "@" + member.display_name for member in self.mentions
        }

        transformations.update(mention_transforms)
        transformations.update(second_mention_transforms)

        if self.guild is not None:
            role_transforms = {
                re.escape(f"<@&{role.id}>"): "@" + role.name for role in self.role_mentions
            }
            transformations.update(role_transforms)

        def repl(obj):
            return transformations.get(re.escape(obj.group(0)), "")

        pattern = re.compile("|".join(transformations.keys()))
        result = pattern.sub(repl, self.content)
        return escape_mentions(result)

    @property
    def created_at(self) -> datetime.datetime:
        """:class:`datetime.datetime`: The message's creation time in UTC."""
        return utils.snowflake_time(self.id)

    @property
    def edited_at(self) -> Optional[datetime.datetime]:
        """Optional[:class:`datetime.datetime`]: An aware UTC datetime object containing the edited time of the message."""
        return self._edited_timestamp

    @property
    def jump_url(self) -> str:
        """:class:`str`: Returns a URL that allows the client to jump to this message."""
        guild_id = getattr(self.guild, "id", "@me")
        return f"https://discord.com/channels/{guild_id}/{self.channel.id}/{self.id}"

    @property
    def thread(self) -> Optional[Thread]:
        """Optional[:class:`Thread`]: The thread started from this message. None if no thread was started."""
        if not isinstance(self.guild, Guild):
            return None

        return self.guild.get_thread(self.id)

    def is_system(self) -> bool:
        """:class:`bool`: Whether the message is a system message.

        A system message is a message that is constructed entirely by the Discord API
        in response to something.

        .. versionadded:: 1.3
        """
        return self.type not in (
            MessageType.default,
            MessageType.reply,
            MessageType.chat_input_command,
            MessageType.context_menu_command,
            MessageType.thread_starter_message,
        )

    @utils.cached_slot_property("_cs_system_content")
    def system_content(self):
        r""":class:`str`: A property that returns the content that is rendered
        regardless of the :attr:`Message.type`.

        In the case of :attr:`MessageType.default` and :attr:`MessageType.reply`\,
        this just returns the regular :attr:`Message.content`. Otherwise this
        returns an English message denoting the contents of the system message.
        """

        if self.type is MessageType.default:
            return self.content

        if self.type is MessageType.recipient_add:
            if self.channel.type is ChannelType.group:
                return f"{self.author.name} added {self.mentions[0].name} to the group."
            return f"{self.author.name} added {self.mentions[0].name} to the thread."

        if self.type is MessageType.recipient_remove:
            if self.channel.type is ChannelType.group:
                return f"{self.author.name} removed {self.mentions[0].name} from the group."
            return f"{self.author.name} removed {self.mentions[0].name} from the thread."

        if self.type is MessageType.channel_name_change:
            return f"{self.author.name} changed the channel name: **{self.content}**"

        if self.type is MessageType.channel_icon_change:
            return f"{self.author.name} changed the channel icon."

        if self.type is MessageType.pins_add:
            return f"{self.author.name} pinned a message to this channel."

        if self.type is MessageType.new_member:
            formats = [
                "{0} joined the party.",
                "{0} is here.",
                "Welcome, {0}. We hope you brought pizza.",
                "A wild {0} appeared.",
                "{0} just landed.",
                "{0} just slid into the server.",
                "{0} just showed up!",
                "Welcome {0}. Say hi!",
                "{0} hopped into the server.",
                "Everyone welcome {0}!",
                "Glad you're here, {0}.",
                "Good to see you, {0}.",
                "Yay you made it, {0}!",
            ]

            created_at_ms = int(self.created_at.timestamp() * 1000)
            return formats[created_at_ms % len(formats)].format(self.author.name)

        if self.type is MessageType.premium_guild_subscription:
            if not self.content:
                return f"{self.author.name} just boosted the server!"
            return f"{self.author.name} just boosted the server **{self.content}** times!"

        if self.type is MessageType.premium_guild_tier_1:
            if not self.content:
                return f"{self.author.name} just boosted the server! {self.guild} has achieved **Level 1!**"
            return f"{self.author.name} just boosted the server **{self.content}** times! {self.guild} has achieved **Level 1!**"

        if self.type is MessageType.premium_guild_tier_2:
            if not self.content:
                return f"{self.author.name} just boosted the server! {self.guild} has achieved **Level 2!**"
            return f"{self.author.name} just boosted the server **{self.content}** times! {self.guild} has achieved **Level 2!**"

        if self.type is MessageType.premium_guild_tier_3:
            if not self.content:
                return f"{self.author.name} just boosted the server! {self.guild} has achieved **Level 3!**"
            return f"{self.author.name} just boosted the server **{self.content}** times! {self.guild} has achieved **Level 3!**"

        if self.type is MessageType.channel_follow_add:
            return f"{self.author.name} has added {self.content} to this channel"

        if self.type is MessageType.guild_stream:
            # the author will be a Member
            return f"{self.author.name} is live! Now streaming {self.author.activity.name}"  # type: ignore

        if self.type is MessageType.guild_discovery_disqualified:
            return "This server has been removed from Server Discovery because it no longer passes all the requirements. Check Server Settings for more details."

        if self.type is MessageType.guild_discovery_requalified:
            return "This server is eligible for Server Discovery again and has been automatically relisted!"

        if self.type is MessageType.guild_discovery_grace_period_initial_warning:
            return "This server has failed Discovery activity requirements for 1 week. If this server fails for 4 weeks in a row, it will be automatically removed from Discovery."

        if self.type is MessageType.guild_discovery_grace_period_final_warning:
            return "This server has failed Discovery activity requirements for 3 weeks in a row. If this server fails for 1 more week, it will be removed from Discovery."

        if self.type is MessageType.thread_created:
            return f"{self.author.name} started a thread: **{self.content}**. See all **threads**."

        if self.type is MessageType.reply:
            return self.content

        if self.type is MessageType.thread_starter_message:
            if self.reference is None or self.reference.resolved is None:
                return "Sorry, we couldn't load the first message in this thread"

            # the resolved message for the reference will be a Message
            return self.reference.resolved.content  # type: ignore

        if self.type is MessageType.guild_invite_reminder:
            return "Wondering who to invite?\nStart by inviting anyone who can help you build the server!"

        if self.type is MessageType.stage_start:
            return f"{self.author.display_name} started {self.content}"

        if self.type is MessageType.stage_end:
            return f"{self.author.display_name} ended {self.content}"

        if self.type is MessageType.stage_speaker:
            return f"{self.author.display_name} is now a speaker."

        if self.type is MessageType.stage_topic:
            return f"{self.author.display_name} changed the Stage topic: {self.content}"

        return None

    async def delete(self, *, delay: Optional[float] = None) -> None:
        """|coro|

        Deletes the message.

        Your own messages could be deleted without any proper permissions. However to
        delete other people's messages, you need the :attr:`~Permissions.manage_messages`
        permission.

        .. versionchanged:: 1.1
            Added the new ``delay`` keyword-only parameter.

        Parameters
        ----------
        delay: Optional[:class:`float`]
            If provided, the number of seconds to wait in the background
            before deleting the message. If the deletion fails then it is silently ignored.

        Raises
        ------
        Forbidden
            You do not have proper permissions to delete the message.
        NotFound
            The message was deleted already
        HTTPException
            Deleting the message failed.
        """
        if delay is not None:

            async def delete(delay: float) -> None:
                await asyncio.sleep(delay)
                with contextlib.suppress(HTTPException):
                    await self._state.http.delete_message(self.channel.id, self.id)

            task = asyncio.create_task(delete(delay))
            self._background_tasks.add(task)
            task.add_done_callback(self._background_tasks.discard)
        else:
            await self._state.http.delete_message(self.channel.id, self.id)

    @overload
    async def edit(
        self,
        *,
        content: Optional[str] = ...,
        embed: Optional[Embed] = ...,
        attachments: List[Attachment] = ...,
        suppress: bool = ...,
        delete_after: Optional[float] = ...,
        allowed_mentions: Optional[AllowedMentions] = ...,
        view: Optional[View] = ...,
        file: Optional[File] = ...,
    ) -> Message: ...

    @overload
    async def edit(
        self,
        *,
        content: Optional[str] = ...,
        embeds: List[Embed] = ...,
        attachments: List[Attachment] = ...,
        suppress: bool = ...,
        delete_after: Optional[float] = ...,
        allowed_mentions: Optional[AllowedMentions] = ...,
        view: Optional[View] = ...,
        file: Optional[File] = ...,
    ) -> Message: ...

    @overload
    async def edit(
        self,
        *,
        content: Optional[str] = ...,
        embed: Optional[Embed] = ...,
        attachments: List[Attachment] = ...,
        suppress: bool = ...,
        delete_after: Optional[float] = ...,
        allowed_mentions: Optional[AllowedMentions] = ...,
        view: Optional[View] = ...,
        files: Optional[List[File]] = ...,
    ) -> Message: ...

    @overload
    async def edit(
        self,
        *,
        content: Optional[str] = ...,
        embeds: List[Embed] = ...,
        attachments: List[Attachment] = ...,
        suppress: bool = ...,
        delete_after: Optional[float] = ...,
        allowed_mentions: Optional[AllowedMentions] = ...,
        view: Optional[View] = ...,
        files: Optional[List[File]] = ...,
    ) -> Message: ...

    async def edit(
        self,
        content: Optional[str] = MISSING,
        embed: Optional[Embed] = MISSING,
        embeds: List[Embed] = MISSING,
        attachments: List[Attachment] = MISSING,
        suppress: bool = MISSING,
        delete_after: Optional[float] = None,
        allowed_mentions: Optional[AllowedMentions] = MISSING,
        view: Optional[View] = MISSING,
        file: Optional[File] = MISSING,
        files: Optional[List[File]] = MISSING,
    ) -> Message:
        """|coro|

        Edits the message.

        The content must be able to be transformed into a string via ``str(content)``.

        .. versionchanged:: 1.3
            The ``suppress`` keyword-only parameter was added.

        Parameters
        ----------
        content: Optional[:class:`str`]
            The new content to replace the message with.
            Could be ``None`` to remove the content.
        embed: Optional[:class:`Embed`]
            The new embed to replace the original with.
            Could be ``None`` to remove the embed.
        embeds: List[:class:`Embed`]
            The new embeds to replace the original with. Must be a maximum of 10.
            To remove all embeds ``[]`` should be passed.

            .. versionadded:: 2.0
        attachments: List[:class:`Attachment`]
            A list of attachments to keep in the message. To keep all existing attachments,
            pass ``message.attachments``.
        suppress: :class:`bool`
            Whether to suppress embeds for the message. This removes
            all the embeds if set to ``True``. If set to ``False``
            this brings the embeds back if they were suppressed.
            Using this parameter requires :attr:`~.Permissions.manage_messages`.
        delete_after: Optional[:class:`float`]
            If provided, the number of seconds to wait in the background
            before deleting the message we just edited. If the deletion fails,
            then it is silently ignored.
        allowed_mentions: Optional[:class:`~nextcord.AllowedMentions`]
            Controls the mentions being processed in this message. If this is
            passed, then the object is merged with :attr:`~nextcord.Client.allowed_mentions`.
            The merging behaviour only overrides attributes that have been explicitly passed
            to the object, otherwise it uses the attributes set in :attr:`~nextcord.Client.allowed_mentions`.
            If no object is passed at all then the defaults given by :attr:`~nextcord.Client.allowed_mentions`
            are used instead.

            .. versionadded:: 1.4
        view: Optional[:class:`~nextcord.ui.View`]
            The updated view to update this message with. If ``None`` is passed then
            the view is removed.
        file: Optional[:class:`File`]
            If provided, a new file to add to the message.

            .. versionadded:: 2.0
        files: Optional[List[:class:`File`]]
            If provided, a list of new files to add to the message.

            .. versionadded:: 2.0

        Raises
        ------
        HTTPException
            Editing the message failed.
        Forbidden
            Tried to suppress a message without permissions or
            edited a message's content or embed that isn't yours.
        InvalidArgument
            You specified both ``embed`` and ``embeds`` or ``file`` and ``files``.

        Returns
        -------
        :class:`Message`
            The edited message.
        """

        payload: Dict[str, Any] = {}
        if content is not MISSING:
            if content is not None:
                payload["content"] = str(content)
            else:
                payload["content"] = None

        if embed is not MISSING and embeds is not MISSING:
            raise InvalidArgument("Cannot pass both embed and embeds parameter to edit()")
        if file is not MISSING and files is not MISSING:
            raise InvalidArgument("Cannot pass both file and files parameter to edit()")

        if embed is not MISSING:
            if embed is None:
                payload["embeds"] = []
            else:
                payload["embeds"] = [embed.to_dict()]
        elif embeds is not MISSING:
            payload["embeds"] = [e.to_dict() for e in embeds]

        if suppress is not MISSING:
            flags = MessageFlags._from_value(self.flags.value)
            flags.suppress_embeds = suppress
            payload["flags"] = flags.value

        if allowed_mentions is MISSING:
            if self._state.allowed_mentions is not None and self.author.id == self._state.self_id:
                payload["allowed_mentions"] = self._state.allowed_mentions.to_dict()
        elif allowed_mentions is not None:
            if self._state.allowed_mentions is not None:
                payload["allowed_mentions"] = self._state.allowed_mentions.merge(
                    allowed_mentions
                ).to_dict()
            else:
                payload["allowed_mentions"] = allowed_mentions.to_dict()

        if attachments is not MISSING:
            payload["attachments"] = [a.to_dict() for a in attachments]

        if view is not MISSING:
            self._state.prevent_view_updates_for(self.id)
            if view:
                payload["components"] = view.to_components()
            else:
                payload["components"] = []

        if file is not MISSING:
            payload["files"] = [file]
        elif files is not MISSING:
            payload["files"] = files

        data = await self._state.http.edit_message(self.channel.id, self.id, **payload)
        message = Message(state=self._state, channel=self.channel, data=data)

        if view and not view.is_finished() and view.prevent_update:
            self._state.store_view(view, self.id)

        if delete_after is not None:
            await self.delete(delay=delete_after)

        return message

    async def publish(self) -> None:
        """|coro|

        Publishes this message to your announcement channel.

        You must have the :attr:`~Permissions.send_messages` permission to do this.

        If the message is not your own then the :attr:`~Permissions.manage_messages`
        permission is also needed.

        Raises
        ------
        Forbidden
            You do not have the proper permissions to publish this message.
        HTTPException
            Publishing the message failed.
        """

        await self._state.http.publish_message(self.channel.id, self.id)

    async def pin(self, *, reason: Optional[str] = None) -> None:
        """|coro|

        Pins the message.

        You must have the :attr:`~Permissions.manage_messages` permission to do
        this in a non-private channel context.

        Parameters
        ----------
        reason: Optional[:class:`str`]
            The reason for pinning the message. Shows up on the audit log.

            .. versionadded:: 1.4

        Raises
        ------
        Forbidden
            You do not have permissions to pin the message.
        NotFound
            The message or channel was not found or deleted.
        HTTPException
            Pinning the message failed, probably due to the channel
            having more than 50 pinned messages.
        """

        await self._state.http.pin_message(self.channel.id, self.id, reason=reason)
        self.pinned = True

    async def unpin(self, *, reason: Optional[str] = None) -> None:
        """|coro|

        Unpins the message.

        You must have the :attr:`~Permissions.manage_messages` permission to do
        this in a non-private channel context.

        Parameters
        ----------
        reason: Optional[:class:`str`]
            The reason for unpinning the message. Shows up on the audit log.

            .. versionadded:: 1.4

        Raises
        ------
        Forbidden
            You do not have permissions to unpin the message.
        NotFound
            The message or channel was not found or deleted.
        HTTPException
            Unpinning the message failed.
        """

        await self._state.http.unpin_message(self.channel.id, self.id, reason=reason)
        self.pinned = False

    async def add_reaction(self, emoji: EmojiInputType) -> None:
        """|coro|

        Add a reaction to the message.

        The emoji may be a unicode emoji or a custom guild :class:`Emoji`.

        You must have the :attr:`~Permissions.read_message_history` permission
        to use this. If nobody else has reacted to the message using this
        emoji, the :attr:`~Permissions.add_reactions` permission is required.

        Parameters
        ----------
        emoji: Union[:class:`Emoji`, :class:`Reaction`, :class:`PartialEmoji`, :class:`str`]
            The emoji to react with.

        Raises
        ------
        HTTPException
            Adding the reaction failed.
        Forbidden
            You do not have the proper permissions to react to the message.
        NotFound
            The emoji you specified was not found.
        InvalidArgument
            The emoji parameter is invalid.
        """

        emoji = convert_emoji_reaction(emoji)
        await self._state.http.add_reaction(self.channel.id, self.id, emoji)

    async def remove_reaction(
        self, emoji: Union[EmojiInputType, Reaction], member: Snowflake
    ) -> None:
        """|coro|

        Remove a reaction by the member from the message.

        The emoji may be a unicode emoji or a custom guild :class:`Emoji`.

        If the reaction is not your own (i.e. ``member`` parameter is not you) then
        the :attr:`~Permissions.manage_messages` permission is needed.

        The ``member`` parameter must represent a member and meet
        the :class:`abc.Snowflake` abc.

        Parameters
        ----------
        emoji: Union[:class:`Emoji`, :class:`Reaction`, :class:`PartialEmoji`, :class:`str`]
            The emoji to remove.
        member: :class:`abc.Snowflake`
            The member for which to remove the reaction.

        Raises
        ------
        HTTPException
            Removing the reaction failed.
        Forbidden
            You do not have the proper permissions to remove the reaction.
        NotFound
            The member or emoji you specified was not found.
        InvalidArgument
            The emoji parameter is invalid.
        """

        emoji = convert_emoji_reaction(emoji)

        if member.id == self._state.self_id:
            await self._state.http.remove_own_reaction(self.channel.id, self.id, emoji)
        else:
            await self._state.http.remove_reaction(self.channel.id, self.id, emoji, member.id)

    async def clear_reaction(self, emoji: Union[EmojiInputType, Reaction]) -> None:
        """|coro|

        Clears a specific reaction from the message.

        The emoji may be a unicode emoji or a custom guild :class:`Emoji`.

        You need the :attr:`~Permissions.manage_messages` permission to use this.

        .. versionadded:: 1.3

        Parameters
        ----------
        emoji: Union[:class:`Emoji`, :class:`Reaction`, :class:`PartialEmoji`, :class:`str`]
            The emoji to clear.

        Raises
        ------
        HTTPException
            Clearing the reaction failed.
        Forbidden
            You do not have the proper permissions to clear the reaction.
        NotFound
            The emoji you specified was not found.
        InvalidArgument
            The emoji parameter is invalid.
        """

        emoji = convert_emoji_reaction(emoji)
        await self._state.http.clear_single_reaction(self.channel.id, self.id, emoji)

    async def clear_reactions(self) -> None:
        """|coro|

        Removes all the reactions from the message.

        You need the :attr:`~Permissions.manage_messages` permission to use this.

        Raises
        ------
        HTTPException
            Removing the reactions failed.
        Forbidden
            You do not have the proper permissions to remove all the reactions.
        """
        await self._state.http.clear_reactions(self.channel.id, self.id)

    async def create_thread(
        self, *, name: str, auto_archive_duration: ThreadArchiveDuration = MISSING
    ) -> Thread:
        """|coro|

        Creates a public thread from this message.

        You must have :attr:`~nextcord.Permissions.create_public_threads` in order to
        create a public thread from a message.

        The channel this message belongs in must be a :class:`TextChannel`.

        .. versionadded:: 2.0

        Parameters
        ----------
        name: :class:`str`
            The name of the thread.
        auto_archive_duration: :class:`int`
            The duration in minutes before a thread is automatically archived for inactivity.
            If not provided, the channel's default auto archive duration is used.

        Raises
        ------
        Forbidden
            You do not have permissions to create a thread.
        HTTPException
            Creating the thread failed.
        InvalidArgument
            This message does not have guild info attached.

        Returns
        -------
        :class:`.Thread`
            The created thread.
        """
        if self.guild is None:
            raise InvalidArgument("This message does not have guild info attached.")

        default_auto_archive_duration: ThreadArchiveDuration = getattr(
            self.channel, "default_auto_archive_duration", 1440
        )
        data = await self._state.http.start_thread_with_message(
            self.channel.id,
            self.id,
            name=name,
            auto_archive_duration=auto_archive_duration or default_auto_archive_duration,
        )
        return Thread(guild=self.guild, state=self._state, data=data)

    async def reply(self, content: Optional[str] = None, **kwargs) -> Message:
        """|coro|

        A shortcut method to :meth:`.abc.Messageable.send` to reply to the
        :class:`.Message`.

        .. versionadded:: 1.6

        Raises
        ------
        ~nextcord.HTTPException
            Sending the message failed.
        ~nextcord.Forbidden
            You do not have the proper permissions to send the message.
        ~nextcord.InvalidArgument
            The ``files`` list is not of the appropriate size or
            you specified both ``file`` and ``files``.

        Returns
        -------
        :class:`.Message`
            The message that was sent.
        """

        return await self.channel.send(content, reference=self, **kwargs)

    def to_reference(self, *, fail_if_not_exists: bool = True) -> MessageReference:
        """Creates a :class:`~nextcord.MessageReference` from the current message.

        .. versionadded:: 1.6

        Parameters
        ----------
        fail_if_not_exists: :class:`bool`
            Whether replying using the message reference should raise :class:`HTTPException`
            if the message no longer exists or Discord could not fetch the message.

            .. versionadded:: 1.7

        Returns
        -------
        :class:`~nextcord.MessageReference`
            The reference to this message.
        """

        return MessageReference.from_message(self, fail_if_not_exists=fail_if_not_exists)

    def to_message_reference_dict(self) -> MessageReferencePayload:
        data: MessageReferencePayload = {
            "message_id": self.id,
            "channel_id": self.channel.id,
        }

        if self.guild is not None:
            data["guild_id"] = self.guild.id

        return data


class PartialMessage(Hashable):
    """Represents a partial message to aid with working messages when only
    a message and channel ID are present.

    There are two ways to construct this class. The first one is through
    the constructor itself, and the second is via the following:

    - :meth:`TextChannel.get_partial_message`
    - :meth:`Thread.get_partial_message`
    - :meth:`DMChannel.get_partial_message`

    Note that this class is trimmed down and has no rich attributes.

    .. versionadded:: 1.6

    .. container:: operations

        .. describe:: x == y

            Checks if two partial messages are equal.

        .. describe:: x != y

            Checks if two partial messages are not equal.

        .. describe:: hash(x)

            Returns the partial message's hash.

    Attributes
    ----------
    channel: Union[:class:`TextChannel`, :class:`Thread`, :class:`DMChannel`]
        The channel associated with this partial message.
    id: :class:`int`
        The message ID.
    """

    __slots__ = ("channel", "id", "_cs_guild", "_state")

    jump_url: str = Message.jump_url  # type: ignore
    delete = Message.delete
    publish = Message.publish
    pin = Message.pin
    unpin = Message.unpin
    add_reaction = Message.add_reaction
    remove_reaction = Message.remove_reaction
    clear_reaction = Message.clear_reaction
    clear_reactions = Message.clear_reactions
    reply = Message.reply
    to_reference = Message.to_reference
    to_message_reference_dict = Message.to_message_reference_dict

    def __init__(self, *, channel: PartialMessageableChannel, id: int) -> None:
        if channel.type not in (
            ChannelType.text,
            ChannelType.news,
            ChannelType.private,
            ChannelType.news_thread,
            ChannelType.public_thread,
            ChannelType.private_thread,
        ):
            raise TypeError(f"Expected TextChannel, DMChannel or Thread not {type(channel)!r}")

        self.channel: PartialMessageableChannel = channel
        self._state: ConnectionState = channel._state
        self.id: int = id

    def _update(self, data) -> None:
        # This is used for duck typing purposes.
        # Just do nothing with the data.
        pass

    # Also needed for duck typing purposes
    # n.b. not exposed
    pinned = property(None, lambda _, __: None)

    def __repr__(self) -> str:
        return f"<PartialMessage id={self.id} channel={self.channel!r}>"

    @property
    def created_at(self) -> datetime.datetime:
        """:class:`datetime.datetime`: The partial message's creation time in UTC."""
        return utils.snowflake_time(self.id)

    @utils.cached_slot_property("_cs_guild")
    def guild(self) -> Optional[Guild]:
        """Optional[:class:`Guild`]: The guild that the partial message belongs to, if applicable."""
        return getattr(self.channel, "guild", None)

    async def fetch(self) -> Message:
        """|coro|

        Fetches the partial message to a full :class:`Message`.

        Raises
        ------
        NotFound
            The message was not found.
        Forbidden
            You do not have the permissions required to get a message.
        HTTPException
            Retrieving the message failed.

        Returns
        -------
        :class:`Message`
            The full message.
        """

        data = await self._state.http.get_message(self.channel.id, self.id)
        return self._state.create_message(channel=self.channel, data=data)

    async def edit(self, **fields: Any) -> Optional[Message]:
        """|coro|

        Edits the message.

        The content must be able to be transformed into a string via ``str(content)``.

        .. versionchanged:: 1.7
            :class:`nextcord.Message` is returned instead of ``None`` if an edit took place.

        Parameters
        ----------
        content: Optional[:class:`str`]
            The new content to replace the message with.
            Could be ``None`` to remove the content.
        embed: Optional[:class:`Embed`]
            The new embed to replace the original with.
            Could be ``None`` to remove the embed.
        embeds: List[:class:`Embed`]
            The new embeds to replace the original with. Must be a maximum of 10.
            To remove all embeds ``[]`` should be passed.

            .. versionadded:: 2.0
        suppress: :class:`bool`
            Whether to suppress embeds for the message. This removes
            all the embeds if set to ``True``. If set to ``False``
            this brings the embeds back if they were suppressed.
            Using this parameter requires :attr:`~.Permissions.manage_messages`.
        delete_after: Optional[:class:`float`]
            If provided, the number of seconds to wait in the background
            before deleting the message we just edited. If the deletion fails,
            then it is silently ignored.
        allowed_mentions: Optional[:class:`~nextcord.AllowedMentions`]
            Controls the mentions being processed in this message. If this is
            passed, then the object is merged with :attr:`~nextcord.Client.allowed_mentions`.
            The merging behaviour only overrides attributes that have been explicitly passed
            to the object, otherwise it uses the attributes set in :attr:`~nextcord.Client.allowed_mentions`.
            If no object is passed at all then the defaults given by :attr:`~nextcord.Client.allowed_mentions`
            are used instead.
        view: Optional[:class:`~nextcord.ui.View`]
            The updated view to update this message with. If ``None`` is passed then
            the view is removed.

            .. versionadded:: 2.0

        Raises
        ------
        NotFound
            The message was not found.
        HTTPException
            Editing the message failed.
        Forbidden
            Tried to suppress a message without permissions or
            edited a message's content or embed that isn't yours.
        ~nextcord.InvalidArgument
            You specified both ``embed`` and ``embeds``.

        Returns
        -------
        Optional[:class:`Message`]
            The message that was edited.
        """

        try:
            content = fields["content"]
        except KeyError:
            pass
        else:
            if content is not None:
                fields["content"] = str(content)

        if "embed" in fields and "embeds" in fields:
            raise InvalidArgument("Cannot pass both embed and embeds parameter to edit()")

        if "embed" in fields:
            embed = fields.pop("embed")
            fields["embeds"] = [embed.to_dict()] if embed is not None else []

        elif "embeds" in fields:
            fields["embeds"] = [embed.to_dict() for embed in fields["embeds"]]

        try:
            suppress: bool = fields.pop("suppress")
        except KeyError:
            pass
        else:
            flags = MessageFlags._from_value(0)
            flags.suppress_embeds = suppress
            fields["flags"] = flags.value

        delete_after = fields.pop("delete_after", None)

        try:
            allowed_mentions = fields.pop("allowed_mentions")
        except KeyError:
            pass
        else:
            if allowed_mentions is not None:
                if self._state.allowed_mentions is not None:
                    allowed_mentions = self._state.allowed_mentions.merge(
                        allowed_mentions
                    ).to_dict()
                else:
                    allowed_mentions = allowed_mentions.to_dict()
                fields["allowed_mentions"] = allowed_mentions

        try:
            view = fields.pop("view")
        except KeyError:
            # To check for the view afterwards
            view = None
        else:
            self._state.prevent_view_updates_for(self.id)
            if view:
                fields["components"] = view.to_components()
            else:
                fields["components"] = []

        if fields:
            data = await self._state.http.edit_message(self.channel.id, self.id, **fields)

        if delete_after is not None:
            await self.delete(delay=delete_after)

        if fields:
            # data isn't unbound
            msg = self._state.create_message(channel=self.channel, data=data)  # type: ignore
            if view and not view.is_finished() and view.prevent_update:
                self._state.store_view(view, self.id)
            return msg
        return None<|MERGE_RESOLUTION|>--- conflicted
+++ resolved
@@ -629,16 +629,11 @@
         return utils.snowflake_time(self.id)
 
 
-<<<<<<< HEAD
-class MessageCall:
-    """Represents a message's call data.
-=======
 class MessageInteractionMetadata(Hashable):
     """Represents a message's interaction metadata.
 
     A message's interaction metadata is a property of a message when the message
     is a response to an interaction from any bot.
->>>>>>> d9171911
 
     .. versionadded:: 3.0
 
@@ -646,52 +641,19 @@
 
         .. describe:: x == y
 
-<<<<<<< HEAD
-            Checks if two message calls are equal.
+            Checks if two message interactions are equal.
 
         .. describe:: x != y
 
-            Checks if two message calls are not equal.
-=======
-            Checks if two message interactions are equal.
-
-        .. describe:: x != y
-
             Checks if two interaction messages are not equal.
 
         .. describe:: hash(x)
 
             Returns the message interaction's hash.
->>>>>>> d9171911
 
     Attributes
     ----------
     data: Dict[:class:`str`, Any]
-<<<<<<< HEAD
-        The raw data from the call.
-    """
-
-    __slots__ = ("_state", "data", "_participants", "_ended_timestamp")
-
-    def __init__(self, *, data: MessageCallPayload, state: ConnectionState) -> None:
-        self._state: ConnectionState = state
-        self.data: MessageCallPayload = data
-
-        self._participants: SnowflakeList = SnowflakeList(map(int, data["participants"]))
-        self._ended_timestamp: Optional[datetime.datetime] = utils.parse_time(
-            data.get("ended_timestamp")
-        )
-
-    @property
-    def participants(self) -> List[Optional[User]]:
-        """List[Optional[:class:`~User`]]: The list of users that participated in the call."""
-        return [self._state.get_user(p) for p in self._participants]
-
-    @property
-    def ended_timestamp(self) -> Optional[datetime.datetime]:
-        """Optional[:class:`datetime.datetime`]: An aware UTC datetime object containing the time the call ended."""
-        return self._ended_timestamp
-=======
         The raw data from the interaction metadata.
     id: :class:`int`
         The interaction's ID.
@@ -787,7 +749,49 @@
     def cached_interacted_message(self) -> Optional[Message]:
         """Optional[:class:`~nextcord.Message`]: The interacted message, if found in the internal message cache."""
         return self._state._get_message(self.interacted_message_id)
->>>>>>> d9171911
+
+
+class MessageCall:
+    """Represents a message's call data.
+
+    .. versionadded:: 3.0
+
+    .. container:: operations
+
+        .. describe:: x == y
+
+            Checks if two message calls are equal.
+
+        .. describe:: x != y
+
+            Checks if two message calls are not equal.
+
+    Attributes
+    ----------
+    data: Dict[:class:`str`, Any]
+        The raw data from the call.
+    """
+
+    __slots__ = ("_state", "data", "_participants", "_ended_timestamp")
+
+    def __init__(self, *, data: MessageCallPayload, state: ConnectionState) -> None:
+        self._state: ConnectionState = state
+        self.data: MessageCallPayload = data
+
+        self._participants: SnowflakeList = SnowflakeList(map(int, data["participants"]))
+        self._ended_timestamp: Optional[datetime.datetime] = utils.parse_time(
+            data.get("ended_timestamp")
+        )
+
+    @property
+    def participants(self) -> List[Optional[User]]:
+        """List[Optional[:class:`~User`]]: The list of users that participated in the call."""
+        return [self._state.get_user(p) for p in self._participants]
+
+    @property
+    def ended_timestamp(self) -> Optional[datetime.datetime]:
+        """Optional[:class:`datetime.datetime`]: An aware UTC datetime object containing the time the call ended."""
+        return self._ended_timestamp
 
 
 @flatten_handlers
@@ -907,17 +911,16 @@
         The guild that the message belongs to, if applicable.
     interaction: Optional[:class:`MessageInteraction`]
         The interaction data of a message, if applicable.
-<<<<<<< HEAD
-    call: Optional[:class:`MessageCall`]
-        The call associated with the message.
-=======
 
         .. warning::
             This field is deprecated, use ``interaction_metadata`` instead.
         .. deprecated:: 3.0
     interaction_metadata: Optional[:class:`MessageInteractionMetadata`]
         The interaction metadata of a message. Present if the message is sent as a result of an interaction.
->>>>>>> d9171911
+
+        .. versionadded:: 3.0
+    call: Optional[:class:`MessageCall`]
+        The call associated with the message.
 
         .. versionadded:: 3.0
     """
