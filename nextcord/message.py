# SPDX-License-Identifier: MIT

from __future__ import annotations

import asyncio
import contextlib
import datetime
import io
import re
from os import PathLike
from typing import (
    TYPE_CHECKING,
    Any,
    Callable,
    ClassVar,
    Dict,
    List,
    Optional,
    Set,
    Tuple,
    Union,
    overload,
)

from . import utils
from .components import _component_factory
from .embeds import Embed
from .emoji import Emoji
from .enums import ChannelType, IntegrationType, MessageReferenceType, MessageType, try_enum
from .errors import HTTPException, InvalidArgument
from .file import File
from .flags import AttachmentFlags, MessageFlags
from .guild import Guild
from .member import Member
from .mixins import Hashable
from .object import Object
from .partial_emoji import PartialEmoji
from .reaction import Reaction
from .sticker import StickerItem
from .threads import Thread
<<<<<<< HEAD
from .utils import MISSING, SnowflakeList, cached_slot_property, escape_mentions
=======
from .user import User
from .utils import MISSING, escape_mentions
>>>>>>> 9f7e4bf0

if TYPE_CHECKING:
    from typing_extensions import Self

    from .abc import (
        GuildChannel,
        Messageable,
        MessageableChannel,
        PartialMessageableChannel,
        Snowflake,
    )
    from .channel import TextChannel
    from .components import Component
    from .mentions import AllowedMentions
    from .role import Role
    from .state import ConnectionState
    from .types.components import Component as ComponentPayload
    from .types.embed import Embed as EmbedPayload
    from .types.interactions import (
        MessageInteraction as MessageInteractionPayload,
        MessageInteractionMetadata as MessageInteractionMetadataPayload,
    )
    from .types.member import Member as MemberPayload, UserWithMember as UserWithMemberPayload
    from .types.message import (
        Attachment as AttachmentPayload,
        Message as MessagePayload,
        MessageActivity as MessageActivityPayload,
        MessageApplication as MessageApplicationPayload,
        MessageCall as MessageCallPayload,
        MessageReference as MessageReferencePayload,
        MessageSnapshot as MessageSnapshotPayload,
        Reaction as ReactionPayload,
    )
    from .types.threads import Thread as ThreadPayload, ThreadArchiveDuration
    from .types.user import User as UserPayload
    from .ui.view import View
    from .user import User

    EmojiInputType = Union[Emoji, PartialEmoji, str]

__all__ = (
    "Attachment",
    "Message",
    "PartialMessage",
    "MessageReference",
    "DeletedReferencedMessage",
    "MessageInteraction",
    "MessageInteractionMetadata",
    "MessageSnapshot",
)


def convert_emoji_reaction(emoji):
    if isinstance(emoji, Reaction):
        emoji = emoji.emoji

    if isinstance(emoji, Emoji):
        return f"{emoji.name}:{emoji.id}"
    if isinstance(emoji, PartialEmoji):
        return emoji._as_reaction()
    if isinstance(emoji, str):
        # Reactions can be in :name:id format, but not <:name:id>.
        # No existing emojis have <> in them, so this should be okay.
        return emoji.strip("<>")

    raise InvalidArgument(
        f"emoji argument must be str, Emoji, or Reaction not {emoji.__class__.__name__}."
    )


class Attachment(Hashable):
    """Represents an attachment from Discord.

    .. container:: operations

        .. describe:: str(x)

            Returns the URL of the attachment.

        .. describe:: x == y

            Checks if the attachment is equal to another attachment.

        .. describe:: x != y

            Checks if the attachment is not equal to another attachment.

        .. describe:: hash(x)

            Returns the hash of the attachment.

    .. versionchanged:: 1.7
        Attachment can now be casted to :class:`str` and is hashable.

    Attributes
    ----------
    id: :class:`int`
        The attachment ID.
    size: :class:`int`
        The attachment size in bytes.
    height: Optional[:class:`int`]
        The attachment's height, in pixels. Only applicable to images and videos.
    width: Optional[:class:`int`]
        The attachment's width, in pixels. Only applicable to images and videos.
    filename: :class:`str`
        The attachment's filename.
    url: :class:`str`
        The attachment URL. If the message this attachment was attached
        to is deleted, then this will 404.
    proxy_url: :class:`str`
        The proxy URL. This is a cached version of the :attr:`~Attachment.url` in the
        case of images. When the message is deleted, this URL might be valid for a few
        minutes or not valid at all.
    content_type: Optional[:class:`str`]
        The attachment's `media type <https://en.wikipedia.org/wiki/Media_type>`_

        .. versionadded:: 1.7
    description: Optional[:class:`str`]
        The attachment's description. This is used for alternative text in the Discord client.

        .. versionadded:: 2.0
    """

    __slots__ = (
        "id",
        "size",
        "height",
        "width",
        "filename",
        "url",
        "proxy_url",
        "_http",
        "content_type",
        "description",
        "_flags",
    )

    def __init__(self, *, data: AttachmentPayload, state: ConnectionState) -> None:
        self.id: int = int(data["id"])
        self.size: int = data["size"]
        self.height: Optional[int] = data.get("height")
        self.width: Optional[int] = data.get("width")
        self.filename: str = data["filename"]
        self.url: str = data.get("url")
        self.proxy_url: str = data.get("proxy_url")
        self._http = state.http
        self.content_type: Optional[str] = data.get("content_type")
        self.description: Optional[str] = data.get("description")
        self._flags: int = data.get("flags", 0)

    def is_spoiler(self) -> bool:
        """:class:`bool`: Whether this attachment contains a spoiler."""
        return self.filename.startswith("SPOILER_")

    def __repr__(self) -> str:
        return f"<Attachment id={self.id} filename={self.filename!r} url={self.url!r}>"

    def __str__(self) -> str:
        return self.url or ""

    async def save(
        self,
        fp: Union[io.BufferedIOBase, PathLike, str],
        *,
        seek_begin: bool = True,
        use_cached: bool = False,
    ) -> int:
        """|coro|

        Saves this attachment into a file-like object.

        Parameters
        ----------
        fp: Union[:class:`io.BufferedIOBase`, :class:`os.PathLike`, :class:`str`]
            The file-like object to save this attachment to or the filename
            to use. If a filename is passed then a file is created with that
            filename and used instead.
        seek_begin: :class:`bool`
            Whether to seek to the beginning of the file after saving is
            successfully done.
        use_cached: :class:`bool`
            Whether to use :attr:`proxy_url` rather than :attr:`url` when downloading
            the attachment. This will allow attachments to be saved after deletion
            more often, compared to the regular URL which is generally deleted right
            after the message is deleted. Note that this can still fail to download
            deleted attachments if too much time has passed and it does not work
            on some types of attachments.

        Raises
        ------
        HTTPException
            Saving the attachment failed.
        NotFound
            The attachment was deleted.

        Returns
        -------
        :class:`int`
            The number of bytes written.
        """
        data = await self.read(use_cached=use_cached)
        if isinstance(fp, io.BufferedIOBase):
            written = fp.write(data)
            if seek_begin:
                fp.seek(0)
            return written

        with open(fp, "wb") as f:  # noqa: ASYNC230
            return f.write(data)

    async def read(self, *, use_cached: bool = False) -> bytes:
        """|coro|

        Retrieves the content of this attachment as a :class:`bytes` object.

        .. versionadded:: 1.1

        Parameters
        ----------
        use_cached: :class:`bool`
            Whether to use :attr:`proxy_url` rather than :attr:`url` when downloading
            the attachment. This will allow attachments to be saved after deletion
            more often, compared to the regular URL which is generally deleted right
            after the message is deleted. Note that this can still fail to download
            deleted attachments if too much time has passed and it does not work
            on some types of attachments.

        Raises
        ------
        HTTPException
            Downloading the attachment failed.
        Forbidden
            You do not have permissions to access this attachment
        NotFound
            The attachment was deleted.

        Returns
        -------
        :class:`bytes`
            The contents of the attachment.
        """
        url = self.proxy_url if use_cached else self.url
        return await self._http.get_from_cdn(url)

    async def to_file(
        self,
        *,
        filename: Optional[str] = MISSING,
        description: Optional[str] = MISSING,
        use_cached: bool = False,
        spoiler: bool = False,
        force_close: bool = True,
    ) -> File:
        """|coro|

        Converts the attachment into a :class:`File` suitable for sending via
        :meth:`abc.Messageable.send`.

        .. versionadded:: 1.3

        Parameters
        ----------
        filename: Optional[:class:`str`]
            The filename to use for the file. If not specified then the filename
            of the attachment is used instead.

            .. versionadded:: 2.0
        description: Optional[:class:`str`]
            The description to use for the file. If not specified then the
            description of the attachment is used instead.

            .. versionadded:: 2.0
        use_cached: :class:`bool`
            Whether to use :attr:`proxy_url` rather than :attr:`url` when downloading
            the attachment. This will allow attachments to be saved after deletion
            more often, compared to the regular URL which is generally deleted right
            after the message is deleted. Note that this can still fail to download
            deleted attachments if too much time has passed and it does not work
            on some types of attachments.

            .. versionadded:: 1.4
        spoiler: :class:`bool`
            Whether the file is a spoiler.

            .. versionadded:: 1.4
        force_close: :class:`bool`
            Whether to forcibly close the bytes used to create the file
            when ``.close()`` is called.
            This will also make the file bytes unusable by flushing it from
            memory after it is sent or used once.
            Keep this enabled if you don't wish to reuse the same bytes.

           .. versionadded:: 2.2

        Raises
        ------
        HTTPException
            Downloading the attachment failed.
        Forbidden
            You do not have permissions to access this attachment
        NotFound
            The attachment was deleted.

        Returns
        -------
        :class:`File`
            The attachment as a file suitable for sending.
        """

        data = await self.read(use_cached=use_cached)
        file_filename = filename if filename is not MISSING else self.filename
        file_description = description if description is not MISSING else self.description
        return File(
            io.BytesIO(data),
            filename=file_filename,
            description=file_description,
            spoiler=spoiler,
            force_close=force_close,
        )

    def to_dict(self) -> AttachmentPayload:
        result: AttachmentPayload = {
            "filename": self.filename,
            "id": self.id,
            "proxy_url": self.proxy_url,
            "size": self.size,
            "url": self.url,
            "spoiler": self.is_spoiler(),
        }
        if self.height:
            result["height"] = self.height
        if self.width:
            result["width"] = self.width
        if self.content_type:
            result["content_type"] = self.content_type
        if self.description:
            result["description"] = self.description
        return result

    @property
    def flags(self) -> AttachmentFlags:
        """Optional[:class:`AttachmentFlags`]: The avaliable flags that the attachment has.

        .. versionadded:: 2.6
        """
        return AttachmentFlags._from_value(self._flags)

    def is_remix(self) -> bool:
        """:class:`bool`: Whether the attachment is remixed."""
        return self.flags.is_remix


class DeletedReferencedMessage:
    """A special sentinel type that denotes whether the
    resolved message referenced message had since been deleted.

    The purpose of this class is to separate referenced messages that could not be
    fetched and those that were previously fetched but have since been deleted.

    .. versionadded:: 1.6
    """

    __slots__ = ("_parent",)

    def __init__(self, parent: MessageReference) -> None:
        self._parent: MessageReference = parent

    def __repr__(self) -> str:
        return f"<DeletedReferencedMessage id={self.id} channel_id={self.channel_id} guild_id={self.guild_id!r}>"

    @property
    def id(self) -> int:
        """:class:`int`: The message ID of the deleted referenced message."""
        # the parent's message id won't be None here
        return self._parent.message_id  # type: ignore

    @property
    def channel_id(self) -> int:
        """:class:`int`: The channel ID of the deleted referenced message."""
        return self._parent.channel_id

    @property
    def guild_id(self) -> Optional[int]:
        """Optional[:class:`int`]: The guild ID of the deleted referenced message."""
        return self._parent.guild_id


class MessageReference:
    """Represents a reference to a :class:`~nextcord.Message`.

    .. versionadded:: 1.5

    .. versionchanged:: 1.6
        This class can now be constructed by users.

    Attributes
    ----------
    message_id: Optional[:class:`int`]
        The id of the message referenced.
    channel_id: :class:`int`
        The channel id of the message referenced.
    guild_id: Optional[:class:`int`]
        The guild id of the message referenced.
    fail_if_not_exists: :class:`bool`
        Whether replying to the referenced message should raise :class:`HTTPException`
        if the message no longer exists or Discord could not fetch the message.

        .. versionadded:: 1.7

    resolved: Optional[Union[:class:`Message`, :class:`DeletedReferencedMessage`]]
        The message that this reference resolved to. If this is ``None``
        then the original message was not fetched either due to the Discord API
        not attempting to resolve it or it not being available at the time of creation.
        If the message was resolved at a prior point but has since been deleted then
        this will be of type :class:`DeletedReferencedMessage`.

        Currently, this is mainly the replied to message when a user replies to a message.

        .. versionadded:: 1.6
    """

    __slots__ = (
        "message_id",
        "channel_id",
        "guild_id",
        "fail_if_not_exists",
        "resolved",
        "_state",
        "type",
    )

    def __init__(
        self,
        *,
        message_id: int,
        channel_id: int,
        type: MessageReferenceType = MessageReferenceType.default,
        guild_id: Optional[int] = None,
        fail_if_not_exists: bool = True,
    ) -> None:
        self._state: Optional[ConnectionState] = None
        self.type: MessageReferenceType = type
        self.resolved: Optional[Union[Message, DeletedReferencedMessage]] = None
        self.message_id: Optional[int] = message_id
        self.channel_id: int = channel_id
        self.guild_id: Optional[int] = guild_id
        self.fail_if_not_exists: bool = fail_if_not_exists

    @classmethod
    def with_state(cls, state: ConnectionState, data: MessageReferencePayload) -> Self:
        self = cls.__new__(cls)
        self.type = MessageReferenceType(data.get("type", 0))
        self.message_id = utils.get_as_snowflake(data, "message_id")
        self.channel_id = int(data.pop("channel_id"))
        self.guild_id = utils.get_as_snowflake(data, "guild_id")
        self.fail_if_not_exists = data.get("fail_if_not_exists", True)
        self._state = state
        self.resolved = None
        return self

    @classmethod
    def from_message(
        cls,
        message: Message,
        *,
        type: MessageReferenceType = MessageReferenceType.default,
        fail_if_not_exists: bool = True,
    ) -> Self:
        """Creates a :class:`MessageReference` from an existing :class:`~nextcord.Message`.

        .. versionadded:: 1.6

        Parameters
        ----------
        message: :class:`~nextcord.Message`
            The message to be converted into a reference.
        type: :class:`~nextcord.MessageReferenceType`
            The type of reference that the message is. Defaults to the ``reply`` type  if not provided.

            .. versionadded:: 3.0
        fail_if_not_exists: :class:`bool`
            Whether replying to the referenced message should raise :class:`HTTPException`
            if the message no longer exists or Discord could not fetch the message.

            .. versionadded:: 1.7

        Returns
        -------
        :class:`MessageReference`
            A reference to the message.
        """
        self = cls(
            type=type,
            message_id=message.id,
            channel_id=message.channel.id,
            guild_id=getattr(message.guild, "id", None),
            fail_if_not_exists=fail_if_not_exists,
        )
        self._state = message._state
        return self

    @property
    def cached_message(self) -> Optional[Message]:
        """Optional[:class:`~nextcord.Message`]: The cached message, if found in the internal message cache."""
        return self._state and self._state._get_message(self.message_id)

    @property
    def jump_url(self) -> str:
        """:class:`str`: Returns a URL that allows the client to jump to the referenced message.

        .. versionadded:: 1.7
        """
        guild_id = self.guild_id if self.guild_id is not None else "@me"
        return f"https://discord.com/channels/{guild_id}/{self.channel_id}/{self.message_id}"

    def __repr__(self) -> str:
        return f"<MessageReference message_id={self.message_id!r} channel_id={self.channel_id!r} guild_id={self.guild_id!r}>"

    def to_dict(self) -> MessageReferencePayload:
        result: MessageReferencePayload = (
            {"message_id": self.message_id} if self.message_id is not None else {}
        )
        result["type"] = self.type.value
        result["channel_id"] = self.channel_id
        result["fail_if_not_exists"] = self.fail_if_not_exists
        if self.guild_id is not None:
            result["guild_id"] = self.guild_id
        return result

    to_message_reference_dict = to_dict


def flatten_handlers(cls):
    prefix = len("_handle_")
    handlers = [
        (key[prefix:], value)
        for key, value in cls.__dict__.items()
        if key.startswith("_handle_") and key != "_handle_member"
    ]

    # store _handle_member last
    handlers.append(("member", cls._handle_member))
    cls._HANDLERS = handlers
    cls._CACHED_SLOTS = [attr for attr in cls.__slots__ if attr.startswith("_cs_")]
    return cls


class MessageSnapshot:
    """Represents a message reference snapshot.

    .. versionadded:: 3.0

    Attributes
    ----------
    type: :class:`MessageType`
        The type of message.
    content: :class:`str`
        The message's content.
    embeds: List[:class:`Embed`]
        The embeds the message contains.
    attachments: List[:class:`Attachment`]
        The attachments the message contains.
    timestamp: :class:`datetime.datetime`
        The timestamp when the message was sent.
    edited_timestamp: Optional[:class:`datetime.datetime`]
        The timestamp when the message was last edited.
        Returns ``None`` if it has not been edited.
    flags: :class:`MessageFlags`
        The message's flags.
    mentions: List[:class:`User`]
        A list of users that the message has mentioned.
    mention_roles: List[:class:`Object`]
        A list of role IDs that the message has mentioned.
    sticker_items: List[:class:`StickerItem`]
        A list of stickers packs that the message contains.
    components: List[:class:`Component`]
        A list of components that the message contains.
    """

    def __init__(self, *, data: MessageSnapshotPayload, state: ConnectionState) -> None:
        self._message = data["message"]
        self._state = state

        self.type: MessageType = MessageType(self._message["type"])
        self.content: str = self._message["content"]
        self.embeds: List[Embed] = [Embed.from_dict(d) for d in self._message.get("embeds", [])]
        self.attachments: List[Attachment] = [
            Attachment(data=a, state=self._state) for a in self._message.get("attachments", [])
        ]
        self.timestamp: datetime.datetime = utils.parse_time(self._message["timestamp"])
        self.edited_timestamp: datetime.datetime | None = utils.parse_time(
            self._message.get("edited_timestamp")
        )
        self.flags: MessageFlags = MessageFlags._from_value(self._message.get("flags", 0))
        self.mentions: List[User] = [
            User(state=self._state, data=u) for u in self._message.get("mentions", [])
        ]
        self.mention_roles: List[Object] = [
            Object(r) for r in self._message.get("mention_roles", [])
        ]
        self.sticker_items: List[StickerItem] = [
            StickerItem(state=self._state, data=s) for s in self._message.get("sticker_items", [])
        ]
        self.components: List[Component] = [
            _component_factory(c) for c in self._message.get("components", [])
        ]


class MessageInteraction(Hashable):
    """Represents a message's interaction data.

    A message's interaction data is a property of a message when the message
    is a response to an interaction from any bot.

    .. versionadded:: 2.1

    .. container:: operations

        .. describe:: x == y

            Checks if two message interactions are equal.

        .. describe:: x != y

            Checks if two interaction messages are not equal.

        .. describe:: hash(x)

            Returns the message interaction's hash.

    Attributes
    ----------
    data: Dict[:class:`str`, Any]
        The raw data from the interaction.
    id: :class:`int`
        The interaction's ID.
    type: :class:`InteractionType`
        The interaction type.
    name: :class:`str`
        The name of the application command.
    user: Union[:class:`User`, :class:`Member`]
        The :class:`User` who invoked the interaction or :class:`Member` if the interaction
        occurred in a guild.

    .. warning::
        This class is deprecated, use :attr:`Message.interaction_metadata` instead.
    .. deprecated:: 3.0
    """

    __slots__ = (
        "_state",
        "data",
        "id",
        "type",
        "name",
        "user",
    )

    def __init__(
        self, *, data: MessageInteractionPayload, guild: Optional[Guild], state: ConnectionState
    ) -> None:
        self._state: ConnectionState = state

        self.data: MessageInteractionPayload = data
        self.id: int = int(data["id"])
        self.type: int = data["type"]
        self.name: str = data["name"]
        if "member" in data and guild is not None:
            self.user = Member(
                state=self._state, guild=guild, data={**data["member"], "user": data["user"]}
            )
        else:
            self.user = self._state.create_user(data=data["user"])

    def __repr__(self) -> str:
        return f"<{self.__class__.__name__} id={self.id} type={self.type} name={self.name} user={self.user!r}>"

    @property
    def created_at(self) -> datetime.datetime:
        """:class:`datetime.datetime`: The interaction's creation time in UTC."""
        return utils.snowflake_time(self.id)


class MessageInteractionMetadata(Hashable):
    """Represents a message's interaction metadata.

    A message's interaction metadata is a property of a message when the message
    is a response to an interaction from any bot.

    .. versionadded:: 3.0

    .. container:: operations

        .. describe:: x == y

            Checks if two message interactions are equal.

        .. describe:: x != y

            Checks if two interaction messages are not equal.

        .. describe:: hash(x)

            Returns the message interaction's hash.

    Attributes
    ----------
    data: Dict[:class:`str`, Any]
        The raw data from the interaction metadata.
    id: :class:`int`
        The interaction's ID.
    type: :class:`InteractionType`
        The interaction type.
    user: Union[:class:`User`, :class:`Member`]
        The :class:`User` who invoked the interaction or :class:`Member` if the interaction
        occurred in a guild and that member is cached.
    authorizing_integration_owners: Dict[:class:`IntegrationType`, :class:`str`]
        Mapping of installation contexts that the interaction was authorized for to related user or guild IDs.
        You can find out about this field in the `official Discord documentation`__.

        .. _DiscordDocs: https://discord.com/developers/docs/interactions/receiving-and-responding#interaction-object-authorizing-integration-owners-object

        .. versionadded:: 3.0
    name: Optional[:class:`str`]
        The name of the application command.
    original_response_message_id: Optional[:class:`int`]
        The ID of the original response message, present only on follow-up messages.
    interacted_message_id: Optional[:class:`int`]
        The ID of the message that contained the interactive component, present only on messages created from component interactions.
    triggering_interaction_metadata: Optional[:class:`MessageInteractionMetadata`]
        Metadata for the interaction that was used to open the modal, present only on modal submit interactions.
    """

    __slots__ = (
        "_state",
        "data",
        "id",
        "type",
        "user",
        "authorizing_integration_owners",
        "name",
        "original_response_message_id",
        "interacted_message_id",
        "triggering_interaction_metadata",
    )

    def __init__(
        self,
        *,
        data: MessageInteractionMetadataPayload,
        guild: Optional[Guild],
        state: ConnectionState,
    ) -> None:
        self._state: ConnectionState = state

        self.data: MessageInteractionMetadataPayload = data
        self.id: int = int(data["id"])
        self.type: int = data["type"]

        # No member data is provided, retrieve from cache if possible
        self.user = None if guild is None else guild.get_member(int(data["user"]["id"]))
        if self.user is None:
            self.user = self._state.create_user(data=data["user"])

        self.authorizing_integration_owners: Dict[IntegrationType, int] = {
            IntegrationType(int(integration_type)): int(details)
            for integration_type, details in data["authorizing_integration_owners"].items()
        }

        self.name: Optional[str] = data.get("name")
        self.original_response_message_id: Optional[int] = (
            int(data["original_response_message_id"])
            if "original_response_message_id" in data
            else None
        )
        self.interacted_message_id: Optional[int] = (
            int(data["interacted_message_id"]) if "interacted_message_id" in data else None
        )
        self.triggering_interaction_metadata: Optional[MessageInteractionMetadata] = (
            MessageInteractionMetadata(
                data=data["triggering_interaction_metadata"], guild=guild, state=state
            )
            if "triggering_interaction_metadata" in data
            else None
        )

    def __repr__(self) -> str:
        return f"<{self.__class__.__name__} id={self.id} type={self.type} user={self.user!r} name={self.name!r}>"

    @property
    def created_at(self) -> datetime.datetime:
        """:class:`datetime.datetime`: The interaction's creation time in UTC."""
        return utils.snowflake_time(self.id)

    @property
    def cached_original_response_message(self) -> Optional[Message]:
        """Optional[:class:`~nextcord.Message`]: The original response message, if found in the internal message cache."""
        return self._state._get_message(self.original_response_message_id)

    @property
    def cached_interacted_message(self) -> Optional[Message]:
        """Optional[:class:`~nextcord.Message`]: The interacted message, if found in the internal message cache."""
        return self._state._get_message(self.interacted_message_id)


class MessageCall:
    """Represents a message's call data.

    .. versionadded:: 3.0

    Attributes
    ----------
    data: Dict[:class:`str`, Any]
        The raw data from the call.
    """

    __slots__ = ("_state", "data", "_participants", "_ended_timestamp", "_cs_participants")

    def __init__(self, *, data: MessageCallPayload, state: ConnectionState) -> None:
        self._state: ConnectionState = state
        self.data: MessageCallPayload = data

        self._participants: SnowflakeList = SnowflakeList(map(int, data["participants"]))
        self._ended_timestamp: Optional[str] = data.get("ended_timestamp")

    @cached_slot_property("_cs_participants")
    def participants(self) -> List[Optional[User]]:
        """List[Optional[:class:`~User`]]: The list of users that participated in the call."""
        return [self._state.get_user(p) for p in self._participants]

    @property
    def ended_timestamp(self) -> Optional[datetime.datetime]:
        """Optional[:class:`datetime.datetime`]: An aware UTC datetime object containing the time the call ended."""
        return utils.parse_time(self._ended_timestamp)


@flatten_handlers
class Message(Hashable):
    r"""Represents a message from Discord.

    .. container:: operations

        .. describe:: x == y

            Checks if two messages are equal.

        .. describe:: x != y

            Checks if two messages are not equal.

        .. describe:: hash(x)

            Returns the message's hash.

    Attributes
    ----------
    tts: :class:`bool`
        Specifies if the message was done with text-to-speech.
        This can only be accurately received in :func:`on_message` due to
        a discord limitation.
    type: :class:`MessageType`
        The type of message. In most cases this should not be checked, but it is helpful
        in cases where it might be a system message for :attr:`system_content`.
    author: Union[:class:`Member`, :class:`abc.User`]
        A :class:`Member` that sent the message. If :attr:`channel` is a
        private channel or the user has the left the guild, then it is a :class:`User` instead.
    content: :class:`str`
        The actual contents of the message.
    nonce: Optional[Union[:class:`str`, :class:`int`]]
        The value used by the discord guild and the client to verify that the message is successfully sent.
        This is not stored long term within Discord's servers and is only used ephemerally.
    embeds: List[:class:`Embed`]
        A list of embeds the message has.
    channel: Union[:class:`TextChannel`, :class:`Thread`, :class:`DMChannel`, :class:`GroupChannel`, :class:`PartialMessageable`]
        The :class:`TextChannel` or :class:`Thread` that the message was sent from.
        Could be a :class:`DMChannel` or :class:`GroupChannel` if it's a private message.
    reference: Optional[:class:`~nextcord.MessageReference`]
        The message that this message references. This is only applicable to messages of
        type :attr:`MessageType.pins_add`, crossposted messages created by a
        followed channel integration, or message replies.

        .. versionadded:: 1.5

    mention_everyone: :class:`bool`
        Specifies if the message mentions everyone.

        .. note::

            This does not check if the ``@everyone`` or the ``@here`` text is in the message itself.
            Rather this boolean indicates if either the ``@everyone`` or the ``@here`` text is in the message
            **and** it did end up mentioning.
    mentions: List[:class:`abc.User`]
        A list of :class:`Member` that were mentioned. If the message is in a private message
        then the list will be of :class:`User` instead. For messages that are not of type
        :attr:`MessageType.default`\, this array can be used to aid in system messages.
        For more information, see :attr:`system_content`.

        .. warning::

            The order of the mentions list is not in any particular order so you should
            not rely on it. This is a Discord limitation, not one with the library.
    channel_mentions: List[:class:`abc.GuildChannel`]
        A list of :class:`abc.GuildChannel` that were mentioned. If the message is in a private message
        then the list is always empty.
    role_mentions: List[:class:`Role`]
        A list of :class:`Role` that were mentioned. If the message is in a private message
        then the list is always empty.
    id: :class:`int`
        The message ID.
    webhook_id: Optional[:class:`int`]
        If this message was sent by a webhook, then this is the webhook ID's that sent this
        message.
    attachments: List[:class:`Attachment`]
        A list of attachments given to a message.
    pinned: :class:`bool`
        Specifies if the message is currently pinned.
    flags: :class:`MessageFlags`
        Extra features of the message.

        .. versionadded:: 1.3

    reactions : List[:class:`Reaction`]
        Reactions to a message. Reactions can be either custom emoji or standard unicode emoji.
    activity: Optional[:class:`dict`]
        The activity associated with this message. Sent with Rich-Presence related messages that for
        example, request joining, spectating, or listening to or with another member.

        It is a dictionary with the following optional keys:

        - ``type``: An integer denoting the type of message activity being requested.
        - ``party_id``: The party ID associated with the party.
    application: Optional[:class:`dict`]
        The rich presence enabled application associated with this message.

        It is a dictionary with the following keys:

        - ``id``: A string representing the application's ID.
        - ``name``: A string representing the application's name.
        - ``description``: A string representing the application's description.
        - ``icon``: A string representing the icon ID of the application.
        - ``cover_image``: A string representing the embed's image asset ID.
    stickers: List[:class:`StickerItem`]
        A list of sticker items given to the message.

        .. versionadded:: 1.6
    components: List[:class:`Component`]
        A list of components in the message.

        .. versionadded:: 2.0
    guild: Optional[:class:`Guild`]
        The guild that the message belongs to, if applicable.
    interaction: Optional[:class:`MessageInteraction`]
        The interaction data of a message, if applicable.

        .. warning::
            This field is deprecated, use ``interaction_metadata`` instead.
        .. deprecated:: 3.0
    interaction_metadata: Optional[:class:`MessageInteractionMetadata`]
        The interaction metadata of a message. Present if the message is sent as a result of an interaction.

        .. versionadded:: 3.0
    call: Optional[:class:`MessageCall`]
        The call associated with the message.

        .. versionadded:: 3.0
    """

    __slots__ = (
        "_state",
        "_call",
        "_edited_timestamp",
        "_cs_channel_mentions",
        "_cs_raw_mentions",
        "_cs_clean_content",
        "_cs_raw_channel_mentions",
        "_cs_raw_role_mentions",
        "_cs_system_content",
        "tts",
        "call",
        "content",
        "channel",
        "webhook_id",
        "mention_everyone",
        "embeds",
        "id",
        "interaction",
        "interaction_metadata",
        "mentions",
        "author",
        "attachments",
        "nonce",
        "pinned",
        "role_mentions",
        "type",
        "flags",
        "reactions",
        "reference",
        "application",
        "activity",
        "stickers",
        "components",
        "_background_tasks",
        "guild",
        "snapshots",
    )

    if TYPE_CHECKING:
        _HANDLERS: ClassVar[List[Tuple[str, Callable[..., None]]]]
        _CACHED_SLOTS: ClassVar[List[str]]
        guild: Optional[Guild]
        reference: Optional[MessageReference]
        mentions: List[Union[User, Member]]
        author: Union[User, Member]
        role_mentions: List[Role]

    def __init__(
        self,
        *,
        state: ConnectionState,
        channel: MessageableChannel,
        data: MessagePayload,
    ) -> None:
        self._state: ConnectionState = state
        self.id: int = int(data["id"])
        self.webhook_id: Optional[int] = utils.get_as_snowflake(data, "webhook_id")
        self.reactions: List[Reaction] = [
            Reaction(message=self, data=d) for d in data.get("reactions", [])
        ]
        self.attachments: List[Attachment] = [
            Attachment(data=a, state=self._state) for a in data["attachments"]
        ]
        self.embeds: List[Embed] = [Embed.from_dict(a) for a in data["embeds"]]
        self.application: Optional[MessageApplicationPayload] = data.get("application")
        self.activity: Optional[MessageActivityPayload] = data.get("activity")
        self.channel: MessageableChannel = channel
        self._edited_timestamp: Optional[datetime.datetime] = utils.parse_time(
            data["edited_timestamp"]
        )
        self.type: MessageType = try_enum(MessageType, data["type"])
        self.pinned: bool = data["pinned"]
        self.flags: MessageFlags = MessageFlags._from_value(data.get("flags", 0))
        self.mention_everyone: bool = data["mention_everyone"]
        self.tts: bool = data["tts"]
        self.content: str = data["content"]
        self.nonce: Optional[Union[int, str]] = data.get("nonce")
        self.stickers: List[StickerItem] = [
            StickerItem(data=d, state=state) for d in data.get("sticker_items", [])
        ]
        self.components: List[Component] = [
            _component_factory(d) for d in data.get("components", [])
        ]
        self._background_tasks: Set[asyncio.Task[None]] = set()

        self.call: Optional[MessageCall] = None
        if _call := data.get("call"):
            self.call = MessageCall(state=state, data=_call)

        try:
            # if the channel doesn't have a guild attribute, we handle that
            self.guild = channel.guild  # type: ignore
        except AttributeError:
            if getattr(channel, "type", None) not in (ChannelType.group, ChannelType.private):
                self.guild = state._get_guild(utils.get_as_snowflake(data, "guild_id"))
            else:
                self.guild = None

        if (
            (thread_data := data.get("thread"))
            and not self.thread
            and isinstance(self.guild, Guild)
        ):
            self.guild._store_thread(thread_data)

        self.snapshots: List[MessageSnapshot] = [
            MessageSnapshot(state=self._state, data=s) for s in data.get("message_snapshots", [])
        ]

        try:
            ref = data["message_reference"]
        except KeyError:
            self.reference = None
        else:
            self.reference = ref = MessageReference.with_state(state, ref)
            try:
                resolved = data["referenced_message"]
            except KeyError:
                pass
            else:
                if resolved is None:
                    ref.resolved = DeletedReferencedMessage(ref)
                else:
                    # Right now the channel IDs match but maybe in the future they won't.
                    if ref.channel_id == channel.id:
                        chan = channel
                    else:
                        chan, _ = state._get_guild_channel(resolved)

                    # the channel will be the correct type here
                    ref.resolved = self.__class__(channel=chan, data=resolved, state=state)  # type: ignore

        for handler in ("author", "member", "mentions", "mention_roles"):
            try:
                getattr(self, f"_handle_{handler}")(data[handler])
            except KeyError:
                continue

        self.interaction: Optional[MessageInteraction] = (
            MessageInteraction(data=data["interaction"], guild=self.guild, state=self._state)
            if "interaction" in data
            else None
        )
        self.interaction_metadata: Optional[MessageInteractionMetadata] = (
            MessageInteractionMetadata(
                data=data["interaction_metadata"], guild=self.guild, state=self._state
            )
            if "interaction_metadata" in data
            else None
        )

    def __repr__(self) -> str:
        name = self.__class__.__name__
        return f"<{name} id={self.id} channel={self.channel!r} type={self.type!r} author={self.author!r} flags={self.flags!r}>"

    def _try_patch(self, data, key, transform=None) -> None:
        try:
            value = data[key]
        except KeyError:
            pass
        else:
            if transform is None:
                setattr(self, key, value)
            else:
                setattr(self, key, transform(value))

    def _add_reaction(self, data, emoji: Emoji | PartialEmoji | str, user_id) -> Reaction:
        finder: Callable[[Reaction], bool] = lambda r: r.emoji == emoji
        reaction = utils.find(finder, self.reactions)
        is_me = data["me"] = user_id == self._state.self_id

        if reaction is None:
            reaction = Reaction(message=self, data=data, emoji=emoji)
            self.reactions.append(reaction)
        else:
            reaction.count += 1
            if is_me:
                reaction.me = is_me

        return reaction

    def _remove_reaction(
        self, data: ReactionPayload, emoji: EmojiInputType, user_id: int
    ) -> Reaction:
        reaction = utils.find(lambda r: r.emoji == emoji, self.reactions)

        if reaction is None:
            # already removed?
            raise ValueError("Emoji already removed?")

        # if reaction isn't in the list, we crash. This means discord
        # sent bad data, or we stored improperly
        reaction.count -= 1

        if user_id == self._state.self_id:
            reaction.me = False
        if reaction.count == 0:
            # this raises ValueError if something went wrong as well.
            self.reactions.remove(reaction)

        return reaction

    def _clear_emoji(self, emoji) -> Optional[Reaction]:
        to_check = str(emoji)
        for index, reaction in enumerate(self.reactions):  # noqa: B007
            if str(reaction.emoji) == to_check:
                break
        else:
            # didn't find anything so just return
            return None

        del self.reactions[index]
        return reaction

    def _update(self, data) -> None:
        # In an update scheme, 'author' key has to be handled before 'member'
        # otherwise they overwrite each other which is undesirable.
        # Since there's no good way to do this we have to iterate over every
        # handler rather than iterating over the keys which is a little slower
        for key, handler in self._HANDLERS:
            try:
                value = data[key]
            except KeyError:
                continue
            else:
                handler(self, value)

        # clear the cached properties
        for attr in self._CACHED_SLOTS:
            with contextlib.suppress(AttributeError):
                delattr(self, attr)

    def _handle_edited_timestamp(self, value: str) -> None:
        self._edited_timestamp = utils.parse_time(value)

    def _handle_pinned(self, value: bool) -> None:
        self.pinned = value

    def _handle_flags(self, value: int) -> None:
        self.flags = MessageFlags._from_value(value)

    def _handle_application(self, value: MessageApplicationPayload) -> None:
        self.application = value

    def _handle_activity(self, value: MessageActivityPayload) -> None:
        self.activity = value

    def _handle_mention_everyone(self, value: bool) -> None:
        self.mention_everyone = value

    def _handle_tts(self, value: bool) -> None:
        self.tts = value

    def _handle_type(self, value: int) -> None:
        self.type = try_enum(MessageType, value)

    def _handle_content(self, value: str) -> None:
        self.content = value

    def _handle_attachments(self, value: List[AttachmentPayload]) -> None:
        self.attachments = [Attachment(data=a, state=self._state) for a in value]

    def _handle_embeds(self, value: List[EmbedPayload]) -> None:
        self.embeds = [Embed.from_dict(data) for data in value]

    def _handle_nonce(self, value: Union[str, int]) -> None:
        self.nonce = value

    def _handle_author(self, author: UserPayload) -> None:
        self.author = self._state.store_user(author)
        if isinstance(self.guild, Guild):
            found = self.guild.get_member(self.author.id)
            if found is not None:
                self.author = found

    def _handle_member(self, member: MemberPayload) -> None:
        # The gateway now gives us full Member objects sometimes with the following keys
        # deaf, mute, joined_at, roles
        # For the sake of performance I'm going to assume that the only
        # field that needs *updating* would be the joined_at field.
        # If there is no Member object (for some strange reason), then we can upgrade
        # ourselves to a more "partial" member object.
        author = self.author
        try:
            # Update member reference
            author._update_from_message(member)  # type: ignore
        except AttributeError:
            # It's a user here
            # TODO: consider adding to cache here
            self.author = Member._from_message(message=self, data=member)

    def _handle_mentions(self, mentions: List[UserWithMemberPayload]) -> None:
        self.mentions = r = []
        guild = self.guild
        state = self._state
        if not isinstance(guild, Guild):
            self.mentions = [state.store_user(m) for m in mentions]
            return

        for mention in filter(None, mentions):
            id_search = int(mention["id"])
            member = guild.get_member(id_search)
            if member is not None:
                r.append(member)
            else:
                r.append(Member._try_upgrade(data=mention, guild=guild, state=state))

    def _handle_mention_roles(self, role_mentions: List[int]) -> None:
        self.role_mentions = []
        if isinstance(self.guild, Guild):
            for role_id in map(int, role_mentions):
                role = self.guild.get_role(role_id)
                if role is not None:
                    self.role_mentions.append(role)

    def _handle_components(self, components: List[ComponentPayload]) -> None:
        self.components = [_component_factory(d) for d in components]

    def _handle_thread(self, thread: Optional[ThreadPayload]) -> None:
        if thread:
            self.guild._store_thread(thread)  # type: ignore

    def _rebind_cached_references(
        self, new_guild: Guild, new_channel: Union[TextChannel, Thread]
    ) -> None:
        self.guild = new_guild
        self.channel = new_channel

    @utils.cached_slot_property("_cs_raw_mentions")
    def raw_mentions(self) -> List[int]:
        """List[:class:`int`]: A property that returns an array of user IDs matched with
        the syntax of ``<@user_id>`` in the message content.

        This allows you to receive the user IDs of mentioned users
        even in a private message context.
        """
        return utils.parse_raw_mentions(self.content)

    @utils.cached_slot_property("_cs_raw_channel_mentions")
    def raw_channel_mentions(self) -> List[int]:
        """List[:class:`int`]: A property that returns an array of channel IDs matched with
        the syntax of ``<#channel_id>`` in the message content.
        """
        return utils.parse_raw_channel_mentions(self.content)

    @utils.cached_slot_property("_cs_raw_role_mentions")
    def raw_role_mentions(self) -> List[int]:
        """List[:class:`int`]: A property that returns an array of role IDs matched with
        the syntax of ``<@&role_id>`` in the message content.
        """
        return utils.parse_raw_role_mentions(self.content)

    @utils.cached_slot_property("_cs_channel_mentions")
    def channel_mentions(self) -> List[GuildChannel]:
        if self.guild is None:
            return []
        it = filter(None, map(self.guild.get_channel, self.raw_channel_mentions))
        return utils.unique(it)

    @utils.cached_slot_property("_cs_clean_content")
    def clean_content(self) -> str:
        """:class:`str`: A property that returns the content in a "cleaned up"
        manner. This basically means that mentions are transformed
        into the way the client shows it. e.g. ``<#id>`` will transform
        into ``#name``.

        This will also transform @everyone and @here mentions into
        non-mentions.

        .. note::

            This *does not* affect markdown. If you want to escape
            or remove markdown then use :func:`utils.escape_markdown` or :func:`utils.remove_markdown`
            respectively, along with this function.
        """

        transformations = {
            re.escape(f"<#{channel.id}>"): "#" + channel.name for channel in self.channel_mentions
        }

        mention_transforms = {
            re.escape(f"<@{member.id}>"): "@" + member.display_name for member in self.mentions
        }

        # add the <@!user_id> cases as well..
        second_mention_transforms = {
            re.escape(f"<@!{member.id}>"): "@" + member.display_name for member in self.mentions
        }

        transformations.update(mention_transforms)
        transformations.update(second_mention_transforms)

        if self.guild is not None:
            role_transforms = {
                re.escape(f"<@&{role.id}>"): "@" + role.name for role in self.role_mentions
            }
            transformations.update(role_transforms)

        def repl(obj):
            return transformations.get(re.escape(obj.group(0)), "")

        pattern = re.compile("|".join(transformations.keys()))
        result = pattern.sub(repl, self.content)
        return escape_mentions(result)

    @property
    def created_at(self) -> datetime.datetime:
        """:class:`datetime.datetime`: The message's creation time in UTC."""
        return utils.snowflake_time(self.id)

    @property
    def edited_at(self) -> Optional[datetime.datetime]:
        """Optional[:class:`datetime.datetime`]: An aware UTC datetime object containing the edited time of the message."""
        return self._edited_timestamp

    @property
    def jump_url(self) -> str:
        """:class:`str`: Returns a URL that allows the client to jump to this message."""
        guild_id = getattr(self.guild, "id", "@me")
        return f"https://discord.com/channels/{guild_id}/{self.channel.id}/{self.id}"

    @property
    def thread(self) -> Optional[Thread]:
        """Optional[:class:`Thread`]: The thread started from this message. None if no thread was started."""
        if not isinstance(self.guild, Guild):
            return None

        return self.guild.get_thread(self.id)

    def is_system(self) -> bool:
        """:class:`bool`: Whether the message is a system message.

        A system message is a message that is constructed entirely by the Discord API
        in response to something.

        .. versionadded:: 1.3
        """
        return self.type not in (
            MessageType.default,
            MessageType.reply,
            MessageType.chat_input_command,
            MessageType.context_menu_command,
            MessageType.thread_starter_message,
        )

    @utils.cached_slot_property("_cs_system_content")
    def system_content(self):
        r""":class:`str`: A property that returns the content that is rendered
        regardless of the :attr:`Message.type`.

        In the case of :attr:`MessageType.default` and :attr:`MessageType.reply`\,
        this just returns the regular :attr:`Message.content`. Otherwise this
        returns an English message denoting the contents of the system message.
        """

        if self.type is MessageType.default:
            return self.content

        if self.type is MessageType.recipient_add:
            if self.channel.type is ChannelType.group:
                return f"{self.author.name} added {self.mentions[0].name} to the group."
            return f"{self.author.name} added {self.mentions[0].name} to the thread."

        if self.type is MessageType.recipient_remove:
            if self.channel.type is ChannelType.group:
                return f"{self.author.name} removed {self.mentions[0].name} from the group."
            return f"{self.author.name} removed {self.mentions[0].name} from the thread."

        if self.type is MessageType.channel_name_change:
            return f"{self.author.name} changed the channel name: **{self.content}**"

        if self.type is MessageType.channel_icon_change:
            return f"{self.author.name} changed the channel icon."

        if self.type is MessageType.pins_add:
            return f"{self.author.name} pinned a message to this channel."

        if self.type is MessageType.new_member:
            formats = [
                "{0} joined the party.",
                "{0} is here.",
                "Welcome, {0}. We hope you brought pizza.",
                "A wild {0} appeared.",
                "{0} just landed.",
                "{0} just slid into the server.",
                "{0} just showed up!",
                "Welcome {0}. Say hi!",
                "{0} hopped into the server.",
                "Everyone welcome {0}!",
                "Glad you're here, {0}.",
                "Good to see you, {0}.",
                "Yay you made it, {0}!",
            ]

            created_at_ms = int(self.created_at.timestamp() * 1000)
            return formats[created_at_ms % len(formats)].format(self.author.name)

        if self.type is MessageType.premium_guild_subscription:
            if not self.content:
                return f"{self.author.name} just boosted the server!"
            return f"{self.author.name} just boosted the server **{self.content}** times!"

        if self.type is MessageType.premium_guild_tier_1:
            if not self.content:
                return f"{self.author.name} just boosted the server! {self.guild} has achieved **Level 1!**"
            return f"{self.author.name} just boosted the server **{self.content}** times! {self.guild} has achieved **Level 1!**"

        if self.type is MessageType.premium_guild_tier_2:
            if not self.content:
                return f"{self.author.name} just boosted the server! {self.guild} has achieved **Level 2!**"
            return f"{self.author.name} just boosted the server **{self.content}** times! {self.guild} has achieved **Level 2!**"

        if self.type is MessageType.premium_guild_tier_3:
            if not self.content:
                return f"{self.author.name} just boosted the server! {self.guild} has achieved **Level 3!**"
            return f"{self.author.name} just boosted the server **{self.content}** times! {self.guild} has achieved **Level 3!**"

        if self.type is MessageType.channel_follow_add:
            return f"{self.author.name} has added {self.content} to this channel"

        if self.type is MessageType.guild_stream:
            # the author will be a Member
            return f"{self.author.name} is live! Now streaming {self.author.activity.name}"  # type: ignore

        if self.type is MessageType.guild_discovery_disqualified:
            return "This server has been removed from Server Discovery because it no longer passes all the requirements. Check Server Settings for more details."

        if self.type is MessageType.guild_discovery_requalified:
            return "This server is eligible for Server Discovery again and has been automatically relisted!"

        if self.type is MessageType.guild_discovery_grace_period_initial_warning:
            return "This server has failed Discovery activity requirements for 1 week. If this server fails for 4 weeks in a row, it will be automatically removed from Discovery."

        if self.type is MessageType.guild_discovery_grace_period_final_warning:
            return "This server has failed Discovery activity requirements for 3 weeks in a row. If this server fails for 1 more week, it will be removed from Discovery."

        if self.type is MessageType.thread_created:
            return f"{self.author.name} started a thread: **{self.content}**. See all **threads**."

        if self.type is MessageType.reply:
            return self.content

        if self.type is MessageType.thread_starter_message:
            if self.reference is None or self.reference.resolved is None:
                return "Sorry, we couldn't load the first message in this thread"

            # the resolved message for the reference will be a Message
            return self.reference.resolved.content  # type: ignore

        if self.type is MessageType.guild_invite_reminder:
            return "Wondering who to invite?\nStart by inviting anyone who can help you build the server!"

        if self.type is MessageType.stage_start:
            return f"{self.author.display_name} started {self.content}"

        if self.type is MessageType.stage_end:
            return f"{self.author.display_name} ended {self.content}"

        if self.type is MessageType.stage_speaker:
            return f"{self.author.display_name} is now a speaker."

        if self.type is MessageType.stage_topic:
            return f"{self.author.display_name} changed the Stage topic: {self.content}"

        return None

    async def delete(self, *, delay: Optional[float] = None) -> None:
        """|coro|

        Deletes the message.

        Your own messages could be deleted without any proper permissions. However to
        delete other people's messages, you need the :attr:`~Permissions.manage_messages`
        permission.

        .. versionchanged:: 1.1
            Added the new ``delay`` keyword-only parameter.

        Parameters
        ----------
        delay: Optional[:class:`float`]
            If provided, the number of seconds to wait in the background
            before deleting the message. If the deletion fails then it is silently ignored.

        Raises
        ------
        Forbidden
            You do not have proper permissions to delete the message.
        NotFound
            The message was deleted already
        HTTPException
            Deleting the message failed.
        """
        if delay is not None:

            async def delete(delay: float) -> None:
                await asyncio.sleep(delay)
                with contextlib.suppress(HTTPException):
                    await self._state.http.delete_message(self.channel.id, self.id)

            task = asyncio.create_task(delete(delay))
            self._background_tasks.add(task)
            task.add_done_callback(self._background_tasks.discard)
        else:
            await self._state.http.delete_message(self.channel.id, self.id)

    @overload
    async def edit(
        self,
        *,
        content: Optional[str] = ...,
        embed: Optional[Embed] = ...,
        attachments: List[Attachment] = ...,
        suppress: bool = ...,
        delete_after: Optional[float] = ...,
        allowed_mentions: Optional[AllowedMentions] = ...,
        view: Optional[View] = ...,
        file: Optional[File] = ...,
    ) -> Message: ...

    @overload
    async def edit(
        self,
        *,
        content: Optional[str] = ...,
        embeds: List[Embed] = ...,
        attachments: List[Attachment] = ...,
        suppress: bool = ...,
        delete_after: Optional[float] = ...,
        allowed_mentions: Optional[AllowedMentions] = ...,
        view: Optional[View] = ...,
        file: Optional[File] = ...,
    ) -> Message: ...

    @overload
    async def edit(
        self,
        *,
        content: Optional[str] = ...,
        embed: Optional[Embed] = ...,
        attachments: List[Attachment] = ...,
        suppress: bool = ...,
        delete_after: Optional[float] = ...,
        allowed_mentions: Optional[AllowedMentions] = ...,
        view: Optional[View] = ...,
        files: Optional[List[File]] = ...,
    ) -> Message: ...

    @overload
    async def edit(
        self,
        *,
        content: Optional[str] = ...,
        embeds: List[Embed] = ...,
        attachments: List[Attachment] = ...,
        suppress: bool = ...,
        delete_after: Optional[float] = ...,
        allowed_mentions: Optional[AllowedMentions] = ...,
        view: Optional[View] = ...,
        files: Optional[List[File]] = ...,
    ) -> Message: ...

    async def edit(
        self,
        content: Optional[str] = MISSING,
        embed: Optional[Embed] = MISSING,
        embeds: List[Embed] = MISSING,
        attachments: List[Attachment] = MISSING,
        suppress: bool = MISSING,
        delete_after: Optional[float] = None,
        allowed_mentions: Optional[AllowedMentions] = MISSING,
        view: Optional[View] = MISSING,
        file: Optional[File] = MISSING,
        files: Optional[List[File]] = MISSING,
    ) -> Message:
        """|coro|

        Edits the message.

        The content must be able to be transformed into a string via ``str(content)``.

        .. versionchanged:: 1.3
            The ``suppress`` keyword-only parameter was added.

        Parameters
        ----------
        content: Optional[:class:`str`]
            The new content to replace the message with.
            Could be ``None`` to remove the content.
        embed: Optional[:class:`Embed`]
            The new embed to replace the original with.
            Could be ``None`` to remove the embed.
        embeds: List[:class:`Embed`]
            The new embeds to replace the original with. Must be a maximum of 10.
            To remove all embeds ``[]`` should be passed.

            .. versionadded:: 2.0
        attachments: List[:class:`Attachment`]
            A list of attachments to keep in the message. To keep all existing attachments,
            pass ``message.attachments``.
        suppress: :class:`bool`
            Whether to suppress embeds for the message. This removes
            all the embeds if set to ``True``. If set to ``False``
            this brings the embeds back if they were suppressed.
            Using this parameter requires :attr:`~.Permissions.manage_messages`.
        delete_after: Optional[:class:`float`]
            If provided, the number of seconds to wait in the background
            before deleting the message we just edited. If the deletion fails,
            then it is silently ignored.
        allowed_mentions: Optional[:class:`~nextcord.AllowedMentions`]
            Controls the mentions being processed in this message. If this is
            passed, then the object is merged with :attr:`~nextcord.Client.allowed_mentions`.
            The merging behaviour only overrides attributes that have been explicitly passed
            to the object, otherwise it uses the attributes set in :attr:`~nextcord.Client.allowed_mentions`.
            If no object is passed at all then the defaults given by :attr:`~nextcord.Client.allowed_mentions`
            are used instead.

            .. versionadded:: 1.4
        view: Optional[:class:`~nextcord.ui.View`]
            The updated view to update this message with. If ``None`` is passed then
            the view is removed.
        file: Optional[:class:`File`]
            If provided, a new file to add to the message.

            .. versionadded:: 2.0
        files: Optional[List[:class:`File`]]
            If provided, a list of new files to add to the message.

            .. versionadded:: 2.0

        Raises
        ------
        NotFound
            The message was not found.
        HTTPException
            Editing the message failed.
        Forbidden
            Tried to suppress a message without permissions or
            edited a message's content or embed that isn't yours.
        InvalidArgument
            You specified both ``embed`` and ``embeds`` or ``file`` and ``files``.

        Returns
        -------
        :class:`Message`
            The edited message.
        """

        payload: Dict[str, Any] = {}
        if content is not MISSING:
            if content is not None:
                payload["content"] = str(content)
            else:
                payload["content"] = None

        if embed is not MISSING and embeds is not MISSING:
            raise InvalidArgument("Cannot pass both embed and embeds parameter to edit()")
        if file is not MISSING and files is not MISSING:
            raise InvalidArgument("Cannot pass both file and files parameter to edit()")

        if embed is not MISSING:
            if embed is None:
                payload["embeds"] = []
            else:
                payload["embeds"] = [embed.to_dict()]
        elif embeds is not MISSING:
            payload["embeds"] = [e.to_dict() for e in embeds]

        if suppress is not MISSING:
            flags = MessageFlags._from_value(self.flags.value)
            flags.suppress_embeds = suppress
            payload["flags"] = flags.value

        if allowed_mentions is MISSING:
            if self._state.allowed_mentions is not None and self.author.id == self._state.self_id:
                payload["allowed_mentions"] = self._state.allowed_mentions.to_dict()
        elif allowed_mentions is not None:
            if self._state.allowed_mentions is not None:
                payload["allowed_mentions"] = self._state.allowed_mentions.merge(
                    allowed_mentions
                ).to_dict()
            else:
                payload["allowed_mentions"] = allowed_mentions.to_dict()

        if attachments is not MISSING:
            payload["attachments"] = [a.to_dict() for a in attachments]

        if view is not MISSING:
            self._state.prevent_view_updates_for(self.id)
            if view:
                payload["components"] = view.to_components()
            else:
                payload["components"] = []

        if file is not MISSING:
            payload["files"] = [file]
        elif files is not MISSING:
            payload["files"] = files

        data = await self._state.http.edit_message(self.channel.id, self.id, **payload)
        message = Message(state=self._state, channel=self.channel, data=data)

        if view and not view.is_finished() and view.prevent_update:
            self._state.store_view(view, self.id)

        if delete_after is not None:
            await self.delete(delay=delete_after)

        return message

    async def publish(self) -> None:
        """|coro|

        Publishes this message to your announcement channel.

        You must have the :attr:`~Permissions.send_messages` permission to do this.

        If the message is not your own then the :attr:`~Permissions.manage_messages`
        permission is also needed.

        Raises
        ------
        Forbidden
            You do not have the proper permissions to publish this message.
        HTTPException
            Publishing the message failed.
        """

        await self._state.http.publish_message(self.channel.id, self.id)

    async def pin(self, *, reason: Optional[str] = None) -> None:
        """|coro|

        Pins the message.

        You must have the :attr:`~Permissions.manage_messages` permission to do
        this in a non-private channel context.

        Parameters
        ----------
        reason: Optional[:class:`str`]
            The reason for pinning the message. Shows up on the audit log.

            .. versionadded:: 1.4

        Raises
        ------
        Forbidden
            You do not have permissions to pin the message.
        NotFound
            The message or channel was not found or deleted.
        HTTPException
            Pinning the message failed, probably due to the channel
            having more than 50 pinned messages.
        """

        await self._state.http.pin_message(self.channel.id, self.id, reason=reason)
        self.pinned = True

    async def unpin(self, *, reason: Optional[str] = None) -> None:
        """|coro|

        Unpins the message.

        You must have the :attr:`~Permissions.manage_messages` permission to do
        this in a non-private channel context.

        Parameters
        ----------
        reason: Optional[:class:`str`]
            The reason for unpinning the message. Shows up on the audit log.

            .. versionadded:: 1.4

        Raises
        ------
        Forbidden
            You do not have permissions to unpin the message.
        NotFound
            The message or channel was not found or deleted.
        HTTPException
            Unpinning the message failed.
        """

        await self._state.http.unpin_message(self.channel.id, self.id, reason=reason)
        self.pinned = False

    async def add_reaction(self, emoji: EmojiInputType) -> None:
        """|coro|

        Add a reaction to the message.

        The emoji may be a unicode emoji or a custom guild :class:`Emoji`.

        You must have the :attr:`~Permissions.read_message_history` permission
        to use this. If nobody else has reacted to the message using this
        emoji, the :attr:`~Permissions.add_reactions` permission is required.

        Parameters
        ----------
        emoji: Union[:class:`Emoji`, :class:`Reaction`, :class:`PartialEmoji`, :class:`str`]
            The emoji to react with.

        Raises
        ------
        HTTPException
            Adding the reaction failed.
        Forbidden
            You do not have the proper permissions to react to the message.
        NotFound
            The emoji you specified was not found.
        InvalidArgument
            The emoji parameter is invalid.
        """

        emoji = convert_emoji_reaction(emoji)
        await self._state.http.add_reaction(self.channel.id, self.id, emoji)

    async def remove_reaction(
        self, emoji: Union[EmojiInputType, Reaction], member: Snowflake
    ) -> None:
        """|coro|

        Remove a reaction by the member from the message.

        The emoji may be a unicode emoji or a custom guild :class:`Emoji`.

        If the reaction is not your own (i.e. ``member`` parameter is not you) then
        the :attr:`~Permissions.manage_messages` permission is needed.

        The ``member`` parameter must represent a member and meet
        the :class:`abc.Snowflake` abc.

        Parameters
        ----------
        emoji: Union[:class:`Emoji`, :class:`Reaction`, :class:`PartialEmoji`, :class:`str`]
            The emoji to remove.
        member: :class:`abc.Snowflake`
            The member for which to remove the reaction.

        Raises
        ------
        HTTPException
            Removing the reaction failed.
        Forbidden
            You do not have the proper permissions to remove the reaction.
        NotFound
            The member or emoji you specified was not found.
        InvalidArgument
            The emoji parameter is invalid.
        """

        emoji = convert_emoji_reaction(emoji)

        if member.id == self._state.self_id:
            await self._state.http.remove_own_reaction(self.channel.id, self.id, emoji)
        else:
            await self._state.http.remove_reaction(self.channel.id, self.id, emoji, member.id)

    async def clear_reaction(self, emoji: Union[EmojiInputType, Reaction]) -> None:
        """|coro|

        Clears a specific reaction from the message.

        The emoji may be a unicode emoji or a custom guild :class:`Emoji`.

        You need the :attr:`~Permissions.manage_messages` permission to use this.

        .. versionadded:: 1.3

        Parameters
        ----------
        emoji: Union[:class:`Emoji`, :class:`Reaction`, :class:`PartialEmoji`, :class:`str`]
            The emoji to clear.

        Raises
        ------
        HTTPException
            Clearing the reaction failed.
        Forbidden
            You do not have the proper permissions to clear the reaction.
        NotFound
            The emoji you specified was not found.
        InvalidArgument
            The emoji parameter is invalid.
        """

        emoji = convert_emoji_reaction(emoji)
        await self._state.http.clear_single_reaction(self.channel.id, self.id, emoji)

    async def clear_reactions(self) -> None:
        """|coro|

        Removes all the reactions from the message.

        You need the :attr:`~Permissions.manage_messages` permission to use this.

        Raises
        ------
        HTTPException
            Removing the reactions failed.
        Forbidden
            You do not have the proper permissions to remove all the reactions.
        """
        await self._state.http.clear_reactions(self.channel.id, self.id)

    async def create_thread(
        self, *, name: str, auto_archive_duration: ThreadArchiveDuration = MISSING
    ) -> Thread:
        """|coro|

        Creates a public thread from this message.

        You must have :attr:`~nextcord.Permissions.create_public_threads` in order to
        create a public thread from a message.

        The channel this message belongs in must be a :class:`TextChannel`.

        .. versionadded:: 2.0

        Parameters
        ----------
        name: :class:`str`
            The name of the thread.
        auto_archive_duration: :class:`int`
            The duration in minutes before a thread is automatically archived for inactivity.
            If not provided, the channel's default auto archive duration is used.

        Raises
        ------
        Forbidden
            You do not have permissions to create a thread.
        HTTPException
            Creating the thread failed.
        InvalidArgument
            This message does not have guild info attached.

        Returns
        -------
        :class:`.Thread`
            The created thread.
        """
        if self.guild is None:
            raise InvalidArgument("This message does not have guild info attached.")

        default_auto_archive_duration: ThreadArchiveDuration = getattr(
            self.channel, "default_auto_archive_duration", 1440
        )
        data = await self._state.http.start_thread_with_message(
            self.channel.id,
            self.id,
            name=name,
            auto_archive_duration=auto_archive_duration or default_auto_archive_duration,
        )
        return Thread(guild=self.guild, state=self._state, data=data)

    async def reply(self, content: Optional[str] = None, **kwargs) -> Message:
        """|coro|

        A shortcut method to :meth:`.abc.Messageable.send` to reply to the
        :class:`.Message`.

        .. versionadded:: 1.6

        Raises
        ------
        ~nextcord.HTTPException
            Sending the message failed.
        ~nextcord.Forbidden
            You do not have the proper permissions to send the message.
        ~nextcord.InvalidArgument
            The ``files`` list is not of the appropriate size or
            you specified both ``file`` and ``files``.

        Returns
        -------
        :class:`.Message`
            The message that was sent.
        """

        return await self.channel.send(content, reference=self, **kwargs)

    async def forward(self, channel: Messageable) -> Message:
        """Forward this message to a channel.

        .. note::
            It is not possible to forward messages through interactions.
            It is only possible to forward a message to a channel as a message.

        Parameters
        ----------
        channel: :class:`~nextcord.Messageable`
            The channel to forward this message.

        Raises
        ------
        ~nextcord.HTTPException
            Forwarding/sending the message failed.
        ~nextcord.Forbidden
            You do not have the proper permissions to send the message.

        .. versionadded:: 3.0
        """
        return await channel.send(
            reference=MessageReference.from_message(self, type=MessageReferenceType.forward),
        )

    def to_reference(self, *, fail_if_not_exists: bool = True) -> MessageReference:
        """Creates a :class:`~nextcord.MessageReference` from the current message.

        .. versionadded:: 1.6

        Parameters
        ----------
        fail_if_not_exists: :class:`bool`
            Whether replying using the message reference should raise :class:`HTTPException`
            if the message no longer exists or Discord could not fetch the message.

            .. versionadded:: 1.7

        Returns
        -------
        :class:`~nextcord.MessageReference`
            The reference to this message.
        """

        return MessageReference.from_message(self, fail_if_not_exists=fail_if_not_exists)

    def to_message_reference_dict(self) -> MessageReferencePayload:
        data: MessageReferencePayload = {
            "message_id": self.id,
            "channel_id": self.channel.id,
        }

        if self.guild is not None:
            data["guild_id"] = self.guild.id

        return data


class PartialMessage(Hashable):
    """Represents a partial message to aid with working messages when only
    a message and channel ID are present.

    There are two ways to construct this class. The first one is through
    the constructor itself, and the second is via the following:

    - :meth:`TextChannel.get_partial_message`
    - :meth:`Thread.get_partial_message`
    - :meth:`DMChannel.get_partial_message`

    Note that this class is trimmed down and has no rich attributes.

    .. versionadded:: 1.6

    .. container:: operations

        .. describe:: x == y

            Checks if two partial messages are equal.

        .. describe:: x != y

            Checks if two partial messages are not equal.

        .. describe:: hash(x)

            Returns the partial message's hash.

    Attributes
    ----------
    channel: Union[:class:`TextChannel`, :class:`Thread`, :class:`DMChannel`]
        The channel associated with this partial message.
    id: :class:`int`
        The message ID.
    """

    __slots__ = ("channel", "id", "_cs_guild", "_state")

    jump_url: str = Message.jump_url  # type: ignore
    delete = Message.delete
    publish = Message.publish
    pin = Message.pin
    unpin = Message.unpin
    add_reaction = Message.add_reaction
    remove_reaction = Message.remove_reaction
    clear_reaction = Message.clear_reaction
    clear_reactions = Message.clear_reactions
    reply = Message.reply
    to_reference = Message.to_reference
    to_message_reference_dict = Message.to_message_reference_dict

    def __init__(self, *, channel: PartialMessageableChannel, id: int) -> None:
        if channel.type not in (
            ChannelType.text,
            ChannelType.news,
            ChannelType.private,
            ChannelType.news_thread,
            ChannelType.public_thread,
            ChannelType.private_thread,
        ):
            raise TypeError(f"Expected TextChannel, DMChannel or Thread not {type(channel)!r}")

        self.channel: PartialMessageableChannel = channel
        self._state: ConnectionState = channel._state
        self.id: int = id

    def _update(self, data) -> None:
        # This is used for duck typing purposes.
        # Just do nothing with the data.
        pass

    # Also needed for duck typing purposes
    # n.b. not exposed
    pinned = property(None, lambda _, __: None)

    def __repr__(self) -> str:
        return f"<PartialMessage id={self.id} channel={self.channel!r}>"

    @property
    def created_at(self) -> datetime.datetime:
        """:class:`datetime.datetime`: The partial message's creation time in UTC."""
        return utils.snowflake_time(self.id)

    @utils.cached_slot_property("_cs_guild")
    def guild(self) -> Optional[Guild]:
        """Optional[:class:`Guild`]: The guild that the partial message belongs to, if applicable."""
        return getattr(self.channel, "guild", None)

    async def fetch(self) -> Message:
        """|coro|

        Fetches the partial message to a full :class:`Message`.

        Raises
        ------
        NotFound
            The message was not found.
        Forbidden
            You do not have the permissions required to get a message.
        HTTPException
            Retrieving the message failed.

        Returns
        -------
        :class:`Message`
            The full message.
        """

        data = await self._state.http.get_message(self.channel.id, self.id)
        return self._state.create_message(channel=self.channel, data=data)

    async def edit(self, **fields: Any) -> Optional[Message]:
        """|coro|

        Edits the message.

        The content must be able to be transformed into a string via ``str(content)``.

        .. versionchanged:: 1.7
            :class:`nextcord.Message` is returned instead of ``None`` if an edit took place.

        Parameters
        ----------
        content: Optional[:class:`str`]
            The new content to replace the message with.
            Could be ``None`` to remove the content.
        embed: Optional[:class:`Embed`]
            The new embed to replace the original with.
            Could be ``None`` to remove the embed.
        embeds: List[:class:`Embed`]
            The new embeds to replace the original with. Must be a maximum of 10.
            To remove all embeds ``[]`` should be passed.

            .. versionadded:: 2.0
        suppress: :class:`bool`
            Whether to suppress embeds for the message. This removes
            all the embeds if set to ``True``. If set to ``False``
            this brings the embeds back if they were suppressed.
            Using this parameter requires :attr:`~.Permissions.manage_messages`.
        delete_after: Optional[:class:`float`]
            If provided, the number of seconds to wait in the background
            before deleting the message we just edited. If the deletion fails,
            then it is silently ignored.
        allowed_mentions: Optional[:class:`~nextcord.AllowedMentions`]
            Controls the mentions being processed in this message. If this is
            passed, then the object is merged with :attr:`~nextcord.Client.allowed_mentions`.
            The merging behaviour only overrides attributes that have been explicitly passed
            to the object, otherwise it uses the attributes set in :attr:`~nextcord.Client.allowed_mentions`.
            If no object is passed at all then the defaults given by :attr:`~nextcord.Client.allowed_mentions`
            are used instead.
        view: Optional[:class:`~nextcord.ui.View`]
            The updated view to update this message with. If ``None`` is passed then
            the view is removed.

            .. versionadded:: 2.0

        Raises
        ------
        NotFound
            The message was not found.
        HTTPException
            Editing the message failed.
        Forbidden
            Tried to suppress a message without permissions or
            edited a message's content or embed that isn't yours.
        ~nextcord.InvalidArgument
            You specified both ``embed`` and ``embeds``.

        Returns
        -------
        Optional[:class:`Message`]
            The message that was edited.
        """

        try:
            content = fields["content"]
        except KeyError:
            pass
        else:
            if content is not None:
                fields["content"] = str(content)

        if "embed" in fields and "embeds" in fields:
            raise InvalidArgument("Cannot pass both embed and embeds parameter to edit()")

        if "embed" in fields:
            embed = fields.pop("embed")
            fields["embeds"] = [embed.to_dict()] if embed is not None else []

        elif "embeds" in fields:
            fields["embeds"] = [embed.to_dict() for embed in fields["embeds"]]

        try:
            suppress: bool = fields.pop("suppress")
        except KeyError:
            pass
        else:
            flags = MessageFlags._from_value(0)
            flags.suppress_embeds = suppress
            fields["flags"] = flags.value

        delete_after = fields.pop("delete_after", None)

        try:
            allowed_mentions = fields.pop("allowed_mentions")
        except KeyError:
            pass
        else:
            if allowed_mentions is not None:
                if self._state.allowed_mentions is not None:
                    allowed_mentions = self._state.allowed_mentions.merge(
                        allowed_mentions
                    ).to_dict()
                else:
                    allowed_mentions = allowed_mentions.to_dict()
                fields["allowed_mentions"] = allowed_mentions

        try:
            view = fields.pop("view")
        except KeyError:
            # To check for the view afterwards
            view = None
        else:
            self._state.prevent_view_updates_for(self.id)
            if view:
                fields["components"] = view.to_components()
            else:
                fields["components"] = []

        if fields:
            data = await self._state.http.edit_message(self.channel.id, self.id, **fields)

        if delete_after is not None:
            await self.delete(delay=delete_after)

        if fields:
            # data isn't unbound
            msg = self._state.create_message(channel=self.channel, data=data)  # type: ignore
            if view and not view.is_finished() and view.prevent_update:
                self._state.store_view(view, self.id)
            return msg
        return None<|MERGE_RESOLUTION|>--- conflicted
+++ resolved
@@ -38,12 +38,8 @@
 from .reaction import Reaction
 from .sticker import StickerItem
 from .threads import Thread
-<<<<<<< HEAD
+from .user import User
 from .utils import MISSING, SnowflakeList, cached_slot_property, escape_mentions
-=======
-from .user import User
-from .utils import MISSING, escape_mentions
->>>>>>> 9f7e4bf0
 
 if TYPE_CHECKING:
     from typing_extensions import Self
