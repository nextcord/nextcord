# SPDX-License-Identifier: MIT

from __future__ import annotations

from typing import TYPE_CHECKING, List, Optional

from .enums import (
    AutoModerationActionType,
    AutoModerationEventType,
    AutoModerationTriggerType,
    KeywordPresetType,
    try_enum,
)
from .errors import InvalidArgument
from .mixins import Hashable
from .object import Object
from .utils import MISSING, SnowflakeIntT, _snowflake_or_int, get_as_snowflake

if TYPE_CHECKING:
    from .abc import GuildChannel, Snowflake
    from .guild import Guild
    from .member import Member
    from .message import Message
    from .role import Role
    from .state import ConnectionState
    from .types.auto_moderation import (
        AutoModerationAction as AutoModerationActionPayload,
        AutoModerationActionExecution as ActionExecutionPayload,
        AutoModerationActionMetadata as ActionMetadataPayload,
        AutoModerationRule as AutoModerationRulePayload,
        AutoModerationRuleModify,
        AutoModerationTriggerMetadata as TriggerMetadataPayload,
    )

__all__ = (
    "AutoModerationTriggerMetadata",
    "AutoModerationActionMetadata",
    "AutoModerationAction",
    "AutoModerationRule",
    "AutoModerationActionExecution",
)


class AutoModerationTriggerMetadata:
    """Represents data about an auto moderation trigger rule.

    .. versionadded:: 2.1

    Attributes
    ----------
    keyword_filter: List[:class:`str`]
        A list of substrings which will be searched for in content.

        .. note::

            This is ``None`` and cannot be provided if the trigger type of the rule is not
            :attr:`AutoModerationTriggerType.keyword`.
    regex_patterns: Optional[List[:class:`str`]]
        A list of regex patterns which will be matched with content. Can only be up to 10 patterns.

        .. versionadded:: 2.4

        .. note::

            This is ``None`` and cannot be provided if the trigger type of the rule is not
            :attr:`AutoModerationTriggerType.keyword`.

        .. warning::

            The flavor of regex used is Rust flavor and has no guarantees of working with
            the :mod:`re` module.
            Each regex pattern must be 75 characters or less.

    presets: List[:class:`KeywordPresetType`]
        A list of Discord pre-defined wordsets which will be searched for in content.

        .. note::

            This is ``None`` and cannot be provided if the trigger type of the rule is not
            :attr:`AutoModerationTriggerType.keyword_preset`.
    allow_list: List[:class:`str`]
        A list of exempt strings that will not trigger the preset type.

        .. note::

            This is ``None`` and cannot be provided if the trigger type of the rule is not
            :attr:`AutoModerationTriggerType.keyword_preset`.

        .. warning::

            Wildcard syntax (`*`) is not supported here.
    mention_total_limit: Optional[:class:`int`]
        The maximum amount of mentions allowed in a messsage.

        .. versionadded:: 2.3

        .. note::

            This is ``None`` and cannot be provided if the trigger type of this rule is not :attr:`AutoModerationTriggerType.mention_spam`.
    mention_raid_protection_enabled: Optional[:class:`bool`]
        Whether to automatically detect mention raids.

        .. versionadded:: 2.6

        .. note::

            This is ``None`` and cannot be provided if the trigger type of this rule is not :attr:`AutoModerationTriggerType.mention_spam`.
    """

    __slots__ = (
        "keyword_filter",
        "regex_patterns",
        "presets",
        "allow_list",
        "mention_total_limit",
        "mention_raid_protection_enabled",
    )

    def __init__(
        self,
        *,
        keyword_filter: Optional[List[str]] = None,
        regex_patterns: Optional[List[str]] = None,
        presets: Optional[List[KeywordPresetType]] = None,
        allow_list: Optional[List[str]] = None,
        mention_total_limit: Optional[int] = None,
        mention_raid_protection_enabled: Optional[bool] = None,
    ) -> None:
        self.keyword_filter: Optional[List[str]] = keyword_filter
        self.regex_patterns: Optional[List[str]] = regex_patterns
        self.presets: Optional[List[KeywordPresetType]] = presets
        self.allow_list: Optional[List[str]] = allow_list
        self.mention_total_limit: Optional[int] = mention_total_limit
        self.mention_raid_protection_enabled: Optional[bool] = mention_raid_protection_enabled

    @classmethod
    def from_data(cls, data: TriggerMetadataPayload):
        keyword_filter = data.get("keyword_filter")
        regex_patterns = data.get("regex_patterns")
        presets = (
            [try_enum(KeywordPresetType, preset) for preset in data["presets"]]
            if "presets" in data
            else None
        )
        allow_list = data.get("allow_list")
        mention_total_limit = data.get("mention_total_limit")
        mention_raid_protection_enabled = data.get("mention_raid_protection_enabled")

        return cls(
            keyword_filter=keyword_filter,
            regex_patterns=regex_patterns,
            presets=presets,
            allow_list=allow_list,
            mention_total_limit=mention_total_limit,
            mention_raid_protection_enabled=mention_raid_protection_enabled,
        )

    @property
    def payload(self) -> TriggerMetadataPayload:
        payload: TriggerMetadataPayload = {}

        if self.keyword_filter is not None:
            payload["keyword_filter"] = self.keyword_filter

        if self.regex_patterns is not None:
            payload["regex_patterns"] = self.regex_patterns

        if self.presets is not None:
            payload["presets"] = [enum.value for enum in self.presets]

        if self.allow_list is not None:
            payload["allow_list"] = self.allow_list

        if self.mention_total_limit is not None:
            payload["mention_total_limit"] = self.mention_total_limit

        if self.mention_raid_protection_enabled is not None:
            payload["mention_raid_protection_enabled"] = self.mention_raid_protection_enabled

        return payload


class AutoModerationActionMetadata:
    """Represents additional data that is used when an action is executed.

    .. versionadded:: 2.1

    Attributes
    ----------
    channel: Optional[Union[:class:`int`, :class:`abc.Snowflake`]]
        The channel to which message content should be logged.

        .. note::

            This is ``None`` and cannot be provided if the action type of the rule is not
            :attr:`AutoModerationActionType.send_alert_message`.
    duration_seconds: Optional[:class:`int`]
        The duration of the timeout in seconds.

        .. note::

            This is ``None`` and cannot be provided if the action type of the rule is not
            :attr:`AutoModerationActionType.timeout`.

        .. note::

            The maximum value that can be used is ``2419200`` seconds (4 weeks)
    custom_message: Optional[:class:`str`]
        The message explaining why the message has been blocked.

        .. versionadded:: 3.0

        .. note::

            This is ``None`` and cannot be provided if the action type of the rule is not
            :attr:`AutoModerationActionType.block_message`.

        .. note::

            This message cannot exceed 150 characters.
    """

    __slots__ = ("channel_id", "duration_seconds", "custom_message")

    def __init__(
<<<<<<< HEAD
        self, *, channel: Optional[SnowflakeIntT] = None, duration_seconds: Optional[int] = None
=======
        self,
        *,
        channel: Optional[Snowflake] = None,
        duration_seconds: Optional[int] = None,
        custom_message: Optional[str] = None,
>>>>>>> f007a376
    ) -> None:
        self.channel_id: Optional[int] = _snowflake_or_int(channel)
        self.duration_seconds: Optional[int] = duration_seconds
        self.custom_message: Optional[str] = custom_message

    @classmethod
    def from_data(cls, data: ActionMetadataPayload):
        channel_id = get_as_snowflake(data, "channel_id")
        channel = Object(id=channel_id) if channel_id is not None else None
        duration_seconds = data.get("duration_seconds")
        custom_message = data.get("custom_message")

        return cls(
            channel=channel, duration_seconds=duration_seconds, custom_message=custom_message
        )

    @property
    def payload(self) -> ActionMetadataPayload:
        payload: ActionMetadataPayload = {}

        if self.channel_id is not None:
            payload["channel_id"] = self.channel_id

        if self.duration_seconds is not None:
            payload["duration_seconds"] = self.duration_seconds

        if self.custom_message is not None:
            payload["custom_message"] = self.custom_message

        return payload


class AutoModerationAction:
    """Represents an auto moderation action that will execute whenever a rule is triggered.

    .. versionadded:: 2.1

    Parameters
    ----------
    type: :class:`AutoModerationActionType`
        The type to use for this action.
    metadata: :class:`AutoModerationActionMetadata`
        The additional data to use during execution of this action.

    Attributes
    ----------
    type: :class:`AutoModerationActionType`
        The type of this action.
    metadata: :class:`AutoModerationActionMetadata`
        The additional metadata needed during execution for this specific action type.
    """

    __slots__ = ("type", "metadata")

    def __init__(
        self,
        *,
        type: AutoModerationActionType,
        metadata: Optional[AutoModerationActionMetadata] = None,
    ) -> None:
        self.type: AutoModerationActionType = type
        self.metadata: Optional[AutoModerationActionMetadata] = metadata

    @classmethod
    def from_data(cls, data: AutoModerationActionPayload) -> AutoModerationAction:
        type = try_enum(AutoModerationActionType, data["type"])
        metadata = AutoModerationActionMetadata.from_data(data.get("metadata", {}))
        return cls(type=type, metadata=metadata)

    @property
    def payload(self) -> AutoModerationActionPayload:
        data: AutoModerationActionPayload = {
            "type": self.type.value,
        }

        if self.metadata is not None:
            data["metadata"] = self.metadata.payload

        return data


class AutoModerationRule(Hashable):
    """Represents a Discord auto moderation rule.

    .. versionadded:: 2.1

    .. container:: operations

        .. describe:: x == y

            Checks if two rules are equal.

        .. describe:: x != y

            Checks if two rules are not equal.

        .. describe:: hash(x)

            Returns the rules's hash.

        .. describe:: str(x)

            Returns the rules's name.

    Attributes
    ----------
    id: :class:`int`
        The rule's unique ID.
    guild_id: :class:`int`
        The guild's unique ID which this rule belongs to.
    guild: Optional[:class:`Guild`]
        The guild which this rule belongs to, if found in cache.
    name: :class:`str`
        The rule's name.
    creator_id: :class:`int`
        The user's unique ID which first created this rule.
    creator: Optional[:class:`Member`]
        The member which first created this rule, if found in cache.
    event_type: :class:`AutoModerationEventType`
        The event context in which this rule is checked.
    trigger_type: :class:`AutoModerationTriggerType`
        The type of content that can trigger this rule.
    trigger_metadata: :class:`AutoModerationTriggerMetadata`
        Additional data that is used when checking if this rule is triggered.
    actions: List[:class:`AutoModerationAction`]
        The actions which will execute when the rule is triggered.
    enabled: :class:`bool`
        Whether the rule is enabled.
    exempt_role_ids: List[:class:`int`]
        The role ids that should not be affected by the rule.
    exempt_channel_ids: List[:class:`int`]
        The channel ids that should not be affected by the rule.
    exempt_roles: List[:class:`Role`]
        The roles that should not be affected by the rule, if found in cache.
    exempt_channels: List[:class:`abc.GuildChannel`]
        The channels that should not be affected by the rule, if found in cache.
    """

    __slots__ = (
        "_state",
        "id",
        "guild_id",
        "guild",
        "name",
        "creator_id",
        "creator",
        "event_type",
        "trigger_type",
        "trigger_metadata",
        "actions",
        "enabled",
        "exempt_role_ids",
        "exempt_channel_ids",
        "exempt_roles",
        "exempt_channels",
    )

    def __init__(self, *, data: AutoModerationRulePayload, state: ConnectionState) -> None:
        self._state = state
        self.id: int = int(data["id"])
        self.guild_id: int = int(data["guild_id"])
        self.guild: Optional[Guild] = state._get_guild(self.guild_id)
        self.name: str = data["name"]
        self.creator_id: int = int(data["creator_id"])
        self.creator: Optional[Member] = (
            self.guild.get_member(self.creator_id) if self.guild is not None else None
        )
        self.event_type: AutoModerationEventType = try_enum(
            AutoModerationEventType, data["event_type"]
        )
        self.trigger_type: AutoModerationTriggerType = try_enum(
            AutoModerationTriggerType, data["trigger_type"]
        )
        self.trigger_metadata: AutoModerationTriggerMetadata = (
            AutoModerationTriggerMetadata.from_data(data["trigger_metadata"])
        )
        self.actions: List[AutoModerationAction] = [
            AutoModerationAction.from_data(data=action) for action in data["actions"]
        ]
        self.enabled: bool = data["enabled"]
        self.exempt_role_ids: List[int] = [int(role_id) for role_id in data["exempt_roles"]]
        self.exempt_channel_ids: List[int] = [
            int(channel_id) for channel_id in data["exempt_channels"]
        ]
        self.exempt_roles: List[Optional[Role]] = (
            [self.guild.get_role(role_id) for role_id in self.exempt_role_ids]
            if self.guild is not None
            else []
        )
        self.exempt_channels: List[Optional[GuildChannel]] = (
            [self.guild.get_channel(channel_id) for channel_id in self.exempt_channel_ids]
            if self.guild is not None
            else []
        )

    def __str__(self) -> str:
        return self.name

    async def delete(self, *, reason: Optional[str] = None) -> None:
        """|coro|

        Delete the current rule from its guild.

        Requires the :attr:`~Permissions.manage_guild` permission.

        Parameters
        ----------
        reason: Optional[:class:`str`]
            The reason for deleting this rule. Shows up on the audit log.

        Raises
        ------
        Forbidden
            You do not have permission to delete this rule.
        HTTPException
            Deleting the rule failed.
        """

        await self._state.http.delete_auto_moderation_rule(self.guild_id, self.id, reason=reason)

    async def edit(
        self,
        *,
        name: str = MISSING,
        event_type: AutoModerationEventType = MISSING,
        trigger_metadata: AutoModerationTriggerMetadata = MISSING,
        actions: List[AutoModerationAction] = MISSING,
        enabled: bool = MISSING,
        exempt_roles: List[Snowflake] = MISSING,
        exempt_channels: List[Snowflake] = MISSING,
        reason: Optional[str] = None,
    ) -> AutoModerationRule:
        """Modify the current auto moderation rule.

        Requires the :attr:`~Permissions.manage_guild` permission.

        Parameters
        ----------
        name: :class:`str`
            The new name for this rule.
        event_type: :class:`AutoModerationEventType`
            The new event context in which this rule is checked.
        trigger_metadata: :class:`AutoModerationTriggerMetadata`
            The new additional data that is used when checking if this rule is triggered.
        actions: List[:class:`AutoModerationAction`]
            The new actions which will execute when the rule is triggered.
        enabled: :class:`bool`
            Whether the rule is enabled.
        exempt_roles: List[:class:`abc.Snowflake`]
            The new roles that should not be affected by the rule.
        exempt_channels: List[:class:`abc.Snowflake`]
            The new channels that should not be affected by the rule.
        reason: Optional[:class:`str`]
            The reason for editing this rule. Shows in the audit log.

        Raises
        ------
        Forbidden
            You do not have permission to edit this rule.
        HTTPException
            Editing the rule failed.
        InvalidArgument
            An incorrect type was passed.

        Returns
        -------
        :class:`AutoModerationRule`
            The newly edited auto moderation rule.
        """

        payload: AutoModerationRuleModify = {}

        if name is not MISSING:
            payload["name"] = name

        if event_type is not MISSING:
            if not isinstance(event_type, AutoModerationEventType):
                raise InvalidArgument("event_type must be of type AutoModerationEventType")

            payload["event_type"] = event_type.value

        if trigger_metadata is not MISSING:
            if not isinstance(trigger_metadata, AutoModerationTriggerMetadata):
                raise InvalidArgument(
                    "trigger_metadata must be of type AutoModerationTriggerMetadata"
                )

            payload["trigger_metadata"] = trigger_metadata.payload

        if actions is not MISSING:
            payload["actions"] = [action.payload for action in actions]

        if enabled is not MISSING:
            payload["enabled"] = enabled

        if exempt_roles is not MISSING:
            payload["exempt_roles"] = [str(role.id) for role in exempt_roles]

        if exempt_channels is not MISSING:
            payload["exempt_channels"] = [str(channel.id) for channel in exempt_channels]

        data = await self._state.http.modify_auto_moderation_rule(
            self.guild_id, self.id, data=payload, reason=reason
        )
        return AutoModerationRule(data=data, state=self._state)


class AutoModerationActionExecution:
    """Represents the execution of an auto moderation action

    .. versionadded:: 2.1

    Attributes
    ----------
    guild_id: :class:`int`
        The guild ID where this action was executed.
    guild: Optional[:class:`Guild`]
        The guild where this action was executed, if it was found in cache.
    channel_id: Optional[:class:`int`]
        The channel ID where this action was executed, if applicable.
    channel: Optional[:class:`abc.GuildChannel`]
        The channel where this action was executed, if applicable and found in cache.
    message_id: Optional[:class:`int`]
        The message ID that executed this action, if it was not blocked.
    message: Optional[:class:`Message`]
        The message that executed this action, if it was not blocked and found in cache.
    alert_system_message_id: Optional[:class:`int`]
        The ID of the system alert message, if sent.
    alert_system_message: Optional[:class:`Message`]
        The system alert message, if sent and found in cache.
    action: :class:`AutoModerationAction`
        The action that was executed.
    rule_id: :class:`int`
        The id of the rule that was executed.
    rule_trigger_type: :class:`AutoModerationTriggerType`
        The type of rule that was executed.
    member_id: :class:`int`
        The ID of the user that triggered this action.
    member: Optional[:class:`Member`]
        The member that triggered this action, if found in cache.
    content: :class:`str`
        The content the user sent in the message

        .. note::

            This requires :attr:`Intents.message_content` to not be empty.
    matched_keyword: Optional[:class:`str`]
        The keyword configured in the rule that matched this message, if applicable.
    matched_content: Optional[:class:`str`]
        The content in the message that matched the keyword, if applicable.

        .. note::

            This requires :attr:`Intents.message_content` to not be empty.
    """

    def __init__(self, *, data: ActionExecutionPayload, state: ConnectionState) -> None:
        self.guild_id: int = int(data["guild_id"])
        self.guild: Optional[Guild] = state._get_guild(self.guild_id)
        self.channel_id: Optional[int] = get_as_snowflake(data, "channel_id")
        if self.guild is not None and self.channel_id is not None:
            self.channel: Optional[GuildChannel] = self.guild.get_channel(self.channel_id)
        else:
            self.channel: Optional[GuildChannel] = None
        self.message_id: Optional[int] = get_as_snowflake(data, "message_id")
        self.message: Optional[Message] = state._get_message(self.message_id)
        self.alert_system_message_id: Optional[int] = get_as_snowflake(
            data, "alert_system_message_id"
        )
        self.alert_system_message: Optional[Message] = state._get_message(
            self.alert_system_message_id
        )
        self.action: AutoModerationAction = AutoModerationAction.from_data(data=data["action"])
        self.rule_id: int = int(data["rule_id"])
        self.rule_trigger_type: AutoModerationTriggerType = try_enum(
            AutoModerationTriggerType, data["rule_trigger_type"]
        )
        self.member_id: int = int(data["user_id"])
        self.member: Optional[Member] = (
            self.guild.get_member(self.member_id) if self.guild is not None else None
        )
        self.content: str = data.get("content", "")
        self.matched_keyword: Optional[str] = data["matched_keyword"]
        self.matched_content: Optional[str] = data.get("matched_content", "")<|MERGE_RESOLUTION|>--- conflicted
+++ resolved
@@ -223,15 +223,11 @@
     __slots__ = ("channel_id", "duration_seconds", "custom_message")
 
     def __init__(
-<<<<<<< HEAD
-        self, *, channel: Optional[SnowflakeIntT] = None, duration_seconds: Optional[int] = None
-=======
         self,
         *,
-        channel: Optional[Snowflake] = None,
+        channel: Optional[SnowflakeIntT] = None,
         duration_seconds: Optional[int] = None,
         custom_message: Optional[str] = None,
->>>>>>> f007a376
     ) -> None:
         self.channel_id: Optional[int] = _snowflake_or_int(channel)
         self.duration_seconds: Optional[int] = duration_seconds
