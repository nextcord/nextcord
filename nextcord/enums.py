--- conflicted
+++ resolved
@@ -1357,43 +1357,44 @@
         v = self.value
         if v == -1:  # pyright: ignore[reportUnnecessaryComparison]
             return "all"
-        if v < 10:
+        elif v < 10:
             return "guild"
-        if v < 20:
+        elif v < 20:
             return "channel"
-        if v < 30:
+        elif v < 30:
             return "user"
         if v < 40:
             return "role"
-        if v < 50:
+        elif v < 50:
             return "invite"
-        if v < 60:
+        elif v < 60:
             return "webhook"
-        if v < 70:
+        elif v < 70:
             return "emoji"
-        if v == 73:
+        elif v == 73:
             return "channel"
-        if v < 80:
+        elif v < 80:
             return "message"
-        if v < 83:
+        elif v < 83:
             return "integration"
-        if v < 90:
+        elif v < 90:
             return "stage_instance"
-        if v < 93:
+        elif v < 93:
             return "sticker"
-        if v < 103:
+        elif v < 103:
             return "event"
-        if v < 113:
+        elif v < 113:
             return "thread"
-        if v < 122:
+        elif v < 122:
             return "application_command_or_integration"
-        if v < 140:
+        elif v < 140:
             return None
-        if v == 143:
+        elif v == 143:
             return "user"
-        if v < 143:
+        elif v < 143:
             return "auto_moderation_rule"
-        return None
+        else:
+            return None
 
 
 class UserFlags(IntEnum):
@@ -1808,51 +1809,27 @@
     secondary = 2
     """Represents a grey button for secondary actions."""
     success = 3
-    """Represents a green button for success actions."""
     danger = 4
-    """Represents a red button for dangerous actions."""
     link = 5
-    """Represents a link button."""
 
     # Aliases
     blurple = 1
-    """An alias for :attr:`ButtonStyle.primary`."""
     grey = 2
-    """An alias for :attr:`ButtonStyle.secondary`."""
     gray = 2
-    """An alias for :attr:`ButtonStyle.secondary`."""
     green = 3
-    """An alias for :attr:`ButtonStyle.success`."""
     red = 4
-    """An alias for :attr:`ButtonStyle.danger`."""
     url = 5
-    """An alias for :attr:`ButtonStyle.link`."""
 
 
 class TextInputStyle(IntEnum):
-    """Represent the style of a text input component.
-
-    .. versionadded:: 2.0
-    """
-
     short = 1
-    """Represent a single line input."""
     paragraph = 2
-    """Represent a multi line input."""
 
 
 class StagePrivacyLevel(IntEnum):
-    """Represents a stage instance's privacy level.
-
-    .. versionadded:: 2.0
-    """
-
     public = 1
-    """The stage instance can be joined by external users."""
     closed = 2
-    """The stage instance can only be joined by members of the guild."""
     guild_only = 2
-    """An alias for :attr:`StagePrivacyLevel.closed`."""
 
 
 class NSFWLevel(IntEnum):
@@ -1883,13 +1860,9 @@
     """
 
     default = 0
-    """The guild has not been categorised yet."""
     explicit = 1
-    """The guild contains NSFW content."""
     safe = 2
-    """The guild does not contain any NSFW content."""
     age_restricted = 3
-    """The guild may contain NSFW content."""
 
 
 class ScheduledEventEntityType(IntEnum):
@@ -1932,11 +1905,8 @@
     """
 
     message_send = 1
-<<<<<<< HEAD
     member_update = 2
-=======
     """A member sends or edits a message in the guild."""
->>>>>>> 108e9577
 
 
 class AutoModerationTriggerType(IntEnum):
@@ -1956,14 +1926,11 @@
     keyword_preset = 4
     """This rule checks if content contains words from Discord pre-defined wordsets."""
     mention_spam = 5
-<<<<<<< HEAD
     member_profile = 6
-=======
     """This rule checks if the number of mentions in the message is more than the maximum allowed.
 
     .. versionadded:: 2.3
     """
->>>>>>> 108e9577
 
 
 class KeywordPresetType(IntEnum):
@@ -1991,16 +1958,13 @@
     send_alert_message = 2
     """Logs message content to a specified channel."""
     timeout = 3
-<<<<<<< HEAD
+    """Timeout user for a specified duration.
+
+    .. note::
+
+        This action type can only be used with the :attr:`Permissions.moderate_members` permission.
+    """
     block_member_interaction = 4
-=======
-    """Timeout user for a specified duration.
-
-    .. note::
-
-        This action type can only be used with the :attr:`Permissions.moderate_members` permission.
-    """
->>>>>>> 108e9577
 
 
 class SortOrderType(IntEnum):
