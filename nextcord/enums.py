# SPDX-License-Identifier: MIT

import enum
from typing import Any, Dict, NamedTuple, Optional, Type, TypeVar

__all__ = (
    "Enum",
    "IntEnum",
    "StrEnum",
    "UnknownEnumValue",
    "ChannelType",
    "MessageType",
    "VoiceRegion",
    "SpeakingState",
    "VerificationLevel",
    "ContentFilter",
    "Status",
    "DefaultAvatar",
    "AuditLogAction",
    "AuditLogActionCategory",
    "UserFlags",
    "ActivityType",
    "NotificationLevel",
    "TeamMembershipState",
    "WebhookType",
    "ExpireBehaviour",
    "ExpireBehavior",
    "StickerType",
    "StickerFormatType",
    "InviteTarget",
    "Locale",
    "VideoQualityMode",
    "ComponentType",
    "ButtonStyle",
    "TextInputStyle",
    "StagePrivacyLevel",
    "InteractionType",
    "InteractionResponseType",
    "ApplicationCommandType",
    "ApplicationCommandOptionType",
    "NSFWLevel",
    "ScheduledEventEntityType",
    "ScheduledEventPrivacyLevel",
    "ScheduledEventStatus",
    "AutoModerationEventType",
    "AutoModerationTriggerType",
    "KeywordPresetType",
    "AutoModerationActionType",
    "SortOrderType",
    "RoleConnectionMetadataType",
    "ForumLayoutType",
    "IntegrationType",
    "InteractionContextType",
)


class UnknownEnumValue(NamedTuple):
    """Proxy for the underlying name and value of an attribute not known to the Enum."""

    name: str
    value: Any

    def __str__(self) -> str:
        if isinstance(self.value, str):
            return self.value
        return self.name

    def __int__(self) -> int:
        if isinstance(self.value, int):
            return self.value
        raise TypeError(f"{self.name}.{self.value} cannot be converted to an int")

    def __repr__(self) -> str:
        return f"<{self.name}.{self.value!r}>"

    def __le__(self, other):
        try:
            return self.value <= other.value
        except AttributeError:
            return self.value <= other

    def __ge__(self, other):
        try:
            return self.value >= other.value
        except AttributeError:
            return self.value >= other

    def __lt__(self, other):
        try:
            return self.value < other.value
        except AttributeError:
            return self.value < other

    def __gt__(self, other):
        try:
            return self.value > other.value
        except AttributeError:
            return self.value > other

    def __eq__(self, other):
        try:
            return self.value == other.value
        except AttributeError:
            return self.value == other

    def __ne__(self, other):
        try:
            return self.value != other.value
        except AttributeError:
            return self.value != other

    def __hash__(self):
        return hash(self.value)


class Enum(enum.Enum):
    """An enum that supports trying for unknown values."""

    @classmethod
    def try_value(cls, value):
        try:
            return cls(value)
        except ValueError:
            return value


class IntEnum(int, Enum):
    """An enum that supports comparing and hashing as an int."""

    def __int__(self) -> int:
        return self.value


class StrEnum(str, Enum):  # noqa: SLOT000
    """An enum that supports comparing and hashing as a string."""

    def __str__(self) -> str:
        return self.value


class ChannelType(IntEnum):
    """Specifies the type of channel."""

    text = 0
    """A text channel"""
    private = 1
    """A private text channel. Also called a direct message."""
    voice = 2
    """A voice channel"""
    group = 3
    """A private group text channel."""
    category = 4
    """A category channel."""
    news = 5
    """A guild news channel."""
    news_thread = 10
    """A news thread."""
    public_thread = 11
    """A public thread."""
    private_thread = 12
    """A private thread."""
    stage_voice = 13
    """A guild stage voice channel."""
    guild_directory = 14
    """A channel containing the guilds in a
     `Student Hub <https://support.discord.com/hc/en-us/articles/4406046651927-Discord-Student-Hubs-FAQ>`_
    """
    forum = 15
    """A forum channel."""

    def __str__(self) -> str:
        return self.name


class MessageType(IntEnum):
    """Specifies the type of :class:`Message`. This is used to denote if a message
    is to be interpreted as a system message or a regular message.

    .. container:: operations

      .. describe:: x == y

          Checks if two messages are equal.
      .. describe:: x != y

          Checks if two messages are not equal.
    """

    default = 0
    """The default message type. This is the same as regular messages."""
    recipient_add = 1
    """The system message when a user is added to a group private message or a thread."""
    recipient_remove = 2
    """The system message when a user is removed from a group private message or a thread."""
    call = 3
    """The system message denoting call state, e.g. missed call, started call, etc."""
    channel_name_change = 4
    """The system message denoting that a channel's name has been changed."""
    channel_icon_change = 5
    """The system message denoting that a channel's icon has been changed."""
    pins_add = 6
    """The system message denoting that a pinned message has been added to a channel."""
    new_member = 7
    """The system message denoting that a new member has joined a Guild."""
    premium_guild_subscription = 8
    """The system message denoting that a member has "nitro boosted" a guild."""
    premium_guild_tier_1 = 9
    """The system message denoting that a member has "nitro boosted" a guild and it achieved level 1."""
    premium_guild_tier_2 = 10
    """The system message denoting that a member has "nitro boosted" a guild and it achieved level 2."""
    premium_guild_tier_3 = 11
    """The system message denoting that a member has "nitro boosted" a guild and it achieved level 3."""
    channel_follow_add = 12
    """The system message denoting that an announcement channel has been followed.

    .. versionadded:: 1.3
    """
    guild_stream = 13
    """The system message denoting that a member is streaming in the guild.

    .. versionadded:: 1.7
    """
    guild_discovery_disqualified = 14
    """The system message denoting that the guild is no longer eligible for Server Discovery.

    .. versionadded:: 1.7
    """
    guild_discovery_requalified = 15
    """The system message denoting that the guild has become eligible again for Server Discovery.

    .. versionadded:: 1.7
    """
    guild_discovery_grace_period_initial_warning = 16
    """The system message denoting that the guild has failed to meet the Server
        Discovery requirements for one week.

    .. versionadded:: 1.7
    """
    guild_discovery_grace_period_final_warning = 17
    """The system message denoting that the guild has failed to meet the Server
        Discovery requirements for 3 weeks in a row.

    .. versionadded:: 1.7
    """
    thread_created = 18
    """The system message denoting that a thread has been created. This is only
        sent if the thread has been created from an older message. The period of time
        required for a message to be considered old cannot be relied upon and is up to
        Discord.

    .. versionadded:: 2.0
    """
    reply = 19
    """The system message denoting that the author is replying to a message.

    .. versionadded:: 2.0
    """
    chat_input_command = 20
    """The system message denoting that a slash command was executed.

    .. versionadded:: 2.0
    """
    thread_starter_message = 21
    """The system message denoting the message in the thread that is the one that started the
        thread's conversation topic.

    .. versionadded:: 2.0
    """
    guild_invite_reminder = 22
    """The system message sent as a reminder to invite people to the guild.

    .. versionadded:: 2.0
    """
    context_menu_command = 23
    """The system message denoting that a context menu command was executed.

    .. versionadded:: 2.0
    """
    auto_moderation_action = 24
    """The system message denoting that an auto moderation action was executed.

    .. versionadded:: 2.1
    """
    stage_start = 27
    """The system message denoting that a stage channel has started.

    .. versionadded:: 2.6
    """
    stage_end = 28
    """The system message denoting that a stage channel has ended.

    .. versionadded:: 2.6
    """
    stage_speaker = 29
    """The system message denoting that a stage channel has a new speaker.

    .. versionadded:: 2.6
    """
    stage_topic = 31
    """The system message denoting that a stage channel has a new topic.

    .. versionadded:: 2.6
    """


class VoiceRegion(StrEnum):
    """Specifies the region a voice server belongs to."""

    us_west = "us-west"
    """The US West region."""
    us_east = "us-east"
    """The US East region."""
    us_south = "us-south"
    """The US South region."""
    us_central = "us-central"
    """The US Central region."""
    eu_west = "eu-west"
    """The Western Europe region."""
    eu_central = "eu-central"
    """The Central Europe region."""
    singapore = "singapore"
    """The Singapore region."""
    london = "london"
    """The London region."""
    sydney = "sydney"
    """The Sydney region."""
    amsterdam = "amsterdam"
    """The Amsterdam region."""
    frankfurt = "frankfurt"
    """The Frankfurt region."""
    brazil = "brazil"
    """The Brazil region."""
    hongkong = "hongkong"
    """The Hong Kong region."""
    russia = "russia"
    """The Russia region."""
    japan = "japan"
    """The Japan region."""
    southafrica = "southafrica"
    """The South Africa region."""
    south_korea = "south-korea"
    """The South Korea region."""
    india = "india"
    """The India region.

    .. versionadded:: 1.2
    """
    europe = "europe"
    """The Europe region.

    .. versionadded:: 1.3
    """
    dubai = "dubai"
    """The Dubai region.

    .. versionadded:: 1.3
    """
    vip_us_east = "vip-us-east"
    """The US East region for VIP guilds."""
    vip_us_west = "vip-us-west"
    """The US West region for VIP guilds."""
    vip_amsterdam = "vip-amsterdam"
    """The Amsterdam region for VIP guilds."""


class SpeakingState(IntEnum):
    none = 0
    voice = 1 << 0
    soundshare = 1 << 1
    priority = 1 << 2

    def __str__(self) -> str:
        return self.name


class VerificationLevel(IntEnum):
    """Specifies a :class:`Guild`\'s verification level, which is the criteria in
    which a member must meet before being able to send messages to the guild.

    .. container:: operations

        .. versionadded:: 2.0

        .. describe:: x == y

            Checks if two verification levels are equal.
        .. describe:: x != y

            Checks if two verification levels are not equal.
        .. describe:: x > y

            Checks if a verification level is higher than another.
        .. describe:: x < y

            Checks if a verification level is lower than another.
        .. describe:: x >= y

            Checks if a verification level is higher or equal to another.
        .. describe:: x <= y

            Checks if a verification level is lower or equal to another.
    """

    none = 0
    """No citeria set."""
    low = 1
    """Member must have a verified email on their Discord account."""
    medium = 2
    """Member must have a verified email and be registered on Discord for longer than five minutes."""
    high = 3
    """Member must have a verified email, be registered on Discord for longer than five minutes,
    and be a member of the guild for longer than ten minutes.
    """
    highest = 4
    """Member must have a verified phone on their Discord account."""

    def __str__(self) -> str:
        return self.name


class ContentFilter(IntEnum):
    """Specifies a :class:`Guild`\'s explicit content filter, which is the machine
    learning algorithms that Discord uses to detect if an image contains
    pornography or otherwise explicit content.

    .. container:: operations

        .. versionadded:: 2.0

        .. describe:: x == y

            Checks if two content filter levels are equal.
        .. describe:: x != y

            Checks if two content filter levels are not equal.
        .. describe:: x > y

            Checks if a content filter level is higher than another.
        .. describe:: x < y

            Checks if a content filter level is lower than another.
        .. describe:: x >= y

            Checks if a content filter level is higher or equal to another.
        .. describe:: x <= y

            Checks if a content filter level is lower or equal to another.
    """

    disabled = 0
    """The guild does not have the content filter enabled."""
    no_role = 1
    """The guild has the content filter enabled for members without a role."""
    all_members = 2
    """The guild has the content filter enabled for every member."""

    def __str__(self) -> str:
        return self.name


class Status(StrEnum):
    """Specifies a :class:`Member` 's status."""

    online = "online"
    """The member is online."""
    offline = "offline"
    """The member is offline."""
    idle = "idle"
    """The member is idle."""
    dnd = "dnd"
    """The member is "Do Not Disturb."""
    do_not_disturb = "dnd"
    """An alias for :attr:`Status.dnd`."""
    invisible = "invisible"
    """The member is "invisible". In reality, this is only used in sending
    a presence a la :meth:`Client.change_presence`. When you receive a
    user's presence this will be :attr:`offline` instead.
    """


class DefaultAvatar(IntEnum):
    """Represents the default avatar of a Discord :class:`User`."""

    blurple = 0
    """Represents the default avatar with the color blurple.
    See also :attr:`Colour.blurple`
    """
    grey = 1
    """Represents the default avatar with the color grey.
    See also :attr:`Colour.greyple`
    """
    gray = 1
    """An alias for :attr:`DefaultAvatar.grey`."""
    green = 2
    """Represents the default avatar with the color green.
    See also :attr:`Colour.green`
    """
    orange = 3
    """Represents the default avatar with the color orange.
    See also :attr:`Colour.orange`
    """
    red = 4
    """Represents the default avatar with the color red.
    See also :attr:`Colour.red`
    """
    fuchsia = 5
    """Represents the default avatar with the color fuchsia.
    See also :attr:`Colour.fuchsia`

    .. versionadded:: 2.6
    """
    pink = 5
    """An alias for :attr:`DefaultAvatar.fuchsia`.

    .. versionadded:: 2.6
    """

    def __str__(self) -> str:
        return self.name


class NotificationLevel(IntEnum):
    """Specifies whether a :class:`Guild` has notifications on for all
     messages or mentions only by default.

    .. container:: operations

        .. versionadded:: 2.0

        .. describe:: x == y

            Checks if two notification levels are equal.
        .. describe:: x != y

            Checks if two notification levels are not equal.
        .. describe:: x > y

            Checks if a notification level is higher than another.
        .. describe:: x < y

            Checks if a notification level is lower than another.
        .. describe:: x >= y

            Checks if a notification level is higher or equal to another.
        .. describe:: x <= y

            Checks if a notification level is lower or equal to another.
    """

    all_messages = 0
    """Members receive notifications for every message regardless of them being mentioned."""
    only_mentions = 1
    """Members receive notifications for messages they are mentioned in."""


class AuditLogActionCategory(IntEnum):
    """Represents the category that the :class:`AuditLogAction` belongs to.

    This can be retrieved via :attr:`AuditLogEntry.category`.
    """

    create = 1
    """The action is the creation of something."""
    delete = 2
    """The action is the deletion of something."""
    update = 3
    """The action is the update of something."""


class AuditLogAction(IntEnum):
    r"""Represents the type of action being done for a :class:`AuditLogEntry`\,
    which is retrievable via :meth:`nextcord.Guild.audit_logs`.
    """

    guild_update = 1
    """The guild has updated. Things that trigger this include:

    - Changing the guild vanity URL
    - Changing the guild invite splash
    - Changing the guild AFK channel or timeout
    - Changing the guild voice server region
    - Changing the guild icon, banner, or discovery splash
    - Changing the guild moderation settings
    - Changing things related to the guild widget

    When this is the action, the type of :attr:`~AuditLogEntry.target` is
    the :class:`Guild`.

    Possible attributes for :class:`nextcord.AuditLogDiff`:

    - :attr:`~nextcord.AuditLogDiff.afk_channel`
    - :attr:`~nextcord.AuditLogDiff.system_channel`
    - :attr:`~nextcord.AuditLogDiff.afk_timeout`
    - :attr:`~nextcord.AuditLogDiff.default_message_notifications`
    - :attr:`~nextcord.AuditLogDiff.explicit_content_filter`
    - :attr:`~nextcord.AuditLogDiff.mfa_level`
    - :attr:`~nextcord.AuditLogDiff.name`
    - :attr:`~nextcord.AuditLogDiff.owner`
    - :attr:`~nextcord.AuditLogDiff.splash`
    - :attr:`~nextcord.AuditLogDiff.discovery_splash`
    - :attr:`~nextcord.AuditLogDiff.icon`
    - :attr:`~nextcord.AuditLogDiff.banner`
    - :attr:`~nextcord.AuditLogDiff.vanity_url_code`
    """
    channel_create = 10
    """A new channel was created.

    When this is the action, the type of :attr:`~AuditLogEntry.target` is
    either a :class:`abc.GuildChannel` or :class:`Object` with an ID.

    A more filled out object in the :class:`Object` case can be found
    by using :attr:`~AuditLogEntry.after`.

    Possible attributes for :class:`nextcord.AuditLogDiff`:

    - :attr:`~nextcord.AuditLogDiff.name`
    - :attr:`~nextcord.AuditLogDiff.type`
    - :attr:`~nextcord.AuditLogDiff.overwrites`
    """
    channel_update = 11
    """A channel was updated. Things that trigger this include:

    - The channel name or topic was changed
    - The channel bitrate was changed

    When this is the action, the type of :attr:`~AuditLogEntry.target` is
    the :class:`abc.GuildChannel` or :class:`Object` with an ID.

    A more filled out object in the :class:`Object` case can be found
    by using :attr:`~AuditLogEntry.after` or :attr:`~AuditLogEntry.before`.

    Possible attributes for :class:`nextcord.AuditLogDiff`:

    - :attr:`~nextcord.AuditLogDiff.name`
    - :attr:`~nextcord.AuditLogDiff.type`
    - :attr:`~nextcord.AuditLogDiff.position`
    - :attr:`~nextcord.AuditLogDiff.overwrites`
    - :attr:`~nextcord.AuditLogDiff.topic`
    - :attr:`~nextcord.AuditLogDiff.bitrate`
    - :attr:`~nextcord.AuditLogDiff.rtc_region`
    - :attr:`~nextcord.AuditLogDiff.video_quality_mode`
    - :attr:`~nextcord.AuditLogDiff.default_auto_archive_duration`
    """
    channel_delete = 12
    """A channel was deleted.

    When this is the action, the type of :attr:`~AuditLogEntry.target` is
    an :class:`Object` with an ID.

    A more filled out object can be found by using the
    :attr:`~AuditLogEntry.before` object.

    Possible attributes for :class:`nextcord.AuditLogDiff`:

    - :attr:`~nextcord.AuditLogDiff.name`
    - :attr:`~nextcord.AuditLogDiff.type`
    - :attr:`~nextcord.AuditLogDiff.overwrites`
    """
    overwrite_create = 13
    """A channel permission overwrite was created.

    When this is the action, the type of :attr:`~AuditLogEntry.target` is
    the :class:`abc.GuildChannel` or :class:`Object` with an ID.

    When this is the action, the type of :attr:`~AuditLogEntry.extra` is
    either a :class:`Role` or :class:`Member`. If the object is not found
    then it is a :class:`Object` with an ID being filled, a name, and a
    ``type`` attribute set to either ``'role'`` or ``'member'`` to help
    dictate what type of ID it is.

    Possible attributes for :class:`nextcord.AuditLogDiff`:

    - :attr:`~nextcord.AuditLogDiff.deny`
    - :attr:`~nextcord.AuditLogDiff.allow`
    - :attr:`~nextcord.AuditLogDiff.id`
    - :attr:`~nextcord.AuditLogDiff.type`
    """
    overwrite_update = 14
    """A channel permission overwrite was changed, this is typically
    when the permission values change.

    See :attr:`overwrite_create` for more information on how the
    :attr:`~AuditLogEntry.target` and :attr:`~AuditLogEntry.extra` fields
    are set.

    Possible attributes for :class:`nextcord.AuditLogDiff`:

    - :attr:`~nextcord.AuditLogDiff.deny`
    - :attr:`~nextcord.AuditLogDiff.allow`
    - :attr:`~nextcord.AuditLogDiff.id`
    - :attr:`~nextcord.AuditLogDiff.type`
    """
    overwrite_delete = 15
    """A channel permission overwrite was deleted.

    See :attr:`overwrite_create` for more information on how the
    :attr:`~AuditLogEntry.target` and :attr:`~AuditLogEntry.extra` fields
    are set.

    Possible attributes for :class:`nextcord.AuditLogDiff`:

    - :attr:`~nextcord.AuditLogDiff.deny`
    - :attr:`~nextcord.AuditLogDiff.allow`
    - :attr:`~nextcord.AuditLogDiff.id`
    - :attr:`~nextcord.AuditLogDiff.type`
    """
    kick = 20
    """A member was kicked.

    When this is the action, the type of :attr:`~AuditLogEntry.target` is
    the :class:`User` who got kicked.

    When this is the action, :attr:`~AuditLogEntry.changes` is empty.
    """
    member_prune = 21
    """A member prune was triggered.

    When this is the action, the type of :attr:`~AuditLogEntry.target` is
    set to ``None``.

    When this is the action, the type of :attr:`~AuditLogEntry.extra` is
    set to an unspecified proxy object with two attributes:

    - ``delete_members_days``: An integer specifying how far the prune was.
    - ``members_removed``: An integer specifying how many members were removed.

    When this is the action, :attr:`~AuditLogEntry.changes` is empty.
    """
    ban = 22
    """A member was banned.

    When this is the action, the type of :attr:`~AuditLogEntry.target` is
    the :class:`User` who got banned.

    When this is the action, :attr:`~AuditLogEntry.changes` is empty.
    """
    unban = 23
    """A member was unbanned.

    When this is the action, the type of :attr:`~AuditLogEntry.target` is
    the :class:`User` who got unbanned.

    When this is the action, :attr:`~AuditLogEntry.changes` is empty.
    """
    member_update = 24
    """A member has updated. This triggers in the following situations:

    - A nickname was changed
    - They were server muted or deafened (or it was undo'd)

    When this is the action, the type of :attr:`~AuditLogEntry.target` is
    the :class:`Member` or :class:`User` who got updated.

    Possible attributes for :class:`nextcord.AuditLogDiff`:

    - :attr:`~nextcord.AuditLogDiff.nick`
    - :attr:`~nextcord.AuditLogDiff.mute`
    - :attr:`~nextcord.AuditLogDiff.deaf`
    """
    member_role_update = 25
    """A member's role has been updated. This triggers when a member
    either gains a role or loses a role.

    When this is the action, the type of :attr:`~AuditLogEntry.target` is
    the :class:`Member` or :class:`User` who got the role.

    Possible attributes for :class:`nextcord.AuditLogDiff`:

    - :attr:`~nextcord.AuditLogDiff.roles`
    """
    member_move = 26
    """A member's voice channel has been updated. This triggers when a
    member is moved to a different voice channel.

    When this is the action, the type of :attr:`~AuditLogEntry.extra` is
    set to an unspecified proxy object with two attributes:

    - ``channel``: A :class:`TextChannel` or :class:`Object` with the channel ID where the members were moved.
    - ``count``: An integer specifying how many members were moved.

    .. versionadded:: 1.3
    """
    member_disconnect = 27
    """A member's voice state has changed. This triggers when a
    member is force disconnected from voice.

    When this is the action, the type of :attr:`~AuditLogEntry.extra` is
    set to an unspecified proxy object with one attribute:

    - ``count``: An integer specifying how many members were disconnected.

    .. versionadded:: 1.3
    """
    bot_add = 28
    """A bot was added to the guild.

    When this is the action, the type of :attr:`~AuditLogEntry.target` is
    the :class:`Member` or :class:`User` which was added to the guild.

    .. versionadded:: 1.3
    """
    role_create = 30
    """A new role was created.

    When this is the action, the type of :attr:`~AuditLogEntry.target` is
    the :class:`Role` or a :class:`Object` with the ID.

    Possible attributes for :class:`nextcord.AuditLogDiff`:

    - :attr:`~nextcord.AuditLogDiff.colour`
    - :attr:`~nextcord.AuditLogDiff.mentionable`
    - :attr:`~nextcord.AuditLogDiff.hoist`
    - :attr:`~nextcord.AuditLogDiff.name`
    - :attr:`~nextcord.AuditLogDiff.permissions`
    """
    role_update = 31
    """A role was updated. This triggers in the following situations:

    - The name has changed
    - The permissions have changed
    - The colour has changed
    - Its hoist/mentionable state has changed

    When this is the action, the type of :attr:`~AuditLogEntry.target` is
    the :class:`Role` or a :class:`Object` with the ID.

    Possible attributes for :class:`nextcord.AuditLogDiff`:

    - :attr:`~nextcord.AuditLogDiff.colour`
    - :attr:`~nextcord.AuditLogDiff.mentionable`
    - :attr:`~nextcord.AuditLogDiff.hoist`
    - :attr:`~nextcord.AuditLogDiff.name`
    - :attr:`~nextcord.AuditLogDiff.permissions`
    """
    role_delete = 32
    """A role was deleted.

    When this is the action, the type of :attr:`~AuditLogEntry.target` is
    the :class:`Role` or a :class:`Object` with the ID.

    Possible attributes for :class:`nextcord.AuditLogDiff`:

    - :attr:`~nextcord.AuditLogDiff.colour`
    - :attr:`~nextcord.AuditLogDiff.mentionable`
    - :attr:`~nextcord.AuditLogDiff.hoist`
    - :attr:`~nextcord.AuditLogDiff.name`
    - :attr:`~nextcord.AuditLogDiff.permissions`
    """
    invite_create = 40
    """An invite was created.

    When this is the action, the type of :attr:`~AuditLogEntry.target` is
    the :class:`Invite` that was created.

    Possible attributes for :class:`nextcord.AuditLogDiff`:

    - :attr:`~nextcord.AuditLogDiff.max_age`
    - :attr:`~nextcord.AuditLogDiff.code`
    - :attr:`~nextcord.AuditLogDiff.temporary`
    - :attr:`~nextcord.AuditLogDiff.inviter`
    - :attr:`~nextcord.AuditLogDiff.channel`
    - :attr:`~nextcord.AuditLogDiff.uses`
    - :attr:`~nextcord.AuditLogDiff.max_uses`
    """
    invite_update = 41
    """An invite was updated.

    When this is the action, the type of :attr:`~AuditLogEntry.target` is
    the :class:`Invite` that was updated.
    """
    invite_delete = 42
    """An invite was deleted.

    When this is the action, the type of :attr:`~AuditLogEntry.target` is
    the :class:`Invite` that was deleted.

    Possible attributes for :class:`nextcord.AuditLogDiff`:

    - :attr:`~nextcord.AuditLogDiff.max_age`
    - :attr:`~nextcord.AuditLogDiff.code`
    - :attr:`~nextcord.AuditLogDiff.temporary`
    - :attr:`~nextcord.AuditLogDiff.inviter`
    - :attr:`~nextcord.AuditLogDiff.channel`
    - :attr:`~nextcord.AuditLogDiff.uses`
    - :attr:`~nextcord.AuditLogDiff.max_uses`
    """
    webhook_create = 50
    """A webhook was created.

    When this is the action, the type of :attr:`~AuditLogEntry.target` is
    the :class:`Object` with the webhook ID.

    Possible attributes for :class:`nextcord.AuditLogDiff`:

    - :attr:`~nextcord.AuditLogDiff.channel`
    - :attr:`~nextcord.AuditLogDiff.name`
    - :attr:`~nextcord.AuditLogDiff.type` (always set to ``1`` if so)
    """
    webhook_update = 51
    """A webhook was updated. This trigger in the following situations:

    - The webhook name changed
    - The webhook channel changed

    When this is the action, the type of :attr:`~AuditLogEntry.target` is
    the :class:`Object` with the webhook ID.

    Possible attributes for :class:`nextcord.AuditLogDiff`:

    - :attr:`~nextcord.AuditLogDiff.channel`
    - :attr:`~nextcord.AuditLogDiff.name`
    - :attr:`~nextcord.AuditLogDiff.avatar`
    """
    webhook_delete = 52
    """A webhook was deleted.

    When this is the action, the type of :attr:`~AuditLogEntry.target` is
    the :class:`Object` with the webhook ID.

    Possible attributes for :class:`nextcord.AuditLogDiff`:

    - :attr:`~nextcord.AuditLogDiff.channel`
    - :attr:`~nextcord.AuditLogDiff.name`
    - :attr:`~nextcord.AuditLogDiff.type` (always set to ``1`` if so)
    """
    emoji_create = 60
    """An emoji was created.

    When this is the action, the type of :attr:`~AuditLogEntry.target` is
    the :class:`Emoji` or :class:`Object` with the emoji ID.

    Possible attributes for :class:`nextcord.AuditLogDiff`:

    - :attr:`~nextcord.AuditLogDiff.name`
    """
    emoji_update = 61
    """An emoji was updated. This triggers when the name has changed.

    When this is the action, the type of :attr:`~AuditLogEntry.target` is
    the :class:`Emoji` or :class:`Object` with the emoji ID.

    Possible attributes for :class:`nextcord.AuditLogDiff`:

    - :attr:`~nextcord.AuditLogDiff.name`
    """
    emoji_delete = 62
    """An emoji was deleted.

    When this is the action, the type of :attr:`~AuditLogEntry.target` is
    the :class:`Object` with the emoji ID.

    Possible attributes for :class:`nextcord.AuditLogDiff`:

    - :attr:`~nextcord.AuditLogDiff.name`
    """
    message_delete = 72
    """A message was deleted by a moderator. Note that this
    only triggers if the message was deleted by someone other than the author.

    When this is the action, the type of :attr:`~AuditLogEntry.target` is
    the :class:`Member` or :class:`User` who had their message deleted.

    When this is the action, the type of :attr:`~AuditLogEntry.extra` is
    set to an unspecified proxy object with two attributes:

    - ``count``: An integer specifying how many messages were deleted.
    - ``channel``: A :class:`TextChannel` or :class:`Object` with the channel ID where the message got deleted.
    """
    message_bulk_delete = 73
    """Messages were bulk deleted by a moderator.

    When this is the action, the type of :attr:`~AuditLogEntry.target` is
    the :class:`TextChannel` or :class:`Object` with the ID of the channel that was purged.

    When this is the action, the type of :attr:`~AuditLogEntry.extra` is
    set to an unspecified proxy object with one attribute:

    - ``count``: An integer specifying how many messages were deleted.

    .. versionadded:: 1.3
    """
    message_pin = 74
    """A message was pinned in a channel.

    When this is the action, the type of :attr:`~AuditLogEntry.target` is
    the :class:`Member` or :class:`User` who had their message pinned.

    When this is the action, the type of :attr:`~AuditLogEntry.extra` is
    set to an unspecified proxy object with two attributes:

    - ``channel``: A :class:`TextChannel` or :class:`Object` with the channel ID where the message was pinned.
    - ``message_id``: the ID of the message which was pinned.

    .. versionadded:: 1.3
    """
    message_unpin = 75
    """A message was unpinned in a channel.

    When this is the action, the type of :attr:`~AuditLogEntry.target` is
    the :class:`Member` or :class:`User` who had their message unpinned.

    When this is the action, the type of :attr:`~AuditLogEntry.extra` is
    set to an unspecified proxy object with two attributes:

    - ``channel``: A :class:`TextChannel` or :class:`Object` with the channel ID where the message was unpinned.
    - ``message_id``: the ID of the message which was unpinned.

    .. versionadded:: 1.3
    """
    integration_create = 80
    """A guild integration was created.

    When this is the action, the type of :attr:`~AuditLogEntry.target` is
    the :class:`Object` with the integration ID of the integration which was created.

    .. versionadded:: 1.3
    """
    integration_update = 81
    """A guild integration was updated.

    When this is the action, the type of :attr:`~AuditLogEntry.target` is
    the :class:`Object` with the integration ID of the integration which was updated.

    .. versionadded:: 1.3
    """
    integration_delete = 82
    """A guild integration was deleted.

    When this is the action, the type of :attr:`~AuditLogEntry.target` is
    the :class:`Object` with the integration ID of the integration which was deleted.

    .. versionadded:: 1.3
    """
    stage_instance_create = 83
    """A stage instance was started.

    When this is the action, the type of :attr:`~AuditLogEntry.target` is
    the :class:`StageInstance` or :class:`Object` with the ID of the stage
    instance which was created.

    Possible attributes for :class:`nextcord.AuditLogDiff`:

    - :attr:`~nextcord.AuditLogDiff.topic`
    - :attr:`~nextcord.AuditLogDiff.privacy_level`

    .. versionadded:: 2.0
    """
    stage_instance_update = 84
    """A stage instance was updated.

    When this is the action, the type of :attr:`~AuditLogEntry.target` is
    the :class:`StageInstance` or :class:`Object` with the ID of the stage
    instance which was updated.

    Possible attributes for :class:`nextcord.AuditLogDiff`:

    - :attr:`~nextcord.AuditLogDiff.topic`
    - :attr:`~nextcord.AuditLogDiff.privacy_level`

    .. versionadded:: 2.0
    """
    stage_instance_delete = 85
    """A stage instance was ended.

    .. versionadded:: 2.0
    """
    sticker_create = 90
    """A sticker was created.

    When this is the action, the type of :attr:`~AuditLogEntry.target` is
    the :class:`GuildSticker` or :class:`Object` with the ID of the sticker
    which was updated.

    Possible attributes for :class:`nextcord.AuditLogDiff`:

    - :attr:`~nextcord.AuditLogDiff.name`
    - :attr:`~nextcord.AuditLogDiff.emoji`
    - :attr:`~nextcord.AuditLogDiff.type`
    - :attr:`~nextcord.AuditLogDiff.format_type`
    - :attr:`~nextcord.AuditLogDiff.description`
    - :attr:`~nextcord.AuditLogDiff.available`

    .. versionadded:: 2.0
    """
    sticker_update = 91
    """A sticker was updated.

    When this is the action, the type of :attr:`~AuditLogEntry.target` is
    the :class:`GuildSticker` or :class:`Object` with the ID of the sticker
    which was updated.

    Possible attributes for :class:`nextcord.AuditLogDiff`:

    - :attr:`~nextcord.AuditLogDiff.name`
    - :attr:`~nextcord.AuditLogDiff.emoji`
    - :attr:`~nextcord.AuditLogDiff.type`
    - :attr:`~nextcord.AuditLogDiff.format_type`
    - :attr:`~nextcord.AuditLogDiff.description`
    - :attr:`~nextcord.AuditLogDiff.available`

    .. versionadded:: 2.0
    """
    sticker_delete = 92
    """A sticker was deleted.

    When this is the action, the type of :attr:`~AuditLogEntry.target` is
    the :class:`GuildSticker` or :class:`Object` with the ID of the sticker
    which was updated.

    Possible attributes for :class:`nextcord.AuditLogDiff`:

    - :attr:`~nextcord.AuditLogDiff.name`
    - :attr:`~nextcord.AuditLogDiff.emoji`
    - :attr:`~nextcord.AuditLogDiff.type`
    - :attr:`~nextcord.AuditLogDiff.format_type`
    - :attr:`~nextcord.AuditLogDiff.description`
    - :attr:`~nextcord.AuditLogDiff.available`

    .. versionadded:: 2.0
    """
    scheduled_event_create = 100
    """A scheduled event was created.

    When this is the action, the type of :attr:`~AuditLogEntry.target` is
    the :class:`ScheduledEvent` or :class:`Object` with the ID of the scheduled event which
    was created.
    """
    scheduled_event_update = 101
    """A scheduled event was updated.

    When this is the action, the type of :attr:`~AuditLogEntry.target` is
    the :class:`ScheduledEvent` or :class:`Object` with the ID of the scheduled event which
    was created.
    """
    scheduled_event_delete = 102
    """A scheduled event was deleted.

    When this is the action, the type of :attr:`~AuditLogEntry.target` is
    the :class:`ScheduledEvent` or :class:`Object` with the ID of the scheduled event which
    was created.
    """
    thread_create = 110
    """A thread was created.

    When this is the action, the type of :attr:`~AuditLogEntry.target` is
    the :class:`Thread` or :class:`Object` with the ID of the thread which
    was created.

    Possible attributes for :class:`nextcord.AuditLogDiff`:

    - :attr:`~nextcord.AuditLogDiff.name`
    - :attr:`~nextcord.AuditLogDiff.archived`
    - :attr:`~nextcord.AuditLogDiff.locked`
    - :attr:`~nextcord.AuditLogDiff.auto_archive_duration`

    .. versionadded:: 2.0
    """
    thread_update = 111
    """A thread was updated.

    When this is the action, the type of :attr:`~AuditLogEntry.target` is
    the :class:`Thread` or :class:`Object` with the ID of the thread which
    was updated.

    Possible attributes for :class:`nextcord.AuditLogDiff`:

    - :attr:`~nextcord.AuditLogDiff.name`
    - :attr:`~nextcord.AuditLogDiff.archived`
    - :attr:`~nextcord.AuditLogDiff.locked`
    - :attr:`~nextcord.AuditLogDiff.auto_archive_duration`

    .. versionadded:: 2.0
    """
    thread_delete = 112
    """A thread was deleted.

    When this is the action, the type of :attr:`~AuditLogEntry.target` is
    the :class:`Thread` or :class:`Object` with the ID of the thread which
    was deleted.

    Possible attributes for :class:`nextcord.AuditLogDiff`:

    - :attr:`~nextcord.AuditLogDiff.name`
    - :attr:`~nextcord.AuditLogDiff.archived`
    - :attr:`~nextcord.AuditLogDiff.locked`
    - :attr:`~nextcord.AuditLogDiff.auto_archive_duration`

    .. versionadded:: 2.0
    """
    auto_moderation_rule_create = 140
    """An auto moderation rule was created.

    When this is the action, the type of :attr:`~AuditLogEntry.target` is
    the :class:`AutoModerationRule` or :class:`Object` with the ID of the
    rule which was created.

    Possible attributes for :class:`nextcord.AuditLogDiff`:

    - :attr:`~nextcord.AuditLogDiff.actions`
    - :attr:`~nextcord.AuditLogDiff.enabled`
    - :attr:`~nextcord.AuditLogDiff.exempt_channels`
    - :attr:`~nextcord.AuditLogDiff.exempt_roles`
    - :attr:`~nextcord.AuditLogDiff.event_type`
    - :attr:`~nextcord.AuditLogDiff.name`
    - :attr:`~nextcord.AuditLogDiff.trigger_type`
    - :attr:`~nextcord.AuditLogDiff.trigger_metadata`

    .. versionadded:: 2.1
    """
    auto_moderation_rule_update = 141
    """An auto moderation rule was updated.

    When this is the action, the type of :attr:`~AuditLogEntry.target` is
    the :class:`AutoModerationRule` or :class:`Object` with the ID of the
    rule which was updated.

    Possible attributes for :class:`nextcord.AuditLogDiff`:

    - :attr:`~nextcord.AuditLogDiff.actions`
    - :attr:`~nextcord.AuditLogDiff.enabled`
    - :attr:`~nextcord.AuditLogDiff.exempt_channels`
    - :attr:`~nextcord.AuditLogDiff.exempt_roles`
    - :attr:`~nextcord.AuditLogDiff.event_type`
    - :attr:`~nextcord.AuditLogDiff.name`
    - :attr:`~nextcord.AuditLogDiff.trigger_type`
    - :attr:`~nextcord.AuditLogDiff.trigger_metadata`

    .. versionadded:: 2.1
    """
    auto_moderation_rule_delete = 142
    """An auto moderation rule was deleted.

    When this is the action, the type of :attr:`~AuditLogEntry.target` is
    the :class:`AutoModerationRule` or :class:`Object` with the ID of the
    rule which was deleted.

    Possible attributes for :class:`nextcord.AuditLogDiff`:

    - :attr:`~nextcord.AuditLogDiff.actions`
    - :attr:`~nextcord.AuditLogDiff.enabled`
    - :attr:`~nextcord.AuditLogDiff.exempt_channels`
    - :attr:`~nextcord.AuditLogDiff.exempt_roles`
    - :attr:`~nextcord.AuditLogDiff.event_type`
    - :attr:`~nextcord.AuditLogDiff.name`
    - :attr:`~nextcord.AuditLogDiff.trigger_type`
    - :attr:`~nextcord.AuditLogDiff.trigger_metadata`

    .. versionadded:: 2.1
    """
    auto_moderation_block_message = 143
    """A message was blocked by an auto moderation rule.

    When this is the action, the type of :attr:`~AuditLogEntry.target` is
    the :class:`Member` or :class:`User` whose message was blocked.

    When this is the action, the type of :attr:`~AuditLogEntry.extra` is
    set to an unspecified proxy object with these three attributes:

    - ``channel``: A :class:`~abc.GuildChannel`, :class:`Thread` or :class:`Object` with the channel ID where the message was blocked.
    - ``rule_name``: A :class:`str` with the name of the rule.
    - ``rule_trigger_type``: A :class:`AutoModerationTriggerType` value with the trigger type of the rule.

    .. versionadded:: 2.1
    """
    auto_moderation_flag_to_channel = 144
    """A message was flagged by an auto moderation rule.

    When this is the action, the type of :attr:`~AuditLogEntry.target` is
    the :class:`Member` or :class:`User` whose message was flagged.

    When this is the action, the type of :attr:`~AuditLogEntry.extra` is
    set to an unspecified proxy object with these three attributes:

    - ``channel``: A :class:`~abc.GuildChannel`, :class:`Thread` or :class:`Object` with the channel ID where the message was flagged.
    - ``rule_name``: A :class:`str` with the name of the rule.
    - ``rule_trigger_type``: A :class:`AutoModerationTriggerType` value with the trigger type of the rule.

    .. versionadded:: 2.3
    """
    auto_moderation_user_communication_disabled = 145
    """A member was timed out by an auto moderation rule.

    When this is the action, the type of :attr:`~AuditLogEntry.target` is
    the :class:`Member` or :class:`User` who was timed out.

    When this is the action, the type of :attr:`~AuditLogEntry.extra` is
    set to an unspecified proxy object with these three attributes:

    - ``channel``: A :class:`~abc.GuildChannel`, :class:`Thread` or :class:`Object` with the channel ID where the member was timed out.
    - ``rule_name``: A :class:`str` with the name of the rule.
    - ``rule_trigger_type``: A :class:`AutoModerationTriggerType` value with the trigger type of the rule.

    .. versionadded:: 2.3
    """

    @property
    def category(self) -> Optional[AuditLogActionCategory]:
        # fmt: off
        lookup: Dict[AuditLogAction, Optional[AuditLogActionCategory]] = {
            AuditLogAction.guild_update:                                AuditLogActionCategory.update,
            AuditLogAction.channel_create:                              AuditLogActionCategory.create,
            AuditLogAction.channel_update:                              AuditLogActionCategory.update,
            AuditLogAction.channel_delete:                              AuditLogActionCategory.delete,
            AuditLogAction.overwrite_create:                            AuditLogActionCategory.create,
            AuditLogAction.overwrite_update:                            AuditLogActionCategory.update,
            AuditLogAction.overwrite_delete:                            AuditLogActionCategory.delete,
            AuditLogAction.kick:                                        None,
            AuditLogAction.member_prune:                                None,
            AuditLogAction.ban:                                         None,
            AuditLogAction.unban:                                       None,
            AuditLogAction.member_update:                               AuditLogActionCategory.update,
            AuditLogAction.member_role_update:                          AuditLogActionCategory.update,
            AuditLogAction.member_move:                                 None,
            AuditLogAction.member_disconnect:                           None,
            AuditLogAction.bot_add:                                     None,
            AuditLogAction.role_create:                                 AuditLogActionCategory.create,
            AuditLogAction.role_update:                                 AuditLogActionCategory.update,
            AuditLogAction.role_delete:                                 AuditLogActionCategory.delete,
            AuditLogAction.invite_create:                               AuditLogActionCategory.create,
            AuditLogAction.invite_update:                               AuditLogActionCategory.update,
            AuditLogAction.invite_delete:                               AuditLogActionCategory.delete,
            AuditLogAction.webhook_create:                              AuditLogActionCategory.create,
            AuditLogAction.webhook_update:                              AuditLogActionCategory.update,
            AuditLogAction.webhook_delete:                              AuditLogActionCategory.delete,
            AuditLogAction.emoji_create:                                AuditLogActionCategory.create,
            AuditLogAction.emoji_update:                                AuditLogActionCategory.update,
            AuditLogAction.emoji_delete:                                AuditLogActionCategory.delete,
            AuditLogAction.message_delete:                              AuditLogActionCategory.delete,
            AuditLogAction.message_bulk_delete:                         AuditLogActionCategory.delete,
            AuditLogAction.message_pin:                                 None,
            AuditLogAction.message_unpin:                               None,
            AuditLogAction.integration_create:                          AuditLogActionCategory.create,
            AuditLogAction.integration_update:                          AuditLogActionCategory.update,
            AuditLogAction.integration_delete:                          AuditLogActionCategory.delete,
            AuditLogAction.stage_instance_create:                       AuditLogActionCategory.create,
            AuditLogAction.stage_instance_update:                       AuditLogActionCategory.update,
            AuditLogAction.stage_instance_delete:                       AuditLogActionCategory.delete,
            AuditLogAction.sticker_create:                              AuditLogActionCategory.create,
            AuditLogAction.sticker_update:                              AuditLogActionCategory.update,
            AuditLogAction.sticker_delete:                              AuditLogActionCategory.delete,
            AuditLogAction.scheduled_event_create:                      AuditLogActionCategory.create,
            AuditLogAction.scheduled_event_update:                      AuditLogActionCategory.update,
            AuditLogAction.scheduled_event_delete:                      AuditLogActionCategory.delete,
            AuditLogAction.thread_create:                               AuditLogActionCategory.create,
            AuditLogAction.thread_update:                               AuditLogActionCategory.update,
            AuditLogAction.thread_delete:                               AuditLogActionCategory.delete,
            AuditLogAction.auto_moderation_rule_create:                 AuditLogActionCategory.create,
            AuditLogAction.auto_moderation_rule_update:                 AuditLogActionCategory.update,
            AuditLogAction.auto_moderation_rule_delete:                 AuditLogActionCategory.delete,
            AuditLogAction.auto_moderation_block_message:               None,
            AuditLogAction.auto_moderation_flag_to_channel:             None,
            AuditLogAction.auto_moderation_user_communication_disabled: None,
        }
        # fmt: on
        return lookup[self]

    @property
    def target_type(self) -> Optional[str]:
        v = self.value
        if v == -1:  # pyright: ignore[reportUnnecessaryComparison]
            return "all"
        if v < 10:
            return "guild"
        if v < 20:
            return "channel"
        if v < 30:
            return "user"
        if v < 40:
            return "role"
        if v < 50:
            return "invite"
        if v < 60:
            return "webhook"
        if v < 70:
            return "emoji"
        if v == 73:
            return "channel"
        if v < 80:
            return "message"
        if v < 83:
            return "integration"
        if v < 90:
            return "stage_instance"
        if v < 93:
            return "sticker"
        if v < 103:
            return "event"
        if v < 113:
            return "thread"
        if v < 122:
            return "application_command_or_integration"
        if v < 140:
            return None
        if v == 143:
            return "user"
        if v < 143:
            return "auto_moderation_rule"
        return None


class UserFlags(IntEnum):
    """Represents Discord User flags."""

    staff = 1 << 0
    """The user is a Discord Employee."""
    partner = 1 << 1
    """The user is a Discord Partner."""
    hypesquad = 1 << 2
    """The user is a HypeSquad Events member."""
    bug_hunter = 1 << 3
    """The user is a Bug Hunter."""
    mfa_sms = 1 << 4
    """The user has SMS recovery for Multi Factor Authentication enabled."""
    premium_promo_dismissed = 1 << 5
    """The user has dismissed the Discord Nitro promotion."""
    hypesquad_bravery = 1 << 6
    """The user is a HypeSquad Bravery member."""
    hypesquad_brilliance = 1 << 7
    """The user is a HypeSquad Brilliance member."""
    hypesquad_balance = 1 << 8
    """The user is a HypeSquad Balance member."""
    early_supporter = 1 << 9
    """The user is an Early Supporter."""
    team_user = 1 << 10
    """The user is a Team User."""
    system = 1 << 12
    """The user is a system user (i.e. represents Discord officially)."""
    has_unread_urgent_messages = 1 << 13
    """The user has an unread system message."""
    bug_hunter_level_2 = 1 << 14
    """The user is a Bug Hunter Level 2."""
    verified_bot = 1 << 16
    """The user is a Verified Bot."""
    verified_bot_developer = 1 << 17
    """The user is an Early Verified Bot Developer."""
    discord_certified_moderator = 1 << 18
    """The user is a Discord Certified Moderator."""
    bot_http_interactions = 1 << 19
    """The user is a bot that uses only HTTP interactions and is shown in the
     online member list.

    .. versionadded:: 2.4
    """
    known_spammer = 1 << 20
    """The user is a Known Spammer."""
    active_developer = 1 << 22
    """The user is an Active Developer.

    .. versionadded:: 2.4
    """


class ActivityType(IntEnum):
    """Specifies the type of :class:`Activity`. This is used to check how to
    interpret the activity itself.
    """

    unknown = -1
    """An unknown activity type. This should generally not happen."""
    playing = 0
    """A "Playing" activity type."""
    streaming = 1
    """A "Streaming" activity type."""
    listening = 2
    """A "Listening" activity type."""
    watching = 3
    """A "Watching" activity type."""
    custom = 4
    """A "Custom" activity type."""
    competing = 5
    """A "Competing" activity type.

    .. versionadded:: 1.5
    """


class TeamMembershipState(IntEnum):
    """Represents the membership state of a team member retrieved
     through :func:`Client.application_info`.

    .. versionadded:: 1.3
    """

    invited = 1
    """Represents an invited member."""
    accepted = 2
    """Represents a member currently in the team."""


class WebhookType(IntEnum):
    """Represents the type of webhook that can be received.

    .. versionadded:: 1.3
    """

    incoming = 1
    """Represents a webhook that can post messages to channels with a token."""
    channel_follower = 2
    """Represents a webhook that is internally managed by Discord, used for following channels."""
    application = 3
    """Represents a webhook that is used for interactions or applications.

    .. versionadded:: 2.0
    """


class ExpireBehaviour(IntEnum):
    """Represents the behaviour the :class:`Integration` should perform
    when a user's subscription has finished.

    There is an alias for this called ``ExpireBehavior``.

    .. versionadded:: 1.4
    """

    remove_role = 0
    """This will remove the :attr:`StreamIntegration.role` from the user
     when their subscription is finished.
    """
    kick = 1
    """This will kick the user when their subscription is finished."""


ExpireBehavior = ExpireBehaviour


class StickerType(IntEnum):
    """Represents the type of sticker.

    .. versionadded:: 2.0
    """

    standard = 1
    """Represents a standard sticker."""
    guild = 2
    """Represents a custom sticker created in a guild."""


class StickerFormatType(IntEnum):
    """Represents the type of sticker images.

    .. versionadded:: 1.6
    """

    png = 1
    """Represents a sticker with a png image."""
    apng = 2
    """Represents a sticker with an apng image."""
    lottie = 3
    """Represents a sticker with a lottie image."""
    gif = 4
    """Represents a sticker with a GIF image.

    .. versionadded:: 2.4
    """

    @property
    def file_extension(self) -> str:
        lookup: Dict[StickerFormatType, str] = {
            StickerFormatType.png: "png",
            StickerFormatType.apng: "png",
            StickerFormatType.lottie: "json",
            StickerFormatType.gif: "gif",
        }
        return lookup[self]


class InviteTarget(IntEnum):
    """Represents the invite type for voice channel invites.

    .. versionadded:: 2.0
    """

    unknown = 0
    """The invite doesn't target anyone or anything."""
    stream = 1
    """A stream invite that targets a user."""
    embedded_application = 2
    """A stream invite that targets an embedded application."""


class InteractionType(IntEnum):
    """Specifies the type of :class:`Interaction`.

    .. versionadded:: 2.0
    """

    ping = 1
    """Represents Discord pinging to see if the interaction response server is alive."""
    application_command = 2
    """Represents a slash command or context menu interaction."""
    component = 3
    """Represents a component based interaction, i.e. using the Discord Bot UI Kit."""
    application_command_autocomplete = 4
    """Represents a slash command autocomplete interaction."""
    modal_submit = 5
    """Represents a modal submit interaction."""


class InteractionResponseType(IntEnum):
    """Specifies the response type for the interaction.

    .. versionadded:: 2.0
    """

    pong = 1
    """Pongs the interaction when given a ping.

    See also :meth:`InteractionResponse.pong`
    """
    channel_message = 4  # (with source)
    """Respond to the interaction with a message.

    See also :meth:`InteractionResponse.send_message`
    """
    deferred_channel_message = 5  # (with source)
    """Responds to the interaction with a message at a later time.

    See also :meth:`InteractionResponse.defer`
    """
    deferred_message_update = 6  # for components
    """Acknowledges the component interaction with a promise that
     the message will update later (though there is no need to
     actually update the message).

    See also :meth:`InteractionResponse.defer`
    """
    message_update = 7  # for components
    """Responds to the interaction by editing the message.

    See also :meth:`InteractionResponse.edit_message`
    """
    application_command_autocomplete_result = 8
    modal = 9


class ApplicationCommandType(IntEnum):
    """Represents the type of application command.

    .. versionadded:: 2.0
    """

    chat_input = 1
    """The command is a slash command."""
    user = 2
    """The command is a user context menu command."""
    message = 3
    """The command is a message context menu command."""


class ApplicationCommandOptionType(IntEnum):
    """Represents the type of application command option.

    .. versionadded:: 2.0
    """

    sub_command = 1
    """The option is a subcommand."""
    sub_command_group = 2
    """The option is a subcommand group."""
    string = 3
    """The option is a string."""
    integer = 4
    """The option is an integer."""
    boolean = 5
    """The option is a boolean."""
    user = 6
    """The option is a user."""
    channel = 7
    """The option is a channel."""
    role = 8
    """The option is a role."""
    mentionable = 9
    """The option is a mentionable."""
    number = 10
    """The option is a number. This is a double, AKA floating point."""
    attachment = 11
    """The option is an attachment."""


class Locale(StrEnum):
    da = "da"
    """Danish | Dansk"""
    de = "de"
    """German | Deutsch"""
    en_GB = "en-GB"
    """English, UK | English, UK"""
    en_US = "en-US"
    """English, US | English, US"""
    es_ES = "es-ES"
    """Spanish | Español"""
    fr = "fr"
    """French | Français"""
    hr = "hr"
    """Croatian | Hrvatski"""
    id = "id"
    """Indonesian | Bahasa Indonesia

    .. versionadded:: 2.4
    """
    it = "it"
    """Italian | Italiano"""
    lt = "lt"
    """Lithuanian | Lietuviškai"""
    hu = "hu"
    """Hungarian | Magyar"""
    nl = "nl"
    """Dutch | Nederlands"""
    no = "no"
    """Norwegian | Norsk"""
    pl = "pl"
    """Polish | Polski"""
    pt_BR = "pt-BR"
    """Portuguese, Brazilian | Português do Brasil"""
    ro = "ro"
    """Romanian, Romania | Română"""
    fi = "fi"
    """Finnish | Suomi"""
    sv_SE = "sv-SE"
    """Swedish | Svenska"""
    vi = "vi"
    """Vietnamese | Tiếng Việt"""
    tr = "tr"
    """Turkish | Türkçe"""
    cs = "cs"
    """Czech | Čeština"""
    el = "el"
    """Greek | Ελληνικά"""
    bg = "bg"
    """Bulgarian | български"""
    ru = "ru"
    """Russian | Pусский"""  # noqa: RUF001
    uk = "uk"
    """Ukrainian | Українська"""
    hi = "hi"
    """Hindi | हिन्दी"""
    th = "th"
    """Thai	| ไทย"""
    zh_CN = "zh-CN"
    """Chinese, China | 中文"""
    ja = "ja"
    """Japanese | 日本語"""
    zh_TW = "zh-TW"
    """Chinese, Taiwan | 繁體中文"""
    ko = "ko"
    """Korean | 한국어"""


class VideoQualityMode(IntEnum):
    """Represents the camera video quality mode for voice channel participants.

    .. versionadded:: 2.0
    """

    auto = 1
    """Represents auto camera video quality."""
    full = 2
    """Represents full camera video quality."""


class ComponentType(IntEnum):
    """Represents the component type of a component.

    .. versionadded:: 2.0
    """

    action_row = 1
    """Represents the group component which holds different components in a row."""
    button = 2
    """Represents a button component."""
    select = 3
    """Represents a select string component."""
    string_select = 3
    """An alias for :attr:`ComponentType.select`.

    .. versionadded:: 2.3
    """
    text_input = 4
    """Represents a text input component."""
    user_select = 5
    """Represents a user select component.

    .. versionadded:: 2.3
    """
    role_select = 6
    """Represents a role select component.

    .. versionadded:: 2.3
    """
    mentionable_select = 7
    """Represents a mentionable select component.

    .. versionadded:: 2.3
    """
    channel_select = 8
    """Represents a channel select component.

    .. versionadded:: 2.3
    """


class ButtonStyle(IntEnum):
    """Represents the style of the button component.

    .. versionadded:: 2.0
    """

    primary = 1
    """Represents a blurple button for the primary action."""
    secondary = 2
    """Represents a grey button for secondary actions."""
    success = 3
    """Represents a green button for success actions."""
    danger = 4
    """Represents a red button for dangerous actions."""
    link = 5
    """Represents a link button."""

    # Aliases
    blurple = 1
    """An alias for :attr:`ButtonStyle.primary`."""
    grey = 2
    """An alias for :attr:`ButtonStyle.secondary`."""
    gray = 2
    """An alias for :attr:`ButtonStyle.secondary`."""
    green = 3
    """An alias for :attr:`ButtonStyle.success`."""
    red = 4
    """An alias for :attr:`ButtonStyle.danger`."""
    url = 5
    """An alias for :attr:`ButtonStyle.link`."""


class TextInputStyle(IntEnum):
    """Represent the style of a text input component.

    .. versionadded:: 2.0
    """

    short = 1
    """Represent a single line input."""
    paragraph = 2
    """Represent a multi line input."""


class StagePrivacyLevel(IntEnum):
    """Represents a stage instance's privacy level.

    .. versionadded:: 2.0
    """

    public = 1
    """The stage instance can be joined by external users."""
    closed = 2
    """The stage instance can only be joined by members of the guild."""
    guild_only = 2
    """An alias for :attr:`StagePrivacyLevel.closed`."""


class NSFWLevel(IntEnum):
    """Represents the NSFW level of a guild.

    .. versionadded:: 2.0

    .. container:: operations

        .. describe:: x == y

            Checks if two NSFW levels are equal.
        .. describe:: x != y

            Checks if two NSFW levels are not equal.
        .. describe:: x > y

            Checks if a NSFW level is higher than another.
        .. describe:: x < y

            Checks if a NSFW level is lower than another.
        .. describe:: x >= y

            Checks if a NSFW level is higher or equal to another.
        .. describe:: x <= y

            Checks if a NSFW level is lower or equal to another.
    """

    default = 0
    """The guild has not been categorised yet."""
    explicit = 1
    """The guild contains NSFW content."""
    safe = 2
    """The guild does not contain any NSFW content."""
    age_restricted = 3
    """The guild may contain NSFW content."""


class ScheduledEventEntityType(IntEnum):
    """Represents the type of an entity on a scheduled event."""

    stage_instance = 1
    """The event is for a stage"""
    voice = 2
    """The event is for a voice channel."""
    external = 3
    """The event is happening elsewhere."""


class ScheduledEventPrivacyLevel(IntEnum):
    """Represents the privacy level of scheduled event."""

    guild_only = 2
    """The scheduled event is only visible to members of the guild."""


class ScheduledEventStatus(IntEnum):
    """Represents the status of a scheduled event."""

    scheduled = 1
    """The event is scheduled to happen."""
    active = 2
    """The event is happening."""
    completed = 3
    """The event has finished."""
    canceled = 4
    """The event was cancelled."""
    cancelled = 4
    """An alias for :attr:`ScheduledEventStatus.canceled`."""


class AutoModerationEventType(IntEnum):
    """Represents what event context an auto moderation rule will be checked.

    .. versionadded:: 2.1
    """

    message_send = 1
    """A member sends or edits a message in the guild."""


class AutoModerationTriggerType(IntEnum):
    """Represents the type of content which can trigger an auto moderation rule.

    .. versionadded:: 2.1

    .. versionchanged:: 2.2

        Removed ``harmful_link`` as it is no longer used by Discord.
    """

    keyword = 1
    """This rule checks if content contains words from a user defined list of keywords."""
    spam = 3
    """This rule checks if content represents generic spam."""
    keyword_preset = 4
    """This rule checks if content contains words from Discord pre-defined wordsets."""
    mention_spam = 5
    """This rule checks if the number of mentions in the message is more than the maximum allowed.

    .. versionadded:: 2.3
    """


class KeywordPresetType(IntEnum):
    """Represents the type of a keyword preset auto moderation rule.

    .. versionadded:: 2.1
    """

    profanity = 1
    """Words that may be considered forms of swearing or cursing."""
    sexual_content = 2
    """Words that refer to sexually explicit behaviour or activity."""
    slurs = 3
    """Personal insults or words that may be considered hate speech."""


class AutoModerationActionType(IntEnum):
    """Represents the action that will be taken if an auto moderation rule is triggered.

    .. versionadded:: 2.1
    """

    block_message = 1
    """Blocks a message with content matching the rule."""
    send_alert_message = 2
    """Logs message content to a specified channel."""
    timeout = 3
    """Timeout user for a specified duration.

    .. note::

        This action type can only be used with the :attr:`Permissions.moderate_members` permission.
    """


class SortOrderType(IntEnum):
    """The default sort order type used to sort posts in a :class:`ForumChannel`.

    .. versionadded:: 2.3
    """

    latest_activity = 0
    """Sort forum posts by their activity."""
    creation_date = 1
    """Sort forum posts by their creation date."""


class RoleConnectionMetadataType(IntEnum):
    """Represents the type of comparison a role connection metadata record will use.

    .. versionadded:: 2.4
    """

    integer_less_than_or_equal = 1
    integer_greater_than_or_equal = 2
    """The metadata value must be less than or equal to the guild's configured value."""
    integer_equal = 3
    integer_not_equal = 4
    """The metadata value must be greater than or equal to the guild's configured value."""
    datetime_less_than_or_equal = 5
    datetime_greater_than_or_equal = 6
    """The metadata value must be equal to the guild's configured value."""
    boolean_equal = 7
    boolean_not_equal = 8
    """The metadata value must be not equal to the guild's configured value."""


class ForumLayoutType(IntEnum):
    """The default layout type used to display posts in a :class:`ForumChannel`.

    .. versionadded:: 2.4
    """

    not_set = 0
    """No default has been set by channel administrators."""
    list = 1
    """Display posts as a list, more text focused."""
    gallery = 2
    """Display posts as a collection of posts with images, this is more image focused."""


<<<<<<< HEAD
class IntegrationType(IntEnum):
    """Where a :class:`BaseApplicationCommand` is available, only for globally-scoped commands.

    .. versionadded:: 3.0
    """

    guild_install = 0
    """App is installable to servers."""
    user_install = 1
    """App is installable to users."""


class InteractionContextType(IntEnum):
    """Where a :class:`BaseApplicationCommand` can be used, only for globally-scoped commands, or where a :class:`Interaction` originates from.
=======
class InviteType(IntEnum):
    """Represents the type of an invite.
>>>>>>> 9785cb70

    .. versionadded:: 3.0
    """

    guild = 0
<<<<<<< HEAD
    """The :class:`BaseApplicationCommand` can be used within servers, or the :class:`Interaction` originates from a server."""
    bot_dm = 1
    """The :class:`BaseApplicationCommand` can be used within DMs with the app's bot user, or the :class:`Interaction` originates from such DMs."""
    private_channel = 2
    """The :class:`BaseApplicationCommand` can be used within Group DMs and DMs other than the app's bot user, or the :class:`Interaction` originates from such channels."""
=======
    """The invite is for a guild."""
    group_dm = 1
    """The invite is for a group DM."""
    friend = 2
    """The invite is for a Discord user."""
>>>>>>> 9785cb70


T = TypeVar("T")


def try_enum(cls: Type[T], val: Any) -> T:
    """A function that tries to turn the value into enum ``cls``.

    If it fails it returns a proxy invalid value instead.
    """

    try:
        return cls(val)
    except ValueError:
        return UnknownEnumValue(name=f"unknown_{val}", value=val)  # type: ignore<|MERGE_RESOLUTION|>--- conflicted
+++ resolved
@@ -2039,7 +2039,20 @@
     """Display posts as a collection of posts with images, this is more image focused."""
 
 
-<<<<<<< HEAD
+class InviteType(IntEnum):
+    """Represents the type of an invite.
+
+    .. versionadded:: 3.0
+    """
+
+    guild = 0
+    """The invite is for a guild."""
+    group_dm = 1
+    """The invite is for a group DM."""
+    friend = 2
+    """The invite is for a Discord user."""
+
+
 class IntegrationType(IntEnum):
     """Where a :class:`BaseApplicationCommand` is available, only for globally-scoped commands.
 
@@ -2054,28 +2067,16 @@
 
 class InteractionContextType(IntEnum):
     """Where a :class:`BaseApplicationCommand` can be used, only for globally-scoped commands, or where a :class:`Interaction` originates from.
-=======
-class InviteType(IntEnum):
-    """Represents the type of an invite.
->>>>>>> 9785cb70
 
     .. versionadded:: 3.0
     """
 
     guild = 0
-<<<<<<< HEAD
     """The :class:`BaseApplicationCommand` can be used within servers, or the :class:`Interaction` originates from a server."""
     bot_dm = 1
     """The :class:`BaseApplicationCommand` can be used within DMs with the app's bot user, or the :class:`Interaction` originates from such DMs."""
     private_channel = 2
     """The :class:`BaseApplicationCommand` can be used within Group DMs and DMs other than the app's bot user, or the :class:`Interaction` originates from such channels."""
-=======
-    """The invite is for a guild."""
-    group_dm = 1
-    """The invite is for a group DM."""
-    friend = 2
-    """The invite is for a Discord user."""
->>>>>>> 9785cb70
 
 
 T = TypeVar("T")
