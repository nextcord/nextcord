# SPDX-License-Identifier: MIT

import enum
from typing import Any, Dict, NamedTuple, Optional, Type, TypeVar

__all__ = (
    "Enum",
    "IntEnum",
    "StrEnum",
    "UnknownEnumValue",
    "ChannelType",
    "MessageType",
    "VoiceRegion",
    "SpeakingState",
    "VerificationLevel",
    "ContentFilter",
    "Status",
    "DefaultAvatar",
    "AuditLogAction",
    "AuditLogActionCategory",
    "UserFlags",
    "ActivityType",
    "NotificationLevel",
    "TeamMembershipState",
    "WebhookType",
    "ExpireBehaviour",
    "ExpireBehavior",
    "StickerType",
    "StickerFormatType",
    "InviteTarget",
    "Locale",
    "VideoQualityMode",
    "ComponentType",
    "ButtonStyle",
    "TextInputStyle",
    "StagePrivacyLevel",
    "InteractionType",
    "InteractionResponseType",
    "ApplicationCommandType",
    "ApplicationCommandOptionType",
    "NSFWLevel",
    "ScheduledEventEntityType",
    "ScheduledEventPrivacyLevel",
    "ScheduledEventStatus",
    "AutoModerationEventType",
    "AutoModerationTriggerType",
    "KeywordPresetType",
    "AutoModerationActionType",
    "SortOrderType",
    "RoleConnectionMetadataType",
    "ForumLayoutType",
<<<<<<< HEAD
    "OnboardingPromptType",
    "OnboardingMode",
=======
    "InviteType",
    "IntegrationType",
    "InteractionContextType",
    "MessageReferenceType",
>>>>>>> 91236a75
)


class UnknownEnumValue(NamedTuple):
    """Proxy for the underlying name and value of an attribute not known to the Enum."""

    name: str
    value: Any

    def __str__(self) -> str:
        if isinstance(self.value, str):
            return self.value
        return self.name

    def __int__(self) -> int:
        if isinstance(self.value, int):
            return self.value
        raise TypeError(f"{self.name}.{self.value} cannot be converted to an int")

    def __repr__(self) -> str:
        return f"<{self.name}.{self.value!r}>"

    def __le__(self, other):
        try:
            return self.value <= other.value
        except AttributeError:
            return self.value <= other

    def __ge__(self, other):
        try:
            return self.value >= other.value
        except AttributeError:
            return self.value >= other

    def __lt__(self, other):
        try:
            return self.value < other.value
        except AttributeError:
            return self.value < other

    def __gt__(self, other):
        try:
            return self.value > other.value
        except AttributeError:
            return self.value > other

    def __eq__(self, other):
        try:
            return self.value == other.value
        except AttributeError:
            return self.value == other

    def __ne__(self, other):
        try:
            return self.value != other.value
        except AttributeError:
            return self.value != other

    def __hash__(self):
        return hash(self.value)


class Enum(enum.Enum):
    """An enum that supports trying for unknown values."""

    @classmethod
    def try_value(cls, value):
        try:
            return cls(value)
        except ValueError:
            return value


class IntEnum(int, Enum):
    """An enum that supports comparing and hashing as an int."""

    def __int__(self) -> int:
        return self.value


class StrEnum(str, Enum):
    """An enum that supports comparing and hashing as a string."""

    def __str__(self) -> str:
        return self.value


class ChannelType(IntEnum):
    """Specifies the type of channel."""

    text = 0
    """A text channel"""
    private = 1
    """A private text channel. Also called a direct message."""
    voice = 2
    """A voice channel"""
    group = 3
    """A private group text channel."""
    category = 4
    """A category channel."""
    news = 5
    """A guild news channel."""
    news_thread = 10
    """A news thread."""
    public_thread = 11
    """A public thread."""
    private_thread = 12
    """A private thread."""
    stage_voice = 13
    """A guild stage voice channel."""
    guild_directory = 14
    """A channel containing the guilds in a
     `Student Hub <https://support.discord.com/hc/en-us/articles/4406046651927-Discord-Student-Hubs-FAQ>`_
    """
    forum = 15
    """A forum channel."""

    def __str__(self) -> str:
        return self.name


class MessageType(IntEnum):
    """Specifies the type of :class:`Message`. This is used to denote if a message
    is to be interpreted as a system message or a regular message.

    .. container:: operations

      .. describe:: x == y

          Checks if two messages are equal.
      .. describe:: x != y

          Checks if two messages are not equal.
    """

    default = 0
    """The default message type. This is the same as regular messages."""
    recipient_add = 1
    """The system message when a user is added to a group private message or a thread."""
    recipient_remove = 2
    """The system message when a user is removed from a group private message or a thread."""
    call = 3
    """The system message denoting call state, e.g. missed call, started call, etc."""
    channel_name_change = 4
    """The system message denoting that a channel's name has been changed."""
    channel_icon_change = 5
    """The system message denoting that a channel's icon has been changed."""
    pins_add = 6
    """The system message denoting that a pinned message has been added to a channel."""
    new_member = 7
    """The system message denoting that a new member has joined a Guild."""
    premium_guild_subscription = 8
    """The system message denoting that a member has "nitro boosted" a guild."""
    premium_guild_tier_1 = 9
    """The system message denoting that a member has "nitro boosted" a guild and it achieved level 1."""
    premium_guild_tier_2 = 10
    """The system message denoting that a member has "nitro boosted" a guild and it achieved level 2."""
    premium_guild_tier_3 = 11
    """The system message denoting that a member has "nitro boosted" a guild and it achieved level 3."""
    channel_follow_add = 12
    """The system message denoting that an announcement channel has been followed.

    .. versionadded:: 1.3
    """
    guild_stream = 13
    """The system message denoting that a member is streaming in the guild.

    .. versionadded:: 1.7
    """
    guild_discovery_disqualified = 14
    """The system message denoting that the guild is no longer eligible for Server Discovery.

    .. versionadded:: 1.7
    """
    guild_discovery_requalified = 15
    """The system message denoting that the guild has become eligible again for Server Discovery.

    .. versionadded:: 1.7
    """
    guild_discovery_grace_period_initial_warning = 16
    """The system message denoting that the guild has failed to meet the Server
        Discovery requirements for one week.

    .. versionadded:: 1.7
    """
    guild_discovery_grace_period_final_warning = 17
    """The system message denoting that the guild has failed to meet the Server
        Discovery requirements for 3 weeks in a row.

    .. versionadded:: 1.7
    """
    thread_created = 18
    """The system message denoting that a thread has been created. This is only
        sent if the thread has been created from an older message. The period of time
        required for a message to be considered old cannot be relied upon and is up to
        Discord.

    .. versionadded:: 2.0
    """
    reply = 19
    """The system message denoting that the author is replying to a message.

    .. versionadded:: 2.0
    """
    chat_input_command = 20
    """The system message denoting that a slash command was executed.

    .. versionadded:: 2.0
    """
    thread_starter_message = 21
    """The system message denoting the message in the thread that is the one that started the
        thread's conversation topic.

    .. versionadded:: 2.0
    """
    guild_invite_reminder = 22
    """The system message sent as a reminder to invite people to the guild.

    .. versionadded:: 2.0
    """
    context_menu_command = 23
    """The system message denoting that a context menu command was executed.

    .. versionadded:: 2.0
    """
    auto_moderation_action = 24
    """The system message denoting that an auto moderation action was executed.

    .. versionadded:: 2.1
    """
    stage_start = 27
    """The system message denoting that a stage channel has started.

    .. versionadded:: 2.6
    """
    stage_end = 28
    """The system message denoting that a stage channel has ended.

    .. versionadded:: 2.6
    """
    stage_speaker = 29
    """The system message denoting that a stage channel has a new speaker.

    .. versionadded:: 2.6
    """
    stage_topic = 31
    """The system message denoting that a stage channel has a new topic.

    .. versionadded:: 2.6
    """


class VoiceRegion(StrEnum):
    """Specifies the region a voice server belongs to."""

    us_west = "us-west"
    """The US West region."""
    us_east = "us-east"
    """The US East region."""
    us_south = "us-south"
    """The US South region."""
    us_central = "us-central"
    """The US Central region."""
    eu_west = "eu-west"
    """The Western Europe region."""
    eu_central = "eu-central"
    """The Central Europe region."""
    singapore = "singapore"
    """The Singapore region."""
    london = "london"
    """The London region."""
    sydney = "sydney"
    """The Sydney region."""
    amsterdam = "amsterdam"
    """The Amsterdam region."""
    frankfurt = "frankfurt"
    """The Frankfurt region."""
    brazil = "brazil"
    """The Brazil region."""
    hongkong = "hongkong"
    """The Hong Kong region."""
    russia = "russia"
    """The Russia region."""
    japan = "japan"
    """The Japan region."""
    southafrica = "southafrica"
    """The South Africa region."""
    south_korea = "south-korea"
    """The South Korea region."""
    india = "india"
    """The India region.

    .. versionadded:: 1.2
    """
    europe = "europe"
    """The Europe region.

    .. versionadded:: 1.3
    """
    dubai = "dubai"
    """The Dubai region.

    .. versionadded:: 1.3
    """
    vip_us_east = "vip-us-east"
    """The US East region for VIP guilds."""
    vip_us_west = "vip-us-west"
    """The US West region for VIP guilds."""
    vip_amsterdam = "vip-amsterdam"
    """The Amsterdam region for VIP guilds."""


class SpeakingState(IntEnum):
    none = 0
    voice = 1 << 0
    soundshare = 1 << 1
    priority = 1 << 2

    def __str__(self) -> str:
        return self.name


class VerificationLevel(IntEnum):
    """Specifies a :class:`Guild`\'s verification level, which is the criteria in
    which a member must meet before being able to send messages to the guild.

    .. container:: operations

        .. versionadded:: 2.0

        .. describe:: x == y

            Checks if two verification levels are equal.
        .. describe:: x != y

            Checks if two verification levels are not equal.
        .. describe:: x > y

            Checks if a verification level is higher than another.
        .. describe:: x < y

            Checks if a verification level is lower than another.
        .. describe:: x >= y

            Checks if a verification level is higher or equal to another.
        .. describe:: x <= y

            Checks if a verification level is lower or equal to another.
    """

    none = 0
    """No citeria set."""
    low = 1
    """Member must have a verified email on their Discord account."""
    medium = 2
    """Member must have a verified email and be registered on Discord for longer than five minutes."""
    high = 3
    """Member must have a verified email, be registered on Discord for longer than five minutes,
    and be a member of the guild for longer than ten minutes.
    """
    highest = 4
    """Member must have a verified phone on their Discord account."""

    def __str__(self) -> str:
        return self.name


class ContentFilter(IntEnum):
    """Specifies a :class:`Guild`\'s explicit content filter, which is the machine
    learning algorithms that Discord uses to detect if an image contains
    pornography or otherwise explicit content.

    .. container:: operations

        .. versionadded:: 2.0

        .. describe:: x == y

            Checks if two content filter levels are equal.
        .. describe:: x != y

            Checks if two content filter levels are not equal.
        .. describe:: x > y

            Checks if a content filter level is higher than another.
        .. describe:: x < y

            Checks if a content filter level is lower than another.
        .. describe:: x >= y

            Checks if a content filter level is higher or equal to another.
        .. describe:: x <= y

            Checks if a content filter level is lower or equal to another.
    """

    disabled = 0
    """The guild does not have the content filter enabled."""
    no_role = 1
    """The guild has the content filter enabled for members without a role."""
    all_members = 2
    """The guild has the content filter enabled for every member."""

    def __str__(self) -> str:
        return self.name


class Status(StrEnum):
    """Specifies a :class:`Member` 's status."""

    online = "online"
    """The member is online."""
    offline = "offline"
    """The member is offline."""
    idle = "idle"
    """The member is idle."""
    dnd = "dnd"
    """The member is "Do Not Disturb."""
    do_not_disturb = "dnd"
    """An alias for :attr:`Status.dnd`."""
    invisible = "invisible"
    """The member is "invisible". In reality, this is only used in sending
    a presence a la :meth:`Client.change_presence`. When you receive a
    user's presence this will be :attr:`offline` instead.
    """


class DefaultAvatar(IntEnum):
    """Represents the default avatar of a Discord :class:`User`."""

    blurple = 0
    """Represents the default avatar with the color blurple.
    See also :attr:`Colour.blurple`
    """
    grey = 1
    """Represents the default avatar with the color grey.
    See also :attr:`Colour.greyple`
    """
    gray = 1
    """An alias for :attr:`DefaultAvatar.grey`."""
    green = 2
    """Represents the default avatar with the color green.
    See also :attr:`Colour.green`
    """
    orange = 3
    """Represents the default avatar with the color orange.
    See also :attr:`Colour.orange`
    """
    red = 4
    """Represents the default avatar with the color red.
    See also :attr:`Colour.red`
    """
    fuchsia = 5
    """Represents the default avatar with the color fuchsia.
    See also :attr:`Colour.fuchsia`

    .. versionadded:: 2.6
    """
    pink = 5
    """An alias for :attr:`DefaultAvatar.fuchsia`.

    .. versionadded:: 2.6
    """

    def __str__(self) -> str:
        return self.name


class NotificationLevel(IntEnum):
    """Specifies whether a :class:`Guild` has notifications on for all
     messages or mentions only by default.

    .. container:: operations

        .. versionadded:: 2.0

        .. describe:: x == y

            Checks if two notification levels are equal.
        .. describe:: x != y

            Checks if two notification levels are not equal.
        .. describe:: x > y

            Checks if a notification level is higher than another.
        .. describe:: x < y

            Checks if a notification level is lower than another.
        .. describe:: x >= y

            Checks if a notification level is higher or equal to another.
        .. describe:: x <= y

            Checks if a notification level is lower or equal to another.
    """

    all_messages = 0
    """Members receive notifications for every message regardless of them being mentioned."""
    only_mentions = 1
    """Members receive notifications for messages they are mentioned in."""


class AuditLogActionCategory(IntEnum):
    """Represents the category that the :class:`AuditLogAction` belongs to.

    This can be retrieved via :attr:`AuditLogEntry.category`.
    """

    create = 1
    """The action is the creation of something."""
    delete = 2
    """The action is the deletion of something."""
    update = 3
    """The action is the update of something."""


class AuditLogAction(IntEnum):
    r"""Represents the type of action being done for a :class:`AuditLogEntry`\,
    which is retrievable via :meth:`nextcord.Guild.audit_logs`.
    """

    guild_update = 1
    """The guild has updated. Things that trigger this include:

    - Changing the guild vanity URL
    - Changing the guild invite splash
    - Changing the guild AFK channel or timeout
    - Changing the guild voice server region
    - Changing the guild icon, banner, or discovery splash
    - Changing the guild moderation settings
    - Changing things related to the guild widget

    When this is the action, the type of :attr:`~AuditLogEntry.target` is
    the :class:`Guild`.

    Possible attributes for :class:`nextcord.AuditLogDiff`:

    - :attr:`~nextcord.AuditLogDiff.afk_channel`
    - :attr:`~nextcord.AuditLogDiff.system_channel`
    - :attr:`~nextcord.AuditLogDiff.afk_timeout`
    - :attr:`~nextcord.AuditLogDiff.default_message_notifications`
    - :attr:`~nextcord.AuditLogDiff.explicit_content_filter`
    - :attr:`~nextcord.AuditLogDiff.mfa_level`
    - :attr:`~nextcord.AuditLogDiff.name`
    - :attr:`~nextcord.AuditLogDiff.owner`
    - :attr:`~nextcord.AuditLogDiff.splash`
    - :attr:`~nextcord.AuditLogDiff.discovery_splash`
    - :attr:`~nextcord.AuditLogDiff.icon`
    - :attr:`~nextcord.AuditLogDiff.banner`
    - :attr:`~nextcord.AuditLogDiff.vanity_url_code`
    """
    channel_create = 10
    """A new channel was created.

    When this is the action, the type of :attr:`~AuditLogEntry.target` is
    either a :class:`abc.GuildChannel` or :class:`Object` with an ID.

    A more filled out object in the :class:`Object` case can be found
    by using :attr:`~AuditLogEntry.after`.

    Possible attributes for :class:`nextcord.AuditLogDiff`:

    - :attr:`~nextcord.AuditLogDiff.name`
    - :attr:`~nextcord.AuditLogDiff.type`
    - :attr:`~nextcord.AuditLogDiff.overwrites`
    """
    channel_update = 11
    """A channel was updated. Things that trigger this include:

    - The channel name or topic was changed
    - The channel bitrate was changed

    When this is the action, the type of :attr:`~AuditLogEntry.target` is
    the :class:`abc.GuildChannel` or :class:`Object` with an ID.

    A more filled out object in the :class:`Object` case can be found
    by using :attr:`~AuditLogEntry.after` or :attr:`~AuditLogEntry.before`.

    Possible attributes for :class:`nextcord.AuditLogDiff`:

    - :attr:`~nextcord.AuditLogDiff.name`
    - :attr:`~nextcord.AuditLogDiff.type`
    - :attr:`~nextcord.AuditLogDiff.position`
    - :attr:`~nextcord.AuditLogDiff.overwrites`
    - :attr:`~nextcord.AuditLogDiff.topic`
    - :attr:`~nextcord.AuditLogDiff.bitrate`
    - :attr:`~nextcord.AuditLogDiff.rtc_region`
    - :attr:`~nextcord.AuditLogDiff.video_quality_mode`
    - :attr:`~nextcord.AuditLogDiff.default_auto_archive_duration`
    """
    channel_delete = 12
    """A channel was deleted.

    When this is the action, the type of :attr:`~AuditLogEntry.target` is
    an :class:`Object` with an ID.

    A more filled out object can be found by using the
    :attr:`~AuditLogEntry.before` object.

    Possible attributes for :class:`nextcord.AuditLogDiff`:

    - :attr:`~nextcord.AuditLogDiff.name`
    - :attr:`~nextcord.AuditLogDiff.type`
    - :attr:`~nextcord.AuditLogDiff.overwrites`
    """
    overwrite_create = 13
    """A channel permission overwrite was created.

    When this is the action, the type of :attr:`~AuditLogEntry.target` is
    the :class:`abc.GuildChannel` or :class:`Object` with an ID.

    When this is the action, the type of :attr:`~AuditLogEntry.extra` is
    either a :class:`Role` or :class:`Member`. If the object is not found
    then it is a :class:`Object` with an ID being filled, a name, and a
    ``type`` attribute set to either ``'role'`` or ``'member'`` to help
    dictate what type of ID it is.

    Possible attributes for :class:`nextcord.AuditLogDiff`:

    - :attr:`~nextcord.AuditLogDiff.deny`
    - :attr:`~nextcord.AuditLogDiff.allow`
    - :attr:`~nextcord.AuditLogDiff.id`
    - :attr:`~nextcord.AuditLogDiff.type`
    """
    overwrite_update = 14
    """A channel permission overwrite was changed, this is typically
    when the permission values change.

    See :attr:`overwrite_create` for more information on how the
    :attr:`~AuditLogEntry.target` and :attr:`~AuditLogEntry.extra` fields
    are set.

    Possible attributes for :class:`nextcord.AuditLogDiff`:

    - :attr:`~nextcord.AuditLogDiff.deny`
    - :attr:`~nextcord.AuditLogDiff.allow`
    - :attr:`~nextcord.AuditLogDiff.id`
    - :attr:`~nextcord.AuditLogDiff.type`
    """
    overwrite_delete = 15
    """A channel permission overwrite was deleted.

    See :attr:`overwrite_create` for more information on how the
    :attr:`~AuditLogEntry.target` and :attr:`~AuditLogEntry.extra` fields
    are set.

    Possible attributes for :class:`nextcord.AuditLogDiff`:

    - :attr:`~nextcord.AuditLogDiff.deny`
    - :attr:`~nextcord.AuditLogDiff.allow`
    - :attr:`~nextcord.AuditLogDiff.id`
    - :attr:`~nextcord.AuditLogDiff.type`
    """
    kick = 20
    """A member was kicked.

    When this is the action, the type of :attr:`~AuditLogEntry.target` is
    the :class:`User` who got kicked.

    When this is the action, :attr:`~AuditLogEntry.changes` is empty.
    """
    member_prune = 21
    """A member prune was triggered.

    When this is the action, the type of :attr:`~AuditLogEntry.target` is
    set to ``None``.

    When this is the action, the type of :attr:`~AuditLogEntry.extra` is
    set to an unspecified proxy object with two attributes:

    - ``delete_members_days``: An integer specifying how far the prune was.
    - ``members_removed``: An integer specifying how many members were removed.

    When this is the action, :attr:`~AuditLogEntry.changes` is empty.
    """
    ban = 22
    """A member was banned.

    When this is the action, the type of :attr:`~AuditLogEntry.target` is
    the :class:`User` who got banned.

    When this is the action, :attr:`~AuditLogEntry.changes` is empty.
    """
    unban = 23
    """A member was unbanned.

    When this is the action, the type of :attr:`~AuditLogEntry.target` is
    the :class:`User` who got unbanned.

    When this is the action, :attr:`~AuditLogEntry.changes` is empty.
    """
    member_update = 24
    """A member has updated. This triggers in the following situations:

    - A nickname was changed
    - They were server muted or deafened (or it was undo'd)

    When this is the action, the type of :attr:`~AuditLogEntry.target` is
    the :class:`Member` or :class:`User` who got updated.

    Possible attributes for :class:`nextcord.AuditLogDiff`:

    - :attr:`~nextcord.AuditLogDiff.nick`
    - :attr:`~nextcord.AuditLogDiff.mute`
    - :attr:`~nextcord.AuditLogDiff.deaf`
    """
    member_role_update = 25
    """A member's role has been updated. This triggers when a member
    either gains a role or loses a role.

    When this is the action, the type of :attr:`~AuditLogEntry.target` is
    the :class:`Member` or :class:`User` who got the role.

    Possible attributes for :class:`nextcord.AuditLogDiff`:

    - :attr:`~nextcord.AuditLogDiff.roles`
    """
    member_move = 26
    """A member's voice channel has been updated. This triggers when a
    member is moved to a different voice channel.

    When this is the action, the type of :attr:`~AuditLogEntry.extra` is
    set to an unspecified proxy object with two attributes:

    - ``channel``: A :class:`TextChannel` or :class:`Object` with the channel ID where the members were moved.
    - ``count``: An integer specifying how many members were moved.

    .. versionadded:: 1.3
    """
    member_disconnect = 27
    """A member's voice state has changed. This triggers when a
    member is force disconnected from voice.

    When this is the action, the type of :attr:`~AuditLogEntry.extra` is
    set to an unspecified proxy object with one attribute:

    - ``count``: An integer specifying how many members were disconnected.

    .. versionadded:: 1.3
    """
    bot_add = 28
    """A bot was added to the guild.

    When this is the action, the type of :attr:`~AuditLogEntry.target` is
    the :class:`Member` or :class:`User` which was added to the guild.

    .. versionadded:: 1.3
    """
    role_create = 30
    """A new role was created.

    When this is the action, the type of :attr:`~AuditLogEntry.target` is
    the :class:`Role` or a :class:`Object` with the ID.

    Possible attributes for :class:`nextcord.AuditLogDiff`:

    - :attr:`~nextcord.AuditLogDiff.colour`
    - :attr:`~nextcord.AuditLogDiff.mentionable`
    - :attr:`~nextcord.AuditLogDiff.hoist`
    - :attr:`~nextcord.AuditLogDiff.name`
    - :attr:`~nextcord.AuditLogDiff.permissions`
    """
    role_update = 31
    """A role was updated. This triggers in the following situations:

    - The name has changed
    - The permissions have changed
    - The colour has changed
    - Its hoist/mentionable state has changed

    When this is the action, the type of :attr:`~AuditLogEntry.target` is
    the :class:`Role` or a :class:`Object` with the ID.

    Possible attributes for :class:`nextcord.AuditLogDiff`:

    - :attr:`~nextcord.AuditLogDiff.colour`
    - :attr:`~nextcord.AuditLogDiff.mentionable`
    - :attr:`~nextcord.AuditLogDiff.hoist`
    - :attr:`~nextcord.AuditLogDiff.name`
    - :attr:`~nextcord.AuditLogDiff.permissions`
    """
    role_delete = 32
    """A role was deleted.

    When this is the action, the type of :attr:`~AuditLogEntry.target` is
    the :class:`Role` or a :class:`Object` with the ID.

    Possible attributes for :class:`nextcord.AuditLogDiff`:

    - :attr:`~nextcord.AuditLogDiff.colour`
    - :attr:`~nextcord.AuditLogDiff.mentionable`
    - :attr:`~nextcord.AuditLogDiff.hoist`
    - :attr:`~nextcord.AuditLogDiff.name`
    - :attr:`~nextcord.AuditLogDiff.permissions`
    """
    invite_create = 40
    """An invite was created.

    When this is the action, the type of :attr:`~AuditLogEntry.target` is
    the :class:`Invite` that was created.

    Possible attributes for :class:`nextcord.AuditLogDiff`:

    - :attr:`~nextcord.AuditLogDiff.max_age`
    - :attr:`~nextcord.AuditLogDiff.code`
    - :attr:`~nextcord.AuditLogDiff.temporary`
    - :attr:`~nextcord.AuditLogDiff.inviter`
    - :attr:`~nextcord.AuditLogDiff.channel`
    - :attr:`~nextcord.AuditLogDiff.uses`
    - :attr:`~nextcord.AuditLogDiff.max_uses`
    """
    invite_update = 41
    """An invite was updated.

    When this is the action, the type of :attr:`~AuditLogEntry.target` is
    the :class:`Invite` that was updated.
    """
    invite_delete = 42
    """An invite was deleted.

    When this is the action, the type of :attr:`~AuditLogEntry.target` is
    the :class:`Invite` that was deleted.

    Possible attributes for :class:`nextcord.AuditLogDiff`:

    - :attr:`~nextcord.AuditLogDiff.max_age`
    - :attr:`~nextcord.AuditLogDiff.code`
    - :attr:`~nextcord.AuditLogDiff.temporary`
    - :attr:`~nextcord.AuditLogDiff.inviter`
    - :attr:`~nextcord.AuditLogDiff.channel`
    - :attr:`~nextcord.AuditLogDiff.uses`
    - :attr:`~nextcord.AuditLogDiff.max_uses`
    """
    webhook_create = 50
    """A webhook was created.

    When this is the action, the type of :attr:`~AuditLogEntry.target` is
    the :class:`Object` with the webhook ID.

    Possible attributes for :class:`nextcord.AuditLogDiff`:

    - :attr:`~nextcord.AuditLogDiff.channel`
    - :attr:`~nextcord.AuditLogDiff.name`
    - :attr:`~nextcord.AuditLogDiff.type` (always set to ``1`` if so)
    """
    webhook_update = 51
    """A webhook was updated. This trigger in the following situations:

    - The webhook name changed
    - The webhook channel changed

    When this is the action, the type of :attr:`~AuditLogEntry.target` is
    the :class:`Object` with the webhook ID.

    Possible attributes for :class:`nextcord.AuditLogDiff`:

    - :attr:`~nextcord.AuditLogDiff.channel`
    - :attr:`~nextcord.AuditLogDiff.name`
    - :attr:`~nextcord.AuditLogDiff.avatar`
    """
    webhook_delete = 52
    """A webhook was deleted.

    When this is the action, the type of :attr:`~AuditLogEntry.target` is
    the :class:`Object` with the webhook ID.

    Possible attributes for :class:`nextcord.AuditLogDiff`:

    - :attr:`~nextcord.AuditLogDiff.channel`
    - :attr:`~nextcord.AuditLogDiff.name`
    - :attr:`~nextcord.AuditLogDiff.type` (always set to ``1`` if so)
    """
    emoji_create = 60
    """An emoji was created.

    When this is the action, the type of :attr:`~AuditLogEntry.target` is
    the :class:`Emoji` or :class:`Object` with the emoji ID.

    Possible attributes for :class:`nextcord.AuditLogDiff`:

    - :attr:`~nextcord.AuditLogDiff.name`
    """
    emoji_update = 61
    """An emoji was updated. This triggers when the name has changed.

    When this is the action, the type of :attr:`~AuditLogEntry.target` is
    the :class:`Emoji` or :class:`Object` with the emoji ID.

    Possible attributes for :class:`nextcord.AuditLogDiff`:

    - :attr:`~nextcord.AuditLogDiff.name`
    """
    emoji_delete = 62
    """An emoji was deleted.

    When this is the action, the type of :attr:`~AuditLogEntry.target` is
    the :class:`Object` with the emoji ID.

    Possible attributes for :class:`nextcord.AuditLogDiff`:

    - :attr:`~nextcord.AuditLogDiff.name`
    """
    message_delete = 72
    """A message was deleted by a moderator. Note that this
    only triggers if the message was deleted by someone other than the author.

    When this is the action, the type of :attr:`~AuditLogEntry.target` is
    the :class:`Member` or :class:`User` who had their message deleted.

    When this is the action, the type of :attr:`~AuditLogEntry.extra` is
    set to an unspecified proxy object with two attributes:

    - ``count``: An integer specifying how many messages were deleted.
    - ``channel``: A :class:`TextChannel` or :class:`Object` with the channel ID where the message got deleted.
    """
    message_bulk_delete = 73
    """Messages were bulk deleted by a moderator.

    When this is the action, the type of :attr:`~AuditLogEntry.target` is
    the :class:`TextChannel` or :class:`Object` with the ID of the channel that was purged.

    When this is the action, the type of :attr:`~AuditLogEntry.extra` is
    set to an unspecified proxy object with one attribute:

    - ``count``: An integer specifying how many messages were deleted.

    .. versionadded:: 1.3
    """
    message_pin = 74
    """A message was pinned in a channel.

    When this is the action, the type of :attr:`~AuditLogEntry.target` is
    the :class:`Member` or :class:`User` who had their message pinned.

    When this is the action, the type of :attr:`~AuditLogEntry.extra` is
    set to an unspecified proxy object with two attributes:

    - ``channel``: A :class:`TextChannel` or :class:`Object` with the channel ID where the message was pinned.
    - ``message_id``: the ID of the message which was pinned.

    .. versionadded:: 1.3
    """
    message_unpin = 75
    """A message was unpinned in a channel.

    When this is the action, the type of :attr:`~AuditLogEntry.target` is
    the :class:`Member` or :class:`User` who had their message unpinned.

    When this is the action, the type of :attr:`~AuditLogEntry.extra` is
    set to an unspecified proxy object with two attributes:

    - ``channel``: A :class:`TextChannel` or :class:`Object` with the channel ID where the message was unpinned.
    - ``message_id``: the ID of the message which was unpinned.

    .. versionadded:: 1.3
    """
    integration_create = 80
    """A guild integration was created.

    When this is the action, the type of :attr:`~AuditLogEntry.target` is
    the :class:`Object` with the integration ID of the integration which was created.

    .. versionadded:: 1.3
    """
    integration_update = 81
    """A guild integration was updated.

    When this is the action, the type of :attr:`~AuditLogEntry.target` is
    the :class:`Object` with the integration ID of the integration which was updated.

    .. versionadded:: 1.3
    """
    integration_delete = 82
    """A guild integration was deleted.

    When this is the action, the type of :attr:`~AuditLogEntry.target` is
    the :class:`Object` with the integration ID of the integration which was deleted.

    .. versionadded:: 1.3
    """
    stage_instance_create = 83
    """A stage instance was started.

    When this is the action, the type of :attr:`~AuditLogEntry.target` is
    the :class:`StageInstance` or :class:`Object` with the ID of the stage
    instance which was created.

    Possible attributes for :class:`nextcord.AuditLogDiff`:

    - :attr:`~nextcord.AuditLogDiff.topic`
    - :attr:`~nextcord.AuditLogDiff.privacy_level`

    .. versionadded:: 2.0
    """
    stage_instance_update = 84
    """A stage instance was updated.

    When this is the action, the type of :attr:`~AuditLogEntry.target` is
    the :class:`StageInstance` or :class:`Object` with the ID of the stage
    instance which was updated.

    Possible attributes for :class:`nextcord.AuditLogDiff`:

    - :attr:`~nextcord.AuditLogDiff.topic`
    - :attr:`~nextcord.AuditLogDiff.privacy_level`

    .. versionadded:: 2.0
    """
    stage_instance_delete = 85
    """A stage instance was ended.

    .. versionadded:: 2.0
    """
    sticker_create = 90
    """A sticker was created.

    When this is the action, the type of :attr:`~AuditLogEntry.target` is
    the :class:`GuildSticker` or :class:`Object` with the ID of the sticker
    which was updated.

    Possible attributes for :class:`nextcord.AuditLogDiff`:

    - :attr:`~nextcord.AuditLogDiff.name`
    - :attr:`~nextcord.AuditLogDiff.emoji`
    - :attr:`~nextcord.AuditLogDiff.type`
    - :attr:`~nextcord.AuditLogDiff.format_type`
    - :attr:`~nextcord.AuditLogDiff.description`
    - :attr:`~nextcord.AuditLogDiff.available`

    .. versionadded:: 2.0
    """
    sticker_update = 91
    """A sticker was updated.

    When this is the action, the type of :attr:`~AuditLogEntry.target` is
    the :class:`GuildSticker` or :class:`Object` with the ID of the sticker
    which was updated.

    Possible attributes for :class:`nextcord.AuditLogDiff`:

    - :attr:`~nextcord.AuditLogDiff.name`
    - :attr:`~nextcord.AuditLogDiff.emoji`
    - :attr:`~nextcord.AuditLogDiff.type`
    - :attr:`~nextcord.AuditLogDiff.format_type`
    - :attr:`~nextcord.AuditLogDiff.description`
    - :attr:`~nextcord.AuditLogDiff.available`

    .. versionadded:: 2.0
    """
    sticker_delete = 92
    """A sticker was deleted.

    When this is the action, the type of :attr:`~AuditLogEntry.target` is
    the :class:`GuildSticker` or :class:`Object` with the ID of the sticker
    which was updated.

    Possible attributes for :class:`nextcord.AuditLogDiff`:

    - :attr:`~nextcord.AuditLogDiff.name`
    - :attr:`~nextcord.AuditLogDiff.emoji`
    - :attr:`~nextcord.AuditLogDiff.type`
    - :attr:`~nextcord.AuditLogDiff.format_type`
    - :attr:`~nextcord.AuditLogDiff.description`
    - :attr:`~nextcord.AuditLogDiff.available`

    .. versionadded:: 2.0
    """
    scheduled_event_create = 100
    """A scheduled event was created.

    When this is the action, the type of :attr:`~AuditLogEntry.target` is
    the :class:`ScheduledEvent` or :class:`Object` with the ID of the scheduled event which
    was created.
    """
    scheduled_event_update = 101
    """A scheduled event was updated.

    When this is the action, the type of :attr:`~AuditLogEntry.target` is
    the :class:`ScheduledEvent` or :class:`Object` with the ID of the scheduled event which
    was created.
    """
    scheduled_event_delete = 102
    """A scheduled event was deleted.

    When this is the action, the type of :attr:`~AuditLogEntry.target` is
    the :class:`ScheduledEvent` or :class:`Object` with the ID of the scheduled event which
    was created.
    """
    thread_create = 110
    """A thread was created.

    When this is the action, the type of :attr:`~AuditLogEntry.target` is
    the :class:`Thread` or :class:`Object` with the ID of the thread which
    was created.

    Possible attributes for :class:`nextcord.AuditLogDiff`:

    - :attr:`~nextcord.AuditLogDiff.name`
    - :attr:`~nextcord.AuditLogDiff.archived`
    - :attr:`~nextcord.AuditLogDiff.locked`
    - :attr:`~nextcord.AuditLogDiff.auto_archive_duration`

    .. versionadded:: 2.0
    """
    thread_update = 111
    """A thread was updated.

    When this is the action, the type of :attr:`~AuditLogEntry.target` is
    the :class:`Thread` or :class:`Object` with the ID of the thread which
    was updated.

    Possible attributes for :class:`nextcord.AuditLogDiff`:

    - :attr:`~nextcord.AuditLogDiff.name`
    - :attr:`~nextcord.AuditLogDiff.archived`
    - :attr:`~nextcord.AuditLogDiff.locked`
    - :attr:`~nextcord.AuditLogDiff.auto_archive_duration`

    .. versionadded:: 2.0
    """
    thread_delete = 112
    """A thread was deleted.

    When this is the action, the type of :attr:`~AuditLogEntry.target` is
    the :class:`Thread` or :class:`Object` with the ID of the thread which
    was deleted.

    Possible attributes for :class:`nextcord.AuditLogDiff`:

    - :attr:`~nextcord.AuditLogDiff.name`
    - :attr:`~nextcord.AuditLogDiff.archived`
    - :attr:`~nextcord.AuditLogDiff.locked`
    - :attr:`~nextcord.AuditLogDiff.auto_archive_duration`

    .. versionadded:: 2.0
    """
    auto_moderation_rule_create = 140
    """An auto moderation rule was created.

    When this is the action, the type of :attr:`~AuditLogEntry.target` is
    the :class:`AutoModerationRule` or :class:`Object` with the ID of the
    rule which was created.

    Possible attributes for :class:`nextcord.AuditLogDiff`:

    - :attr:`~nextcord.AuditLogDiff.actions`
    - :attr:`~nextcord.AuditLogDiff.enabled`
    - :attr:`~nextcord.AuditLogDiff.exempt_channels`
    - :attr:`~nextcord.AuditLogDiff.exempt_roles`
    - :attr:`~nextcord.AuditLogDiff.event_type`
    - :attr:`~nextcord.AuditLogDiff.name`
    - :attr:`~nextcord.AuditLogDiff.trigger_type`
    - :attr:`~nextcord.AuditLogDiff.trigger_metadata`

    .. versionadded:: 2.1
    """
    auto_moderation_rule_update = 141
    """An auto moderation rule was updated.

    When this is the action, the type of :attr:`~AuditLogEntry.target` is
    the :class:`AutoModerationRule` or :class:`Object` with the ID of the
    rule which was updated.

    Possible attributes for :class:`nextcord.AuditLogDiff`:

    - :attr:`~nextcord.AuditLogDiff.actions`
    - :attr:`~nextcord.AuditLogDiff.enabled`
    - :attr:`~nextcord.AuditLogDiff.exempt_channels`
    - :attr:`~nextcord.AuditLogDiff.exempt_roles`
    - :attr:`~nextcord.AuditLogDiff.event_type`
    - :attr:`~nextcord.AuditLogDiff.name`
    - :attr:`~nextcord.AuditLogDiff.trigger_type`
    - :attr:`~nextcord.AuditLogDiff.trigger_metadata`

    .. versionadded:: 2.1
    """
    auto_moderation_rule_delete = 142
    """An auto moderation rule was deleted.

    When this is the action, the type of :attr:`~AuditLogEntry.target` is
    the :class:`AutoModerationRule` or :class:`Object` with the ID of the
    rule which was deleted.

    Possible attributes for :class:`nextcord.AuditLogDiff`:

    - :attr:`~nextcord.AuditLogDiff.actions`
    - :attr:`~nextcord.AuditLogDiff.enabled`
    - :attr:`~nextcord.AuditLogDiff.exempt_channels`
    - :attr:`~nextcord.AuditLogDiff.exempt_roles`
    - :attr:`~nextcord.AuditLogDiff.event_type`
    - :attr:`~nextcord.AuditLogDiff.name`
    - :attr:`~nextcord.AuditLogDiff.trigger_type`
    - :attr:`~nextcord.AuditLogDiff.trigger_metadata`

    .. versionadded:: 2.1
    """
    auto_moderation_block_message = 143
    """A message was blocked by an auto moderation rule.

    When this is the action, the type of :attr:`~AuditLogEntry.target` is
    the :class:`Member` or :class:`User` whose message was blocked.

    When this is the action, the type of :attr:`~AuditLogEntry.extra` is
    set to an unspecified proxy object with these three attributes:

    - ``channel``: A :class:`~abc.GuildChannel`, :class:`Thread` or :class:`Object` with the channel ID where the message was blocked.
    - ``rule_name``: A :class:`str` with the name of the rule.
    - ``rule_trigger_type``: A :class:`AutoModerationTriggerType` value with the trigger type of the rule.

    .. versionadded:: 2.1
    """
    auto_moderation_flag_to_channel = 144
    """A message was flagged by an auto moderation rule.

    When this is the action, the type of :attr:`~AuditLogEntry.target` is
    the :class:`Member` or :class:`User` whose message was flagged.

    When this is the action, the type of :attr:`~AuditLogEntry.extra` is
    set to an unspecified proxy object with these three attributes:

    - ``channel``: A :class:`~abc.GuildChannel`, :class:`Thread` or :class:`Object` with the channel ID where the message was flagged.
    - ``rule_name``: A :class:`str` with the name of the rule.
    - ``rule_trigger_type``: A :class:`AutoModerationTriggerType` value with the trigger type of the rule.

    .. versionadded:: 2.3
    """
    auto_moderation_user_communication_disabled = 145
    """A member was timed out by an auto moderation rule.

    When this is the action, the type of :attr:`~AuditLogEntry.target` is
    the :class:`Member` or :class:`User` who was timed out.

    When this is the action, the type of :attr:`~AuditLogEntry.extra` is
    set to an unspecified proxy object with these three attributes:

    - ``channel``: A :class:`~abc.GuildChannel`, :class:`Thread` or :class:`Object` with the channel ID where the member was timed out.
    - ``rule_name``: A :class:`str` with the name of the rule.
    - ``rule_trigger_type``: A :class:`AutoModerationTriggerType` value with the trigger type of the rule.

    .. versionadded:: 2.3
    """

    @property
    def category(self) -> Optional[AuditLogActionCategory]:
        # fmt: off
        lookup: Dict[AuditLogAction, Optional[AuditLogActionCategory]] = {
            AuditLogAction.guild_update:                                AuditLogActionCategory.update,
            AuditLogAction.channel_create:                              AuditLogActionCategory.create,
            AuditLogAction.channel_update:                              AuditLogActionCategory.update,
            AuditLogAction.channel_delete:                              AuditLogActionCategory.delete,
            AuditLogAction.overwrite_create:                            AuditLogActionCategory.create,
            AuditLogAction.overwrite_update:                            AuditLogActionCategory.update,
            AuditLogAction.overwrite_delete:                            AuditLogActionCategory.delete,
            AuditLogAction.kick:                                        None,
            AuditLogAction.member_prune:                                None,
            AuditLogAction.ban:                                         None,
            AuditLogAction.unban:                                       None,
            AuditLogAction.member_update:                               AuditLogActionCategory.update,
            AuditLogAction.member_role_update:                          AuditLogActionCategory.update,
            AuditLogAction.member_move:                                 None,
            AuditLogAction.member_disconnect:                           None,
            AuditLogAction.bot_add:                                     None,
            AuditLogAction.role_create:                                 AuditLogActionCategory.create,
            AuditLogAction.role_update:                                 AuditLogActionCategory.update,
            AuditLogAction.role_delete:                                 AuditLogActionCategory.delete,
            AuditLogAction.invite_create:                               AuditLogActionCategory.create,
            AuditLogAction.invite_update:                               AuditLogActionCategory.update,
            AuditLogAction.invite_delete:                               AuditLogActionCategory.delete,
            AuditLogAction.webhook_create:                              AuditLogActionCategory.create,
            AuditLogAction.webhook_update:                              AuditLogActionCategory.update,
            AuditLogAction.webhook_delete:                              AuditLogActionCategory.delete,
            AuditLogAction.emoji_create:                                AuditLogActionCategory.create,
            AuditLogAction.emoji_update:                                AuditLogActionCategory.update,
            AuditLogAction.emoji_delete:                                AuditLogActionCategory.delete,
            AuditLogAction.message_delete:                              AuditLogActionCategory.delete,
            AuditLogAction.message_bulk_delete:                         AuditLogActionCategory.delete,
            AuditLogAction.message_pin:                                 None,
            AuditLogAction.message_unpin:                               None,
            AuditLogAction.integration_create:                          AuditLogActionCategory.create,
            AuditLogAction.integration_update:                          AuditLogActionCategory.update,
            AuditLogAction.integration_delete:                          AuditLogActionCategory.delete,
            AuditLogAction.stage_instance_create:                       AuditLogActionCategory.create,
            AuditLogAction.stage_instance_update:                       AuditLogActionCategory.update,
            AuditLogAction.stage_instance_delete:                       AuditLogActionCategory.delete,
            AuditLogAction.sticker_create:                              AuditLogActionCategory.create,
            AuditLogAction.sticker_update:                              AuditLogActionCategory.update,
            AuditLogAction.sticker_delete:                              AuditLogActionCategory.delete,
            AuditLogAction.scheduled_event_create:                      AuditLogActionCategory.create,
            AuditLogAction.scheduled_event_update:                      AuditLogActionCategory.update,
            AuditLogAction.scheduled_event_delete:                      AuditLogActionCategory.delete,
            AuditLogAction.thread_create:                               AuditLogActionCategory.create,
            AuditLogAction.thread_update:                               AuditLogActionCategory.update,
            AuditLogAction.thread_delete:                               AuditLogActionCategory.delete,
            AuditLogAction.auto_moderation_rule_create:                 AuditLogActionCategory.create,
            AuditLogAction.auto_moderation_rule_update:                 AuditLogActionCategory.update,
            AuditLogAction.auto_moderation_rule_delete:                 AuditLogActionCategory.delete,
            AuditLogAction.auto_moderation_block_message:               None,
            AuditLogAction.auto_moderation_flag_to_channel:             None,
            AuditLogAction.auto_moderation_user_communication_disabled: None,
        }
        # fmt: on
        return lookup[self]

    @property
    def target_type(self) -> Optional[str]:
        v = self.value
        if v == -1:  # pyright: ignore[reportUnnecessaryComparison]
            return "all"
        if v < 10:
            return "guild"
        if v < 20:
            return "channel"
        if v < 30:
            return "user"
        if v < 40:
            return "role"
        if v < 50:
            return "invite"
        if v < 60:
            return "webhook"
        if v < 70:
            return "emoji"
        if v == 73:
            return "channel"
        if v < 80:
            return "message"
        if v < 83:
            return "integration"
        if v < 90:
            return "stage_instance"
        if v < 93:
            return "sticker"
        if v < 103:
            return "event"
        if v < 113:
            return "thread"
        if v < 122:
            return "application_command_or_integration"
        if v < 140:
            return None
        if v == 143:
            return "user"
        if v < 143:
            return "auto_moderation_rule"
        return None


class UserFlags(IntEnum):
    """Represents Discord User flags."""

    staff = 1 << 0
    """The user is a Discord Employee."""
    partner = 1 << 1
    """The user is a Discord Partner."""
    hypesquad = 1 << 2
    """The user is a HypeSquad Events member."""
    bug_hunter = 1 << 3
    """The user is a Bug Hunter."""
    mfa_sms = 1 << 4
    """The user has SMS recovery for Multi Factor Authentication enabled."""
    premium_promo_dismissed = 1 << 5
    """The user has dismissed the Discord Nitro promotion."""
    hypesquad_bravery = 1 << 6
    """The user is a HypeSquad Bravery member."""
    hypesquad_brilliance = 1 << 7
    """The user is a HypeSquad Brilliance member."""
    hypesquad_balance = 1 << 8
    """The user is a HypeSquad Balance member."""
    early_supporter = 1 << 9
    """The user is an Early Supporter."""
    team_user = 1 << 10
    """The user is a Team User."""
    system = 1 << 12
    """The user is a system user (i.e. represents Discord officially)."""
    has_unread_urgent_messages = 1 << 13
    """The user has an unread system message."""
    bug_hunter_level_2 = 1 << 14
    """The user is a Bug Hunter Level 2."""
    verified_bot = 1 << 16
    """The user is a Verified Bot."""
    verified_bot_developer = 1 << 17
    """The user is an Early Verified Bot Developer."""
    discord_certified_moderator = 1 << 18
    """The user is a Discord Certified Moderator."""
    bot_http_interactions = 1 << 19
    """The user is a bot that uses only HTTP interactions and is shown in the
     online member list.

    .. versionadded:: 2.4
    """
    known_spammer = 1 << 20
    """The user is a Known Spammer."""
    active_developer = 1 << 22
    """The user is an Active Developer.

    .. versionadded:: 2.4
    """


class ActivityType(IntEnum):
    """Specifies the type of :class:`Activity`. This is used to check how to
    interpret the activity itself.
    """

    unknown = -1
    """An unknown activity type. This should generally not happen."""
    playing = 0
    """A "Playing" activity type."""
    streaming = 1
    """A "Streaming" activity type."""
    listening = 2
    """A "Listening" activity type."""
    watching = 3
    """A "Watching" activity type."""
    custom = 4
    """A "Custom" activity type."""
    competing = 5
    """A "Competing" activity type.

    .. versionadded:: 1.5
    """


class TeamMembershipState(IntEnum):
    """Represents the membership state of a team member retrieved
     through :func:`Client.application_info`.

    .. versionadded:: 1.3
    """

    invited = 1
    """Represents an invited member."""
    accepted = 2
    """Represents a member currently in the team."""


class WebhookType(IntEnum):
    """Represents the type of webhook that can be received.

    .. versionadded:: 1.3
    """

    incoming = 1
    """Represents a webhook that can post messages to channels with a token."""
    channel_follower = 2
    """Represents a webhook that is internally managed by Discord, used for following channels."""
    application = 3
    """Represents a webhook that is used for interactions or applications.

    .. versionadded:: 2.0
    """


class ExpireBehaviour(IntEnum):
    """Represents the behaviour the :class:`Integration` should perform
    when a user's subscription has finished.

    There is an alias for this called ``ExpireBehavior``.

    .. versionadded:: 1.4
    """

    remove_role = 0
    """This will remove the :attr:`StreamIntegration.role` from the user
     when their subscription is finished.
    """
    kick = 1
    """This will kick the user when their subscription is finished."""


ExpireBehavior = ExpireBehaviour


class StickerType(IntEnum):
    """Represents the type of sticker.

    .. versionadded:: 2.0
    """

    standard = 1
    """Represents a standard sticker."""
    guild = 2
    """Represents a custom sticker created in a guild."""


class StickerFormatType(IntEnum):
    """Represents the type of sticker images.

    .. versionadded:: 1.6
    """

    png = 1
    """Represents a sticker with a png image."""
    apng = 2
    """Represents a sticker with an apng image."""
    lottie = 3
    """Represents a sticker with a lottie image."""
    gif = 4
    """Represents a sticker with a GIF image.

    .. versionadded:: 2.4
    """

    @property
    def file_extension(self) -> str:
        lookup: Dict[StickerFormatType, str] = {
            StickerFormatType.png: "png",
            StickerFormatType.apng: "png",
            StickerFormatType.lottie: "json",
            StickerFormatType.gif: "gif",
        }
        return lookup[self]


class InviteTarget(IntEnum):
    """Represents the invite type for voice channel invites.

    .. versionadded:: 2.0
    """

    unknown = 0
    """The invite doesn't target anyone or anything."""
    stream = 1
    """A stream invite that targets a user."""
    embedded_application = 2
    """A stream invite that targets an embedded application."""


class InteractionType(IntEnum):
    """Specifies the type of :class:`Interaction`.

    .. versionadded:: 2.0
    """

    ping = 1
    """Represents Discord pinging to see if the interaction response server is alive."""
    application_command = 2
    """Represents a slash command or context menu interaction."""
    component = 3
    """Represents a component based interaction, i.e. using the Discord Bot UI Kit."""
    application_command_autocomplete = 4
    """Represents a slash command autocomplete interaction."""
    modal_submit = 5
    """Represents a modal submit interaction."""


class InteractionResponseType(IntEnum):
    """Specifies the response type for the interaction.

    .. versionadded:: 2.0
    """

    pong = 1
    """Pongs the interaction when given a ping.

    See also :meth:`InteractionResponse.pong`
    """
    channel_message = 4  # (with source)
    """Respond to the interaction with a message.

    See also :meth:`InteractionResponse.send_message`
    """
    deferred_channel_message = 5  # (with source)
    """Responds to the interaction with a message at a later time.

    See also :meth:`InteractionResponse.defer`
    """
    deferred_message_update = 6  # for components
    """Acknowledges the component interaction with a promise that
     the message will update later (though there is no need to
     actually update the message).

    See also :meth:`InteractionResponse.defer`
    """
    message_update = 7  # for components
    """Responds to the interaction by editing the message.

    See also :meth:`InteractionResponse.edit_message`
    """
    application_command_autocomplete_result = 8
    modal = 9


class ApplicationCommandType(IntEnum):
    """Represents the type of application command.

    .. versionadded:: 2.0
    """

    chat_input = 1
    """The command is a slash command."""
    user = 2
    """The command is a user context menu command."""
    message = 3
    """The command is a message context menu command."""


class ApplicationCommandOptionType(IntEnum):
    """Represents the type of application command option.

    .. versionadded:: 2.0
    """

    sub_command = 1
    """The option is a subcommand."""
    sub_command_group = 2
    """The option is a subcommand group."""
    string = 3
    """The option is a string."""
    integer = 4
    """The option is an integer."""
    boolean = 5
    """The option is a boolean."""
    user = 6
    """The option is a user."""
    channel = 7
    """The option is a channel."""
    role = 8
    """The option is a role."""
    mentionable = 9
    """The option is a mentionable."""
    number = 10
    """The option is a number. This is a double, AKA floating point."""
    attachment = 11
    """The option is an attachment."""


class Locale(StrEnum):
    da = "da"
    """Danish | Dansk"""
    de = "de"
    """German | Deutsch"""
    en_GB = "en-GB"
    """English, UK | English, UK"""
    en_US = "en-US"
    """English, US | English, US"""
    es_ES = "es-ES"
    """Spanish | Español"""
    fr = "fr"
    """French | Français"""
    hr = "hr"
    """Croatian | Hrvatski"""
    id = "id"
    """Indonesian | Bahasa Indonesia

    .. versionadded:: 2.4
    """
    it = "it"
    """Italian | Italiano"""
    lt = "lt"
    """Lithuanian | Lietuviškai"""
    hu = "hu"
    """Hungarian | Magyar"""
    nl = "nl"
    """Dutch | Nederlands"""
    no = "no"
    """Norwegian | Norsk"""
    pl = "pl"
    """Polish | Polski"""
    pt_BR = "pt-BR"
    """Portuguese, Brazilian | Português do Brasil"""
    ro = "ro"
    """Romanian, Romania | Română"""
    fi = "fi"
    """Finnish | Suomi"""
    sv_SE = "sv-SE"
    """Swedish | Svenska"""
    vi = "vi"
    """Vietnamese | Tiếng Việt"""
    tr = "tr"
    """Turkish | Türkçe"""
    cs = "cs"
    """Czech | Čeština"""
    el = "el"
    """Greek | Ελληνικά"""
    bg = "bg"
    """Bulgarian | български"""
    ru = "ru"
    """Russian | Pусский"""  # noqa: RUF001
    uk = "uk"
    """Ukrainian | Українська"""
    hi = "hi"
    """Hindi | हिन्दी"""
    th = "th"
    """Thai	| ไทย"""
    zh_CN = "zh-CN"
    """Chinese, China | 中文"""
    ja = "ja"
    """Japanese | 日本語"""
    zh_TW = "zh-TW"
    """Chinese, Taiwan | 繁體中文"""
    ko = "ko"
    """Korean | 한국어"""


class VideoQualityMode(IntEnum):
    """Represents the camera video quality mode for voice channel participants.

    .. versionadded:: 2.0
    """

    auto = 1
    """Represents auto camera video quality."""
    full = 2
    """Represents full camera video quality."""


class ComponentType(IntEnum):
    """Represents the component type of a component.

    .. versionadded:: 2.0
    """

    action_row = 1
    """Represents the group component which holds different components in a row."""
    button = 2
    """Represents a button component."""
    select = 3
    """Represents a select string component."""
    string_select = 3
    """An alias for :attr:`ComponentType.select`.

    .. versionadded:: 2.3
    """
    text_input = 4
    """Represents a text input component."""
    user_select = 5
    """Represents a user select component.

    .. versionadded:: 2.3
    """
    role_select = 6
    """Represents a role select component.

    .. versionadded:: 2.3
    """
    mentionable_select = 7
    """Represents a mentionable select component.

    .. versionadded:: 2.3
    """
    channel_select = 8
    """Represents a channel select component.

    .. versionadded:: 2.3
    """


class ButtonStyle(IntEnum):
    """Represents the style of the button component.

    .. versionadded:: 2.0
    """

    primary = 1
    """Represents a blurple button for the primary action."""
    secondary = 2
    """Represents a grey button for secondary actions."""
    success = 3
    """Represents a green button for success actions."""
    danger = 4
    """Represents a red button for dangerous actions."""
    link = 5
    """Represents a link button."""

    # Aliases
    blurple = 1
    """An alias for :attr:`ButtonStyle.primary`."""
    grey = 2
    """An alias for :attr:`ButtonStyle.secondary`."""
    gray = 2
    """An alias for :attr:`ButtonStyle.secondary`."""
    green = 3
    """An alias for :attr:`ButtonStyle.success`."""
    red = 4
    """An alias for :attr:`ButtonStyle.danger`."""
    url = 5
    """An alias for :attr:`ButtonStyle.link`."""


class TextInputStyle(IntEnum):
    """Represent the style of a text input component.

    .. versionadded:: 2.0
    """

    short = 1
    """Represent a single line input."""
    paragraph = 2
    """Represent a multi line input."""


class StagePrivacyLevel(IntEnum):
    """Represents a stage instance's privacy level.

    .. versionadded:: 2.0
    """

    public = 1
    """The stage instance can be joined by external users."""
    closed = 2
    """The stage instance can only be joined by members of the guild."""
    guild_only = 2
    """An alias for :attr:`StagePrivacyLevel.closed`."""


class NSFWLevel(IntEnum):
    """Represents the NSFW level of a guild.

    .. versionadded:: 2.0

    .. container:: operations

        .. describe:: x == y

            Checks if two NSFW levels are equal.
        .. describe:: x != y

            Checks if two NSFW levels are not equal.
        .. describe:: x > y

            Checks if a NSFW level is higher than another.
        .. describe:: x < y

            Checks if a NSFW level is lower than another.
        .. describe:: x >= y

            Checks if a NSFW level is higher or equal to another.
        .. describe:: x <= y

            Checks if a NSFW level is lower or equal to another.
    """

    default = 0
    """The guild has not been categorised yet."""
    explicit = 1
    """The guild contains NSFW content."""
    safe = 2
    """The guild does not contain any NSFW content."""
    age_restricted = 3
    """The guild may contain NSFW content."""


class ScheduledEventEntityType(IntEnum):
    """Represents the type of an entity on a scheduled event."""

    stage_instance = 1
    """The event is for a stage"""
    voice = 2
    """The event is for a voice channel."""
    external = 3
    """The event is happening elsewhere."""


class ScheduledEventPrivacyLevel(IntEnum):
    """Represents the privacy level of scheduled event."""

    guild_only = 2
    """The scheduled event is only visible to members of the guild."""


class ScheduledEventStatus(IntEnum):
    """Represents the status of a scheduled event."""

    scheduled = 1
    """The event is scheduled to happen."""
    active = 2
    """The event is happening."""
    completed = 3
    """The event has finished."""
    canceled = 4
    """The event was cancelled."""
    cancelled = 4
    """An alias for :attr:`ScheduledEventStatus.canceled`."""


class AutoModerationEventType(IntEnum):
    """Represents what event context an auto moderation rule will be checked.

    .. versionadded:: 2.1
    """

    message_send = 1
    """A member sends or edits a message in the guild."""


class AutoModerationTriggerType(IntEnum):
    """Represents the type of content which can trigger an auto moderation rule.

    .. versionadded:: 2.1

    .. versionchanged:: 2.2

        Removed ``harmful_link`` as it is no longer used by Discord.
    """

    keyword = 1
    """This rule checks if content contains words from a user defined list of keywords."""
    spam = 3
    """This rule checks if content represents generic spam."""
    keyword_preset = 4
    """This rule checks if content contains words from Discord pre-defined wordsets."""
    mention_spam = 5
    """This rule checks if the number of mentions in the message is more than the maximum allowed.

    .. versionadded:: 2.3
    """


class KeywordPresetType(IntEnum):
    """Represents the type of a keyword preset auto moderation rule.

    .. versionadded:: 2.1
    """

    profanity = 1
    """Words that may be considered forms of swearing or cursing."""
    sexual_content = 2
    """Words that refer to sexually explicit behaviour or activity."""
    slurs = 3
    """Personal insults or words that may be considered hate speech."""


class AutoModerationActionType(IntEnum):
    """Represents the action that will be taken if an auto moderation rule is triggered.

    .. versionadded:: 2.1
    """

    block_message = 1
    """Blocks a message with content matching the rule."""
    send_alert_message = 2
    """Logs message content to a specified channel."""
    timeout = 3
    """Timeout user for a specified duration.

    .. note::

        This action type can only be used with the :attr:`Permissions.moderate_members` permission.
    """


class SortOrderType(IntEnum):
    """The default sort order type used to sort posts in a :class:`ForumChannel`.

    .. versionadded:: 2.3
    """

    latest_activity = 0
    """Sort forum posts by their activity."""
    creation_date = 1
    """Sort forum posts by their creation date."""


class RoleConnectionMetadataType(IntEnum):
    """Represents the type of comparison a role connection metadata record will use.

    .. versionadded:: 2.4
    """

    integer_less_than_or_equal = 1
    integer_greater_than_or_equal = 2
    """The metadata value must be less than or equal to the guild's configured value."""
    integer_equal = 3
    integer_not_equal = 4
    """The metadata value must be greater than or equal to the guild's configured value."""
    datetime_less_than_or_equal = 5
    datetime_greater_than_or_equal = 6
    """The metadata value must be equal to the guild's configured value."""
    boolean_equal = 7
    boolean_not_equal = 8
    """The metadata value must be not equal to the guild's configured value."""


class ForumLayoutType(IntEnum):
    """The default layout type used to display posts in a :class:`ForumChannel`.

    .. versionadded:: 2.4
    """

    not_set = 0
    """No default has been set by channel administrators."""
    list = 1
    """Display posts as a list, more text focused."""
    gallery = 2
    """Display posts as a collection of posts with images, this is more image focused."""


class InviteType(IntEnum):
    """Represents the type of an invite.

    .. versionadded:: 3.0
    """

    guild = 0
    """The invite is for a guild."""
    group_dm = 1
    """The invite is for a group DM."""
    friend = 2
    """The invite is for a Discord user."""


<<<<<<< HEAD
class OnboardingPromptType(IntEnum):
    """Represents the type of :class:`OnboardingPrompt`.
=======
class IntegrationType(IntEnum):
    """Where a :class:`BaseApplicationCommand` is available, only for globally-scoped commands.
>>>>>>> 91236a75

    .. versionadded:: 3.0
    """

<<<<<<< HEAD
    multiple_choice = 0
    """Displays the options as multiple choice."""
    dropdown = 1
    """Displays the options in a dropdown menu."""


class OnboardingMode(IntEnum):
    """The criteria needed in order for onboarding to be enabled.
=======
    guild_install = 0
    """App is installable to servers."""
    user_install = 1
    """App is installable to users."""


class InteractionContextType(IntEnum):
    """Where a :class:`BaseApplicationCommand` can be used, only for globally-scoped commands, or where a :class:`Interaction` originates from.

    .. versionadded:: 3.0
    """

    guild = 0
    """The :class:`BaseApplicationCommand` can be used within servers, or the :class:`Interaction` originates from a server."""
    bot_dm = 1
    """The :class:`BaseApplicationCommand` can be used within DMs with the app's bot user, or the :class:`Interaction` originates from such DMs."""
    private_channel = 2
    """The :class:`BaseApplicationCommand` can be used within Group DMs and DMs other than the app's bot user, or the :class:`Interaction` originates from such channels."""


class MessageReferenceType(IntEnum):
    """Represents the type of reference that a message is.
>>>>>>> 91236a75

    .. versionadded:: 3.0
    """

    default = 0
<<<<<<< HEAD
    """Only "Default Channels" are needed."""
    advanced = 1
    """"Default Channels" & "Questions" are needed."""
=======
    """The reference is used as a reply."""
    forward = 1
    """The reference is used to point to a message."""
>>>>>>> 91236a75


T = TypeVar("T")


def try_enum(cls: Type[T], val: Any) -> T:
    """A function that tries to turn the value into enum ``cls``.

    If it fails it returns a proxy invalid value instead.
    """

    try:
        return cls(val)
    except ValueError:
        return UnknownEnumValue(name=f"unknown_{val}", value=val)  # type: ignore<|MERGE_RESOLUTION|>--- conflicted
+++ resolved
@@ -49,15 +49,12 @@
     "SortOrderType",
     "RoleConnectionMetadataType",
     "ForumLayoutType",
-<<<<<<< HEAD
-    "OnboardingPromptType",
-    "OnboardingMode",
-=======
     "InviteType",
     "IntegrationType",
     "InteractionContextType",
     "MessageReferenceType",
->>>>>>> 91236a75
+    "OnboardingPromptType",
+    "OnboardingMode",
 )
 
 
@@ -2060,27 +2057,11 @@
     """The invite is for a Discord user."""
 
 
-<<<<<<< HEAD
-class OnboardingPromptType(IntEnum):
-    """Represents the type of :class:`OnboardingPrompt`.
-=======
 class IntegrationType(IntEnum):
     """Where a :class:`BaseApplicationCommand` is available, only for globally-scoped commands.
->>>>>>> 91236a75
 
     .. versionadded:: 3.0
     """
-
-<<<<<<< HEAD
-    multiple_choice = 0
-    """Displays the options as multiple choice."""
-    dropdown = 1
-    """Displays the options in a dropdown menu."""
-
-
-class OnboardingMode(IntEnum):
-    """The criteria needed in order for onboarding to be enabled.
-=======
     guild_install = 0
     """App is installable to servers."""
     user_install = 1
@@ -2103,21 +2084,36 @@
 
 class MessageReferenceType(IntEnum):
     """Represents the type of reference that a message is.
->>>>>>> 91236a75
 
     .. versionadded:: 3.0
     """
 
     default = 0
-<<<<<<< HEAD
+    """The reference is used as a reply."""
+    forward = 1
+    """The reference is used to point to a message."""
+
+
+class OnboardingPromptType(IntEnum):
+    """Represents the type of :class:`OnboardingPrompt`.
+    
+    .. versionadded:: 3.0
+    """
+    multiple_choice = 0
+    """Displays the options as multiple choice."""
+    dropdown = 1
+    """Displays the options in a dropdown menu."""
+
+
+class OnboardingMode(IntEnum):
+    """The criteria needed in order for onboarding to be enabled.
+    
+    .. versionadded:: 3.0
+    """
+    default = 0
     """Only "Default Channels" are needed."""
     advanced = 1
     """"Default Channels" & "Questions" are needed."""
-=======
-    """The reference is used as a reply."""
-    forward = 1
-    """The reference is used to point to a message."""
->>>>>>> 91236a75
 
 
 T = TypeVar("T")
