# SPDX-License-Identifier: MIT

import enum
from typing import Any, Dict, NamedTuple, Optional, Type, TypeVar

__all__ = (
    "Enum",
    "IntEnum",
    "StrEnum",
    "UnknownEnumValue",
    "ChannelType",
    "MessageType",
    "VoiceRegion",
    "SpeakingState",
    "VerificationLevel",
    "ContentFilter",
    "Status",
    "DefaultAvatar",
    "AuditLogAction",
    "AuditLogActionCategory",
    "UserFlags",
    "ActivityType",
    "NotificationLevel",
    "TeamMembershipState",
    "WebhookType",
    "ExpireBehaviour",
    "ExpireBehavior",
    "StickerType",
    "StickerFormatType",
    "InviteTarget",
    "Locale",
    "VideoQualityMode",
    "ComponentType",
    "ButtonStyle",
    "TextInputStyle",
    "StagePrivacyLevel",
    "InteractionType",
    "InteractionResponseType",
    "ApplicationCommandType",
    "ApplicationCommandOptionType",
    "NSFWLevel",
    "ScheduledEventEntityType",
    "ScheduledEventPrivacyLevel",
    "ScheduledEventStatus",
    "AutoModerationEventType",
    "AutoModerationTriggerType",
    "KeywordPresetType",
    "AutoModerationActionType",
    "SortOrderType",
    "RoleConnectionMetadataType",
    "ForumLayoutType",
    "InviteType",
<<<<<<< HEAD
    "PollLayoutType",
=======
    "IntegrationType",
    "InteractionContextType",
>>>>>>> eb1b8019
)


class UnknownEnumValue(NamedTuple):
    """Proxy for the underlying name and value of an attribute not known to the Enum."""

    name: str
    value: Any

    def __str__(self) -> str:
        if isinstance(self.value, str):
            return self.value
        return self.name

    def __int__(self) -> int:
        if isinstance(self.value, int):
            return self.value
        raise TypeError(f"{self.name}.{self.value} cannot be converted to an int")

    def __repr__(self) -> str:
        return f"<{self.name}.{self.value!r}>"

    def __le__(self, other):
        try:
            return self.value <= other.value
        except AttributeError:
            return self.value <= other

    def __ge__(self, other):
        try:
            return self.value >= other.value
        except AttributeError:
            return self.value >= other

    def __lt__(self, other):
        try:
            return self.value < other.value
        except AttributeError:
            return self.value < other

    def __gt__(self, other):
        try:
            return self.value > other.value
        except AttributeError:
            return self.value > other

    def __eq__(self, other):
        try:
            return self.value == other.value
        except AttributeError:
            return self.value == other

    def __ne__(self, other):
        try:
            return self.value != other.value
        except AttributeError:
            return self.value != other

    def __hash__(self):
        return hash(self.value)


class Enum(enum.Enum):
    """An enum that supports trying for unknown values."""

    @classmethod
    def try_value(cls, value):
        try:
            return cls(value)
        except ValueError:
            return value


class IntEnum(int, Enum):
    """An enum that supports comparing and hashing as an int."""

    def __int__(self) -> int:
        return self.value


class StrEnum(str, Enum):  # noqa: SLOT000
    """An enum that supports comparing and hashing as a string."""

    def __str__(self) -> str:
        return self.value


class ChannelType(IntEnum):
    """Specifies the type of channel."""

    text = 0
    """A text channel"""
    private = 1
    """A private text channel. Also called a direct message."""
    voice = 2
    """A voice channel"""
    group = 3
    """A private group text channel."""
    category = 4
    """A category channel."""
    news = 5
    """A guild news channel."""
    news_thread = 10
    """A news thread."""
    public_thread = 11
    """A public thread."""
    private_thread = 12
    """A private thread."""
    stage_voice = 13
    """A guild stage voice channel."""
    guild_directory = 14
    """A channel containing the guilds in a
     `Student Hub <https://support.discord.com/hc/en-us/articles/4406046651927-Discord-Student-Hubs-FAQ>`_
    """
    forum = 15
    """A forum channel."""

    def __str__(self) -> str:
        return self.name


class MessageType(IntEnum):
    """Specifies the type of :class:`Message`. This is used to denote if a message
    is to be interpreted as a system message or a regular message.

    .. container:: operations

      .. describe:: x == y

          Checks if two messages are equal.
      .. describe:: x != y

          Checks if two messages are not equal.
    """

    default = 0
    """The default message type. This is the same as regular messages."""
    recipient_add = 1
    """The system message when a user is added to a group private message or a thread."""
    recipient_remove = 2
    """The system message when a user is removed from a group private message or a thread."""
    call = 3
    """The system message denoting call state, e.g. missed call, started call, etc."""
    channel_name_change = 4
    """The system message denoting that a channel's name has been changed."""
    channel_icon_change = 5
    """The system message denoting that a channel's icon has been changed."""
    pins_add = 6
    """The system message denoting that a pinned message has been added to a channel."""
    new_member = 7
    """The system message denoting that a new member has joined a Guild."""
    premium_guild_subscription = 8
    """The system message denoting that a member has "nitro boosted" a guild."""
    premium_guild_tier_1 = 9
    """The system message denoting that a member has "nitro boosted" a guild and it achieved level 1."""
    premium_guild_tier_2 = 10
    """The system message denoting that a member has "nitro boosted" a guild and it achieved level 2."""
    premium_guild_tier_3 = 11
    """The system message denoting that a member has "nitro boosted" a guild and it achieved level 3."""
    channel_follow_add = 12
    """The system message denoting that an announcement channel has been followed.

    .. versionadded:: 1.3
    """
    guild_stream = 13
    """The system message denoting that a member is streaming in the guild.

    .. versionadded:: 1.7
    """
    guild_discovery_disqualified = 14
    """The system message denoting that the guild is no longer eligible for Server Discovery.

    .. versionadded:: 1.7
    """
    guild_discovery_requalified = 15
    """The system message denoting that the guild has become eligible again for Server Discovery.

    .. versionadded:: 1.7
    """
    guild_discovery_grace_period_initial_warning = 16
    """The system message denoting that the guild has failed to meet the Server
        Discovery requirements for one week.

    .. versionadded:: 1.7
    """
    guild_discovery_grace_period_final_warning = 17
    """The system message denoting that the guild has failed to meet the Server
        Discovery requirements for 3 weeks in a row.

    .. versionadded:: 1.7
    """
    thread_created = 18
    """The system message denoting that a thread has been created. This is only
        sent if the thread has been created from an older message. The period of time
        required for a message to be considered old cannot be relied upon and is up to
        Discord.

    .. versionadded:: 2.0
    """
    reply = 19
    """The system message denoting that the author is replying to a message.

    .. versionadded:: 2.0
    """
    chat_input_command = 20
    """The system message denoting that a slash command was executed.

    .. versionadded:: 2.0
    """
    thread_starter_message = 21
    """The system message denoting the message in the thread that is the one that started the
        thread's conversation topic.

    .. versionadded:: 2.0
    """
    guild_invite_reminder = 22
    """The system message sent as a reminder to invite people to the guild.

    .. versionadded:: 2.0
    """
    context_menu_command = 23
    """The system message denoting that a context menu command was executed.

    .. versionadded:: 2.0
    """
    auto_moderation_action = 24
    """The system message denoting that an auto moderation action was executed.

    .. versionadded:: 2.1
    """
    stage_start = 27
    """The system message denoting that a stage channel has started.

    .. versionadded:: 2.6
    """
    stage_end = 28
    """The system message denoting that a stage channel has ended.

    .. versionadded:: 2.6
    """
    stage_speaker = 29
    """The system message denoting that a stage channel has a new speaker.

    .. versionadded:: 2.6
    """
    stage_topic = 31
    """The system message denoting that a stage channel has a new topic.

    .. versionadded:: 2.6
    """


class VoiceRegion(StrEnum):
    """Specifies the region a voice server belongs to."""

    us_west = "us-west"
    """The US West region."""
    us_east = "us-east"
    """The US East region."""
    us_south = "us-south"
    """The US South region."""
    us_central = "us-central"
    """The US Central region."""
    eu_west = "eu-west"
    """The Western Europe region."""
    eu_central = "eu-central"
    """The Central Europe region."""
    singapore = "singapore"
    """The Singapore region."""
    london = "london"
    """The London region."""
    sydney = "sydney"
    """The Sydney region."""
    amsterdam = "amsterdam"
    """The Amsterdam region."""
    frankfurt = "frankfurt"
    """The Frankfurt region."""
    brazil = "brazil"
    """The Brazil region."""
    hongkong = "hongkong"
    """The Hong Kong region."""
    russia = "russia"
    """The Russia region."""
    japan = "japan"
    """The Japan region."""
    southafrica = "southafrica"
    """The South Africa region."""
    south_korea = "south-korea"
    """The South Korea region."""
    india = "india"
    """The India region.

    .. versionadded:: 1.2
    """
    europe = "europe"
    """The Europe region.

    .. versionadded:: 1.3
    """
    dubai = "dubai"
    """The Dubai region.

    .. versionadded:: 1.3
    """
    vip_us_east = "vip-us-east"
    """The US East region for VIP guilds."""
    vip_us_west = "vip-us-west"
    """The US West region for VIP guilds."""
    vip_amsterdam = "vip-amsterdam"
    """The Amsterdam region for VIP guilds."""


class SpeakingState(IntEnum):
    none = 0
    voice = 1 << 0
    soundshare = 1 << 1
    priority = 1 << 2

    def __str__(self) -> str:
        return self.name


class VerificationLevel(IntEnum):
    """Specifies a :class:`Guild`\'s verification level, which is the criteria in
    which a member must meet before being able to send messages to the guild.

    .. container:: operations

        .. versionadded:: 2.0

        .. describe:: x == y

            Checks if two verification levels are equal.
        .. describe:: x != y

            Checks if two verification levels are not equal.
        .. describe:: x > y

            Checks if a verification level is higher than another.
        .. describe:: x < y

            Checks if a verification level is lower than another.
        .. describe:: x >= y

            Checks if a verification level is higher or equal to another.
        .. describe:: x <= y

            Checks if a verification level is lower or equal to another.
    """

    none = 0
    """No citeria set."""
    low = 1
    """Member must have a verified email on their Discord account."""
    medium = 2
    """Member must have a verified email and be registered on Discord for longer than five minutes."""
    high = 3
    """Member must have a verified email, be registered on Discord for longer than five minutes,
    and be a member of the guild for longer than ten minutes.
    """
    highest = 4
    """Member must have a verified phone on their Discord account."""

    def __str__(self) -> str:
        return self.name


class ContentFilter(IntEnum):
    """Specifies a :class:`Guild`\'s explicit content filter, which is the machine
    learning algorithms that Discord uses to detect if an image contains
    pornography or otherwise explicit content.

    .. container:: operations

        .. versionadded:: 2.0

        .. describe:: x == y

            Checks if two content filter levels are equal.
        .. describe:: x != y

            Checks if two content filter levels are not equal.
        .. describe:: x > y

            Checks if a content filter level is higher than another.
        .. describe:: x < y

            Checks if a content filter level is lower than another.
        .. describe:: x >= y

            Checks if a content filter level is higher or equal to another.
        .. describe:: x <= y

            Checks if a content filter level is lower or equal to another.
    """

    disabled = 0
    """The guild does not have the content filter enabled."""
    no_role = 1
    """The guild has the content filter enabled for members without a role."""
    all_members = 2
    """The guild has the content filter enabled for every member."""

    def __str__(self) -> str:
        return self.name


class Status(StrEnum):
    """Specifies a :class:`Member` 's status."""

    online = "online"
    """The member is online."""
    offline = "offline"
    """The member is offline."""
    idle = "idle"
    """The member is idle."""
    dnd = "dnd"
    """The member is "Do Not Disturb."""
    do_not_disturb = "dnd"
    """An alias for :attr:`Status.dnd`."""
    invisible = "invisible"
    """The member is "invisible". In reality, this is only used in sending
    a presence a la :meth:`Client.change_presence`. When you receive a
    user's presence this will be :attr:`offline` instead.
    """


class DefaultAvatar(IntEnum):
    """Represents the default avatar of a Discord :class:`User`."""

    blurple = 0
    """Represents the default avatar with the color blurple.
    See also :attr:`Colour.blurple`
    """
    grey = 1
    """Represents the default avatar with the color grey.
    See also :attr:`Colour.greyple`
    """
    gray = 1
    """An alias for :attr:`DefaultAvatar.grey`."""
    green = 2
    """Represents the default avatar with the color green.
    See also :attr:`Colour.green`
    """
    orange = 3
    """Represents the default avatar with the color orange.
    See also :attr:`Colour.orange`
    """
    red = 4
    """Represents the default avatar with the color red.
    See also :attr:`Colour.red`
    """
    fuchsia = 5
    """Represents the default avatar with the color fuchsia.
    See also :attr:`Colour.fuchsia`

    .. versionadded:: 2.6
    """
    pink = 5
    """An alias for :attr:`DefaultAvatar.fuchsia`.

    .. versionadded:: 2.6
    """

    def __str__(self) -> str:
        return self.name


class NotificationLevel(IntEnum):
    """Specifies whether a :class:`Guild` has notifications on for all
     messages or mentions only by default.

    .. container:: operations

        .. versionadded:: 2.0

        .. describe:: x == y

            Checks if two notification levels are equal.
        .. describe:: x != y

            Checks if two notification levels are not equal.
        .. describe:: x > y

            Checks if a notification level is higher than another.
        .. describe:: x < y

            Checks if a notification level is lower than another.
        .. describe:: x >= y

            Checks if a notification level is higher or equal to another.
        .. describe:: x <= y

            Checks if a notification level is lower or equal to another.
    """

    all_messages = 0
    """Members receive notifications for every message regardless of them being mentioned."""
    only_mentions = 1
    """Members receive notifications for messages they are mentioned in."""


class AuditLogActionCategory(IntEnum):
    """Represents the category that the :class:`AuditLogAction` belongs to.

    This can be retrieved via :attr:`AuditLogEntry.category`.
    """

    create = 1
    """The action is the creation of something."""
    delete = 2
    """The action is the deletion of something."""
    update = 3
    """The action is the update of something."""


class AuditLogAction(IntEnum):
    r"""Represents the type of action being done for a :class:`AuditLogEntry`\,
    which is retrievable via :meth:`nextcord.Guild.audit_logs`.
    """

    guild_update = 1
    """The guild has updated. Things that trigger this include:

    - Changing the guild vanity URL
    - Changing the guild invite splash
    - Changing the guild AFK channel or timeout
    - Changing the guild voice server region
    - Changing the guild icon, banner, or discovery splash
    - Changing the guild moderation settings
    - Changing things related to the guild widget

    When this is the action, the type of :attr:`~AuditLogEntry.target` is
    the :class:`Guild`.

    Possible attributes for :class:`nextcord.AuditLogDiff`:

    - :attr:`~nextcord.AuditLogDiff.afk_channel`
    - :attr:`~nextcord.AuditLogDiff.system_channel`
    - :attr:`~nextcord.AuditLogDiff.afk_timeout`
    - :attr:`~nextcord.AuditLogDiff.default_message_notifications`
    - :attr:`~nextcord.AuditLogDiff.explicit_content_filter`
    - :attr:`~nextcord.AuditLogDiff.mfa_level`
    - :attr:`~nextcord.AuditLogDiff.name`
    - :attr:`~nextcord.AuditLogDiff.owner`
    - :attr:`~nextcord.AuditLogDiff.splash`
    - :attr:`~nextcord.AuditLogDiff.discovery_splash`
    - :attr:`~nextcord.AuditLogDiff.icon`
    - :attr:`~nextcord.AuditLogDiff.banner`
    - :attr:`~nextcord.AuditLogDiff.vanity_url_code`
    """
    channel_create = 10
    """A new channel was created.

    When this is the action, the type of :attr:`~AuditLogEntry.target` is
    either a :class:`abc.GuildChannel` or :class:`Object` with an ID.

    A more filled out object in the :class:`Object` case can be found
    by using :attr:`~AuditLogEntry.after`.

    Possible attributes for :class:`nextcord.AuditLogDiff`:

    - :attr:`~nextcord.AuditLogDiff.name`
    - :attr:`~nextcord.AuditLogDiff.type`
    - :attr:`~nextcord.AuditLogDiff.overwrites`
    """
    channel_update = 11
    """A channel was updated. Things that trigger this include:

    - The channel name or topic was changed
    - The channel bitrate was changed

    When this is the action, the type of :attr:`~AuditLogEntry.target` is
    the :class:`abc.GuildChannel` or :class:`Object` with an ID.

    A more filled out object in the :class:`Object` case can be found
    by using :attr:`~AuditLogEntry.after` or :attr:`~AuditLogEntry.before`.

    Possible attributes for :class:`nextcord.AuditLogDiff`:

    - :attr:`~nextcord.AuditLogDiff.name`
    - :attr:`~nextcord.AuditLogDiff.type`
    - :attr:`~nextcord.AuditLogDiff.position`
    - :attr:`~nextcord.AuditLogDiff.overwrites`
    - :attr:`~nextcord.AuditLogDiff.topic`
    - :attr:`~nextcord.AuditLogDiff.bitrate`
    - :attr:`~nextcord.AuditLogDiff.rtc_region`
    - :attr:`~nextcord.AuditLogDiff.video_quality_mode`
    - :attr:`~nextcord.AuditLogDiff.default_auto_archive_duration`
    """
    channel_delete = 12
    """A channel was deleted.

    When this is the action, the type of :attr:`~AuditLogEntry.target` is
    an :class:`Object` with an ID.

    A more filled out object can be found by using the
    :attr:`~AuditLogEntry.before` object.

    Possible attributes for :class:`nextcord.AuditLogDiff`:

    - :attr:`~nextcord.AuditLogDiff.name`
    - :attr:`~nextcord.AuditLogDiff.type`
    - :attr:`~nextcord.AuditLogDiff.overwrites`
    """
    overwrite_create = 13
    """A channel permission overwrite was created.

    When this is the action, the type of :attr:`~AuditLogEntry.target` is
    the :class:`abc.GuildChannel` or :class:`Object` with an ID.

    When this is the action, the type of :attr:`~AuditLogEntry.extra` is
    either a :class:`Role` or :class:`Member`. If the object is not found
    then it is a :class:`Object` with an ID being filled, a name, and a
    ``type`` attribute set to either ``'role'`` or ``'member'`` to help
    dictate what type of ID it is.

    Possible attributes for :class:`nextcord.AuditLogDiff`:

    - :attr:`~nextcord.AuditLogDiff.deny`
    - :attr:`~nextcord.AuditLogDiff.allow`
    - :attr:`~nextcord.AuditLogDiff.id`
    - :attr:`~nextcord.AuditLogDiff.type`
    """
    overwrite_update = 14
    """A channel permission overwrite was changed, this is typically
    when the permission values change.

    See :attr:`overwrite_create` for more information on how the
    :attr:`~AuditLogEntry.target` and :attr:`~AuditLogEntry.extra` fields
    are set.

    Possible attributes for :class:`nextcord.AuditLogDiff`:

    - :attr:`~nextcord.AuditLogDiff.deny`
    - :attr:`~nextcord.AuditLogDiff.allow`
    - :attr:`~nextcord.AuditLogDiff.id`
    - :attr:`~nextcord.AuditLogDiff.type`
    """
    overwrite_delete = 15
    """A channel permission overwrite was deleted.

    See :attr:`overwrite_create` for more information on how the
    :attr:`~AuditLogEntry.target` and :attr:`~AuditLogEntry.extra` fields
    are set.

    Possible attributes for :class:`nextcord.AuditLogDiff`:

    - :attr:`~nextcord.AuditLogDiff.deny`
    - :attr:`~nextcord.AuditLogDiff.allow`
    - :attr:`~nextcord.AuditLogDiff.id`
    - :attr:`~nextcord.AuditLogDiff.type`
    """
    kick = 20
    """A member was kicked.

    When this is the action, the type of :attr:`~AuditLogEntry.target` is
    the :class:`User` who got kicked.

    When this is the action, :attr:`~AuditLogEntry.changes` is empty.
    """
    member_prune = 21
    """A member prune was triggered.

    When this is the action, the type of :attr:`~AuditLogEntry.target` is
    set to ``None``.

    When this is the action, the type of :attr:`~AuditLogEntry.extra` is
    set to an unspecified proxy object with two attributes:

    - ``delete_members_days``: An integer specifying how far the prune was.
    - ``members_removed``: An integer specifying how many members were removed.

    When this is the action, :attr:`~AuditLogEntry.changes` is empty.
    """
    ban = 22
    """A member was banned.

    When this is the action, the type of :attr:`~AuditLogEntry.target` is
    the :class:`User` who got banned.

    When this is the action, :attr:`~AuditLogEntry.changes` is empty.
    """
    unban = 23
    """A member was unbanned.

    When this is the action, the type of :attr:`~AuditLogEntry.target` is
    the :class:`User` who got unbanned.

    When this is the action, :attr:`~AuditLogEntry.changes` is empty.
    """
    member_update = 24
    """A member has updated. This triggers in the following situations:

    - A nickname was changed
    - They were server muted or deafened (or it was undo'd)

    When this is the action, the type of :attr:`~AuditLogEntry.target` is
    the :class:`Member` or :class:`User` who got updated.

    Possible attributes for :class:`nextcord.AuditLogDiff`:

    - :attr:`~nextcord.AuditLogDiff.nick`
    - :attr:`~nextcord.AuditLogDiff.mute`
    - :attr:`~nextcord.AuditLogDiff.deaf`
    """
    member_role_update = 25
    """A member's role has been updated. This triggers when a member
    either gains a role or loses a role.

    When this is the action, the type of :attr:`~AuditLogEntry.target` is
    the :class:`Member` or :class:`User` who got the role.

    Possible attributes for :class:`nextcord.AuditLogDiff`:

    - :attr:`~nextcord.AuditLogDiff.roles`
    """
    member_move = 26
    """A member's voice channel has been updated. This triggers when a
    member is moved to a different voice channel.

    When this is the action, the type of :attr:`~AuditLogEntry.extra` is
    set to an unspecified proxy object with two attributes:

    - ``channel``: A :class:`TextChannel` or :class:`Object` with the channel ID where the members were moved.
    - ``count``: An integer specifying how many members were moved.

    .. versionadded:: 1.3
    """
    member_disconnect = 27
    """A member's voice state has changed. This triggers when a
    member is force disconnected from voice.

    When this is the action, the type of :attr:`~AuditLogEntry.extra` is
    set to an unspecified proxy object with one attribute:

    - ``count``: An integer specifying how many members were disconnected.

    .. versionadded:: 1.3
    """
    bot_add = 28
    """A bot was added to the guild.

    When this is the action, the type of :attr:`~AuditLogEntry.target` is
    the :class:`Member` or :class:`User` which was added to the guild.

    .. versionadded:: 1.3
    """
    role_create = 30
    """A new role was created.

    When this is the action, the type of :attr:`~AuditLogEntry.target` is
    the :class:`Role` or a :class:`Object` with the ID.

    Possible attributes for :class:`nextcord.AuditLogDiff`:

    - :attr:`~nextcord.AuditLogDiff.colour`
    - :attr:`~nextcord.AuditLogDiff.mentionable`
    - :attr:`~nextcord.AuditLogDiff.hoist`
    - :attr:`~nextcord.AuditLogDiff.name`
    - :attr:`~nextcord.AuditLogDiff.permissions`
    """
    role_update = 31
    """A role was updated. This triggers in the following situations:

    - The name has changed
    - The permissions have changed
    - The colour has changed
    - Its hoist/mentionable state has changed

    When this is the action, the type of :attr:`~AuditLogEntry.target` is
    the :class:`Role` or a :class:`Object` with the ID.

    Possible attributes for :class:`nextcord.AuditLogDiff`:

    - :attr:`~nextcord.AuditLogDiff.colour`
    - :attr:`~nextcord.AuditLogDiff.mentionable`
    - :attr:`~nextcord.AuditLogDiff.hoist`
    - :attr:`~nextcord.AuditLogDiff.name`
    - :attr:`~nextcord.AuditLogDiff.permissions`
    """
    role_delete = 32
    """A role was deleted.

    When this is the action, the type of :attr:`~AuditLogEntry.target` is
    the :class:`Role` or a :class:`Object` with the ID.

    Possible attributes for :class:`nextcord.AuditLogDiff`:

    - :attr:`~nextcord.AuditLogDiff.colour`
    - :attr:`~nextcord.AuditLogDiff.mentionable`
    - :attr:`~nextcord.AuditLogDiff.hoist`
    - :attr:`~nextcord.AuditLogDiff.name`
    - :attr:`~nextcord.AuditLogDiff.permissions`
    """
    invite_create = 40
    """An invite was created.

    When this is the action, the type of :attr:`~AuditLogEntry.target` is
    the :class:`Invite` that was created.

    Possible attributes for :class:`nextcord.AuditLogDiff`:

    - :attr:`~nextcord.AuditLogDiff.max_age`
    - :attr:`~nextcord.AuditLogDiff.code`
    - :attr:`~nextcord.AuditLogDiff.temporary`
    - :attr:`~nextcord.AuditLogDiff.inviter`
    - :attr:`~nextcord.AuditLogDiff.channel`
    - :attr:`~nextcord.AuditLogDiff.uses`
    - :attr:`~nextcord.AuditLogDiff.max_uses`
    """
    invite_update = 41
    """An invite was updated.

    When this is the action, the type of :attr:`~AuditLogEntry.target` is
    the :class:`Invite` that was updated.
    """
    invite_delete = 42
    """An invite was deleted.

    When this is the action, the type of :attr:`~AuditLogEntry.target` is
    the :class:`Invite` that was deleted.

    Possible attributes for :class:`nextcord.AuditLogDiff`:

    - :attr:`~nextcord.AuditLogDiff.max_age`
    - :attr:`~nextcord.AuditLogDiff.code`
    - :attr:`~nextcord.AuditLogDiff.temporary`
    - :attr:`~nextcord.AuditLogDiff.inviter`
    - :attr:`~nextcord.AuditLogDiff.channel`
    - :attr:`~nextcord.AuditLogDiff.uses`
    - :attr:`~nextcord.AuditLogDiff.max_uses`
    """
    webhook_create = 50
    """A webhook was created.

    When this is the action, the type of :attr:`~AuditLogEntry.target` is
    the :class:`Object` with the webhook ID.

    Possible attributes for :class:`nextcord.AuditLogDiff`:

    - :attr:`~nextcord.AuditLogDiff.channel`
    - :attr:`~nextcord.AuditLogDiff.name`
    - :attr:`~nextcord.AuditLogDiff.type` (always set to ``1`` if so)
    """
    webhook_update = 51
    """A webhook was updated. This trigger in the following situations:

    - The webhook name changed
    - The webhook channel changed

    When this is the action, the type of :attr:`~AuditLogEntry.target` is
    the :class:`Object` with the webhook ID.

    Possible attributes for :class:`nextcord.AuditLogDiff`:

    - :attr:`~nextcord.AuditLogDiff.channel`
    - :attr:`~nextcord.AuditLogDiff.name`
    - :attr:`~nextcord.AuditLogDiff.avatar`
    """
    webhook_delete = 52
    """A webhook was deleted.

    When this is the action, the type of :attr:`~AuditLogEntry.target` is
    the :class:`Object` with the webhook ID.

    Possible attributes for :class:`nextcord.AuditLogDiff`:

    - :attr:`~nextcord.AuditLogDiff.channel`
    - :attr:`~nextcord.AuditLogDiff.name`
    - :attr:`~nextcord.AuditLogDiff.type` (always set to ``1`` if so)
    """
    emoji_create = 60
    """An emoji was created.

    When this is the action, the type of :attr:`~AuditLogEntry.target` is
    the :class:`Emoji` or :class:`Object` with the emoji ID.

    Possible attributes for :class:`nextcord.AuditLogDiff`:

    - :attr:`~nextcord.AuditLogDiff.name`
    """
    emoji_update = 61
    """An emoji was updated. This triggers when the name has changed.

    When this is the action, the type of :attr:`~AuditLogEntry.target` is
    the :class:`Emoji` or :class:`Object` with the emoji ID.

    Possible attributes for :class:`nextcord.AuditLogDiff`:

    - :attr:`~nextcord.AuditLogDiff.name`
    """
    emoji_delete = 62
    """An emoji was deleted.

    When this is the action, the type of :attr:`~AuditLogEntry.target` is
    the :class:`Object` with the emoji ID.

    Possible attributes for :class:`nextcord.AuditLogDiff`:

    - :attr:`~nextcord.AuditLogDiff.name`
    """
    message_delete = 72
    """A message was deleted by a moderator. Note that this
    only triggers if the message was deleted by someone other than the author.

    When this is the action, the type of :attr:`~AuditLogEntry.target` is
    the :class:`Member` or :class:`User` who had their message deleted.

    When this is the action, the type of :attr:`~AuditLogEntry.extra` is
    set to an unspecified proxy object with two attributes:

    - ``count``: An integer specifying how many messages were deleted.
    - ``channel``: A :class:`TextChannel` or :class:`Object` with the channel ID where the message got deleted.
    """
    message_bulk_delete = 73
    """Messages were bulk deleted by a moderator.

    When this is the action, the type of :attr:`~AuditLogEntry.target` is
    the :class:`TextChannel` or :class:`Object` with the ID of the channel that was purged.

    When this is the action, the type of :attr:`~AuditLogEntry.extra` is
    set to an unspecified proxy object with one attribute:

    - ``count``: An integer specifying how many messages were deleted.

    .. versionadded:: 1.3
    """
    message_pin = 74
    """A message was pinned in a channel.

    When this is the action, the type of :attr:`~AuditLogEntry.target` is
    the :class:`Member` or :class:`User` who had their message pinned.

    When this is the action, the type of :attr:`~AuditLogEntry.extra` is
    set to an unspecified proxy object with two attributes:

    - ``channel``: A :class:`TextChannel` or :class:`Object` with the channel ID where the message was pinned.
    - ``message_id``: the ID of the message which was pinned.

    .. versionadded:: 1.3
    """
    message_unpin = 75
    """A message was unpinned in a channel.

    When this is the action, the type of :attr:`~AuditLogEntry.target` is
    the :class:`Member` or :class:`User` who had their message unpinned.

    When this is the action, the type of :attr:`~AuditLogEntry.extra` is
    set to an unspecified proxy object with two attributes:

    - ``channel``: A :class:`TextChannel` or :class:`Object` with the channel ID where the message was unpinned.
    - ``message_id``: the ID of the message which was unpinned.

    .. versionadded:: 1.3
    """
    integration_create = 80
    """A guild integration was created.

    When this is the action, the type of :attr:`~AuditLogEntry.target` is
    the :class:`Object` with the integration ID of the integration which was created.

    .. versionadded:: 1.3
    """
    integration_update = 81
    """A guild integration was updated.

    When this is the action, the type of :attr:`~AuditLogEntry.target` is
    the :class:`Object` with the integration ID of the integration which was updated.

    .. versionadded:: 1.3
    """
    integration_delete = 82
    """A guild integration was deleted.

    When this is the action, the type of :attr:`~AuditLogEntry.target` is
    the :class:`Object` with the integration ID of the integration which was deleted.

    .. versionadded:: 1.3
    """
    stage_instance_create = 83
    """A stage instance was started.

    When this is the action, the type of :attr:`~AuditLogEntry.target` is
    the :class:`StageInstance` or :class:`Object` with the ID of the stage
    instance which was created.

    Possible attributes for :class:`nextcord.AuditLogDiff`:

    - :attr:`~nextcord.AuditLogDiff.topic`
    - :attr:`~nextcord.AuditLogDiff.privacy_level`

    .. versionadded:: 2.0
    """
    stage_instance_update = 84
    """A stage instance was updated.

    When this is the action, the type of :attr:`~AuditLogEntry.target` is
    the :class:`StageInstance` or :class:`Object` with the ID of the stage
    instance which was updated.

    Possible attributes for :class:`nextcord.AuditLogDiff`:

    - :attr:`~nextcord.AuditLogDiff.topic`
    - :attr:`~nextcord.AuditLogDiff.privacy_level`

    .. versionadded:: 2.0
    """
    stage_instance_delete = 85
    """A stage instance was ended.

    .. versionadded:: 2.0
    """
    sticker_create = 90
    """A sticker was created.

    When this is the action, the type of :attr:`~AuditLogEntry.target` is
    the :class:`GuildSticker` or :class:`Object` with the ID of the sticker
    which was updated.

    Possible attributes for :class:`nextcord.AuditLogDiff`:

    - :attr:`~nextcord.AuditLogDiff.name`
    - :attr:`~nextcord.AuditLogDiff.emoji`
    - :attr:`~nextcord.AuditLogDiff.type`
    - :attr:`~nextcord.AuditLogDiff.format_type`
    - :attr:`~nextcord.AuditLogDiff.description`
    - :attr:`~nextcord.AuditLogDiff.available`

    .. versionadded:: 2.0
    """
    sticker_update = 91
    """A sticker was updated.

    When this is the action, the type of :attr:`~AuditLogEntry.target` is
    the :class:`GuildSticker` or :class:`Object` with the ID of the sticker
    which was updated.

    Possible attributes for :class:`nextcord.AuditLogDiff`:

    - :attr:`~nextcord.AuditLogDiff.name`
    - :attr:`~nextcord.AuditLogDiff.emoji`
    - :attr:`~nextcord.AuditLogDiff.type`
    - :attr:`~nextcord.AuditLogDiff.format_type`
    - :attr:`~nextcord.AuditLogDiff.description`
    - :attr:`~nextcord.AuditLogDiff.available`

    .. versionadded:: 2.0
    """
    sticker_delete = 92
    """A sticker was deleted.

    When this is the action, the type of :attr:`~AuditLogEntry.target` is
    the :class:`GuildSticker` or :class:`Object` with the ID of the sticker
    which was updated.

    Possible attributes for :class:`nextcord.AuditLogDiff`:

    - :attr:`~nextcord.AuditLogDiff.name`
    - :attr:`~nextcord.AuditLogDiff.emoji`
    - :attr:`~nextcord.AuditLogDiff.type`
    - :attr:`~nextcord.AuditLogDiff.format_type`
    - :attr:`~nextcord.AuditLogDiff.description`
    - :attr:`~nextcord.AuditLogDiff.available`

    .. versionadded:: 2.0
    """
    scheduled_event_create = 100
    """A scheduled event was created.

    When this is the action, the type of :attr:`~AuditLogEntry.target` is
    the :class:`ScheduledEvent` or :class:`Object` with the ID of the scheduled event which
    was created.
    """
    scheduled_event_update = 101
    """A scheduled event was updated.

    When this is the action, the type of :attr:`~AuditLogEntry.target` is
    the :class:`ScheduledEvent` or :class:`Object` with the ID of the scheduled event which
    was created.
    """
    scheduled_event_delete = 102
    """A scheduled event was deleted.

    When this is the action, the type of :attr:`~AuditLogEntry.target` is
    the :class:`ScheduledEvent` or :class:`Object` with the ID of the scheduled event which
    was created.
    """
    thread_create = 110
    """A thread was created.

    When this is the action, the type of :attr:`~AuditLogEntry.target` is
    the :class:`Thread` or :class:`Object` with the ID of the thread which
    was created.

    Possible attributes for :class:`nextcord.AuditLogDiff`:

    - :attr:`~nextcord.AuditLogDiff.name`
    - :attr:`~nextcord.AuditLogDiff.archived`
    - :attr:`~nextcord.AuditLogDiff.locked`
    - :attr:`~nextcord.AuditLogDiff.auto_archive_duration`

    .. versionadded:: 2.0
    """
    thread_update = 111
    """A thread was updated.

    When this is the action, the type of :attr:`~AuditLogEntry.target` is
    the :class:`Thread` or :class:`Object` with the ID of the thread which
    was updated.

    Possible attributes for :class:`nextcord.AuditLogDiff`:

    - :attr:`~nextcord.AuditLogDiff.name`
    - :attr:`~nextcord.AuditLogDiff.archived`
    - :attr:`~nextcord.AuditLogDiff.locked`
    - :attr:`~nextcord.AuditLogDiff.auto_archive_duration`

    .. versionadded:: 2.0
    """
    thread_delete = 112
    """A thread was deleted.

    When this is the action, the type of :attr:`~AuditLogEntry.target` is
    the :class:`Thread` or :class:`Object` with the ID of the thread which
    was deleted.

    Possible attributes for :class:`nextcord.AuditLogDiff`:

    - :attr:`~nextcord.AuditLogDiff.name`
    - :attr:`~nextcord.AuditLogDiff.archived`
    - :attr:`~nextcord.AuditLogDiff.locked`
    - :attr:`~nextcord.AuditLogDiff.auto_archive_duration`

    .. versionadded:: 2.0
    """
    auto_moderation_rule_create = 140
    """An auto moderation rule was created.

    When this is the action, the type of :attr:`~AuditLogEntry.target` is
    the :class:`AutoModerationRule` or :class:`Object` with the ID of the
    rule which was created.

    Possible attributes for :class:`nextcord.AuditLogDiff`:

    - :attr:`~nextcord.AuditLogDiff.actions`
    - :attr:`~nextcord.AuditLogDiff.enabled`
    - :attr:`~nextcord.AuditLogDiff.exempt_channels`
    - :attr:`~nextcord.AuditLogDiff.exempt_roles`
    - :attr:`~nextcord.AuditLogDiff.event_type`
    - :attr:`~nextcord.AuditLogDiff.name`
    - :attr:`~nextcord.AuditLogDiff.trigger_type`
    - :attr:`~nextcord.AuditLogDiff.trigger_metadata`

    .. versionadded:: 2.1
    """
    auto_moderation_rule_update = 141
    """An auto moderation rule was updated.

    When this is the action, the type of :attr:`~AuditLogEntry.target` is
    the :class:`AutoModerationRule` or :class:`Object` with the ID of the
    rule which was updated.

    Possible attributes for :class:`nextcord.AuditLogDiff`:

    - :attr:`~nextcord.AuditLogDiff.actions`
    - :attr:`~nextcord.AuditLogDiff.enabled`
    - :attr:`~nextcord.AuditLogDiff.exempt_channels`
    - :attr:`~nextcord.AuditLogDiff.exempt_roles`
    - :attr:`~nextcord.AuditLogDiff.event_type`
    - :attr:`~nextcord.AuditLogDiff.name`
    - :attr:`~nextcord.AuditLogDiff.trigger_type`
    - :attr:`~nextcord.AuditLogDiff.trigger_metadata`

    .. versionadded:: 2.1
    """
    auto_moderation_rule_delete = 142
    """An auto moderation rule was deleted.

    When this is the action, the type of :attr:`~AuditLogEntry.target` is
    the :class:`AutoModerationRule` or :class:`Object` with the ID of the
    rule which was deleted.

    Possible attributes for :class:`nextcord.AuditLogDiff`:

    - :attr:`~nextcord.AuditLogDiff.actions`
    - :attr:`~nextcord.AuditLogDiff.enabled`
    - :attr:`~nextcord.AuditLogDiff.exempt_channels`
    - :attr:`~nextcord.AuditLogDiff.exempt_roles`
    - :attr:`~nextcord.AuditLogDiff.event_type`
    - :attr:`~nextcord.AuditLogDiff.name`
    - :attr:`~nextcord.AuditLogDiff.trigger_type`
    - :attr:`~nextcord.AuditLogDiff.trigger_metadata`

    .. versionadded:: 2.1
    """
    auto_moderation_block_message = 143
    """A message was blocked by an auto moderation rule.

    When this is the action, the type of :attr:`~AuditLogEntry.target` is
    the :class:`Member` or :class:`User` whose message was blocked.

    When this is the action, the type of :attr:`~AuditLogEntry.extra` is
    set to an unspecified proxy object with these three attributes:

    - ``channel``: A :class:`~abc.GuildChannel`, :class:`Thread` or :class:`Object` with the channel ID where the message was blocked.
    - ``rule_name``: A :class:`str` with the name of the rule.
    - ``rule_trigger_type``: A :class:`AutoModerationTriggerType` value with the trigger type of the rule.

    .. versionadded:: 2.1
    """
    auto_moderation_flag_to_channel = 144
    """A message was flagged by an auto moderation rule.

    When this is the action, the type of :attr:`~AuditLogEntry.target` is
    the :class:`Member` or :class:`User` whose message was flagged.

    When this is the action, the type of :attr:`~AuditLogEntry.extra` is
    set to an unspecified proxy object with these three attributes:

    - ``channel``: A :class:`~abc.GuildChannel`, :class:`Thread` or :class:`Object` with the channel ID where the message was flagged.
    - ``rule_name``: A :class:`str` with the name of the rule.
    - ``rule_trigger_type``: A :class:`AutoModerationTriggerType` value with the trigger type of the rule.

    .. versionadded:: 2.3
    """
    auto_moderation_user_communication_disabled = 145
    """A member was timed out by an auto moderation rule.

    When this is the action, the type of :attr:`~AuditLogEntry.target` is
    the :class:`Member` or :class:`User` who was timed out.

    When this is the action, the type of :attr:`~AuditLogEntry.extra` is
    set to an unspecified proxy object with these three attributes:

    - ``channel``: A :class:`~abc.GuildChannel`, :class:`Thread` or :class:`Object` with the channel ID where the member was timed out.
    - ``rule_name``: A :class:`str` with the name of the rule.
    - ``rule_trigger_type``: A :class:`AutoModerationTriggerType` value with the trigger type of the rule.

    .. versionadded:: 2.3
    """

    @property
    def category(self) -> Optional[AuditLogActionCategory]:
        # fmt: off
        lookup: Dict[AuditLogAction, Optional[AuditLogActionCategory]] = {
            AuditLogAction.guild_update:                                AuditLogActionCategory.update,
            AuditLogAction.channel_create:                              AuditLogActionCategory.create,
            AuditLogAction.channel_update:                              AuditLogActionCategory.update,
            AuditLogAction.channel_delete:                              AuditLogActionCategory.delete,
            AuditLogAction.overwrite_create:                            AuditLogActionCategory.create,
            AuditLogAction.overwrite_update:                            AuditLogActionCategory.update,
            AuditLogAction.overwrite_delete:                            AuditLogActionCategory.delete,
            AuditLogAction.kick:                                        None,
            AuditLogAction.member_prune:                                None,
            AuditLogAction.ban:                                         None,
            AuditLogAction.unban:                                       None,
            AuditLogAction.member_update:                               AuditLogActionCategory.update,
            AuditLogAction.member_role_update:                          AuditLogActionCategory.update,
            AuditLogAction.member_move:                                 None,
            AuditLogAction.member_disconnect:                           None,
            AuditLogAction.bot_add:                                     None,
            AuditLogAction.role_create:                                 AuditLogActionCategory.create,
            AuditLogAction.role_update:                                 AuditLogActionCategory.update,
            AuditLogAction.role_delete:                                 AuditLogActionCategory.delete,
            AuditLogAction.invite_create:                               AuditLogActionCategory.create,
            AuditLogAction.invite_update:                               AuditLogActionCategory.update,
            AuditLogAction.invite_delete:                               AuditLogActionCategory.delete,
            AuditLogAction.webhook_create:                              AuditLogActionCategory.create,
            AuditLogAction.webhook_update:                              AuditLogActionCategory.update,
            AuditLogAction.webhook_delete:                              AuditLogActionCategory.delete,
            AuditLogAction.emoji_create:                                AuditLogActionCategory.create,
            AuditLogAction.emoji_update:                                AuditLogActionCategory.update,
            AuditLogAction.emoji_delete:                                AuditLogActionCategory.delete,
            AuditLogAction.message_delete:                              AuditLogActionCategory.delete,
            AuditLogAction.message_bulk_delete:                         AuditLogActionCategory.delete,
            AuditLogAction.message_pin:                                 None,
            AuditLogAction.message_unpin:                               None,
            AuditLogAction.integration_create:                          AuditLogActionCategory.create,
            AuditLogAction.integration_update:                          AuditLogActionCategory.update,
            AuditLogAction.integration_delete:                          AuditLogActionCategory.delete,
            AuditLogAction.stage_instance_create:                       AuditLogActionCategory.create,
            AuditLogAction.stage_instance_update:                       AuditLogActionCategory.update,
            AuditLogAction.stage_instance_delete:                       AuditLogActionCategory.delete,
            AuditLogAction.sticker_create:                              AuditLogActionCategory.create,
            AuditLogAction.sticker_update:                              AuditLogActionCategory.update,
            AuditLogAction.sticker_delete:                              AuditLogActionCategory.delete,
            AuditLogAction.scheduled_event_create:                      AuditLogActionCategory.create,
            AuditLogAction.scheduled_event_update:                      AuditLogActionCategory.update,
            AuditLogAction.scheduled_event_delete:                      AuditLogActionCategory.delete,
            AuditLogAction.thread_create:                               AuditLogActionCategory.create,
            AuditLogAction.thread_update:                               AuditLogActionCategory.update,
            AuditLogAction.thread_delete:                               AuditLogActionCategory.delete,
            AuditLogAction.auto_moderation_rule_create:                 AuditLogActionCategory.create,
            AuditLogAction.auto_moderation_rule_update:                 AuditLogActionCategory.update,
            AuditLogAction.auto_moderation_rule_delete:                 AuditLogActionCategory.delete,
            AuditLogAction.auto_moderation_block_message:               None,
            AuditLogAction.auto_moderation_flag_to_channel:             None,
            AuditLogAction.auto_moderation_user_communication_disabled: None,
        }
        # fmt: on
        return lookup[self]

    @property
    def target_type(self) -> Optional[str]:
        v = self.value
        if v == -1:  # pyright: ignore[reportUnnecessaryComparison]
            return "all"
        if v < 10:
            return "guild"
        if v < 20:
            return "channel"
        if v < 30:
            return "user"
        if v < 40:
            return "role"
        if v < 50:
            return "invite"
        if v < 60:
            return "webhook"
        if v < 70:
            return "emoji"
        if v == 73:
            return "channel"
        if v < 80:
            return "message"
        if v < 83:
            return "integration"
        if v < 90:
            return "stage_instance"
        if v < 93:
            return "sticker"
        if v < 103:
            return "event"
        if v < 113:
            return "thread"
        if v < 122:
            return "application_command_or_integration"
        if v < 140:
            return None
        if v == 143:
            return "user"
        if v < 143:
            return "auto_moderation_rule"
        return None


class UserFlags(IntEnum):
    """Represents Discord User flags."""

    staff = 1 << 0
    """The user is a Discord Employee."""
    partner = 1 << 1
    """The user is a Discord Partner."""
    hypesquad = 1 << 2
    """The user is a HypeSquad Events member."""
    bug_hunter = 1 << 3
    """The user is a Bug Hunter."""
    mfa_sms = 1 << 4
    """The user has SMS recovery for Multi Factor Authentication enabled."""
    premium_promo_dismissed = 1 << 5
    """The user has dismissed the Discord Nitro promotion."""
    hypesquad_bravery = 1 << 6
    """The user is a HypeSquad Bravery member."""
    hypesquad_brilliance = 1 << 7
    """The user is a HypeSquad Brilliance member."""
    hypesquad_balance = 1 << 8
    """The user is a HypeSquad Balance member."""
    early_supporter = 1 << 9
    """The user is an Early Supporter."""
    team_user = 1 << 10
    """The user is a Team User."""
    system = 1 << 12
    """The user is a system user (i.e. represents Discord officially)."""
    has_unread_urgent_messages = 1 << 13
    """The user has an unread system message."""
    bug_hunter_level_2 = 1 << 14
    """The user is a Bug Hunter Level 2."""
    verified_bot = 1 << 16
    """The user is a Verified Bot."""
    verified_bot_developer = 1 << 17
    """The user is an Early Verified Bot Developer."""
    discord_certified_moderator = 1 << 18
    """The user is a Discord Certified Moderator."""
    bot_http_interactions = 1 << 19
    """The user is a bot that uses only HTTP interactions and is shown in the
     online member list.

    .. versionadded:: 2.4
    """
    known_spammer = 1 << 20
    """The user is a Known Spammer."""
    active_developer = 1 << 22
    """The user is an Active Developer.

    .. versionadded:: 2.4
    """


class ActivityType(IntEnum):
    """Specifies the type of :class:`Activity`. This is used to check how to
    interpret the activity itself.
    """

    unknown = -1
    """An unknown activity type. This should generally not happen."""
    playing = 0
    """A "Playing" activity type."""
    streaming = 1
    """A "Streaming" activity type."""
    listening = 2
    """A "Listening" activity type."""
    watching = 3
    """A "Watching" activity type."""
    custom = 4
    """A "Custom" activity type."""
    competing = 5
    """A "Competing" activity type.

    .. versionadded:: 1.5
    """


class TeamMembershipState(IntEnum):
    """Represents the membership state of a team member retrieved
     through :func:`Client.application_info`.

    .. versionadded:: 1.3
    """

    invited = 1
    """Represents an invited member."""
    accepted = 2
    """Represents a member currently in the team."""


class WebhookType(IntEnum):
    """Represents the type of webhook that can be received.

    .. versionadded:: 1.3
    """

    incoming = 1
    """Represents a webhook that can post messages to channels with a token."""
    channel_follower = 2
    """Represents a webhook that is internally managed by Discord, used for following channels."""
    application = 3
    """Represents a webhook that is used for interactions or applications.

    .. versionadded:: 2.0
    """


class ExpireBehaviour(IntEnum):
    """Represents the behaviour the :class:`Integration` should perform
    when a user's subscription has finished.

    There is an alias for this called ``ExpireBehavior``.

    .. versionadded:: 1.4
    """

    remove_role = 0
    """This will remove the :attr:`StreamIntegration.role` from the user
     when their subscription is finished.
    """
    kick = 1
    """This will kick the user when their subscription is finished."""


ExpireBehavior = ExpireBehaviour


class StickerType(IntEnum):
    """Represents the type of sticker.

    .. versionadded:: 2.0
    """

    standard = 1
    """Represents a standard sticker."""
    guild = 2
    """Represents a custom sticker created in a guild."""


class StickerFormatType(IntEnum):
    """Represents the type of sticker images.

    .. versionadded:: 1.6
    """

    png = 1
    """Represents a sticker with a png image."""
    apng = 2
    """Represents a sticker with an apng image."""
    lottie = 3
    """Represents a sticker with a lottie image."""
    gif = 4
    """Represents a sticker with a GIF image.

    .. versionadded:: 2.4
    """

    @property
    def file_extension(self) -> str:
        lookup: Dict[StickerFormatType, str] = {
            StickerFormatType.png: "png",
            StickerFormatType.apng: "png",
            StickerFormatType.lottie: "json",
            StickerFormatType.gif: "gif",
        }
        return lookup[self]


class InviteTarget(IntEnum):
    """Represents the invite type for voice channel invites.

    .. versionadded:: 2.0
    """

    unknown = 0
    """The invite doesn't target anyone or anything."""
    stream = 1
    """A stream invite that targets a user."""
    embedded_application = 2
    """A stream invite that targets an embedded application."""


class InteractionType(IntEnum):
    """Specifies the type of :class:`Interaction`.

    .. versionadded:: 2.0
    """

    ping = 1
    """Represents Discord pinging to see if the interaction response server is alive."""
    application_command = 2
    """Represents a slash command or context menu interaction."""
    component = 3
    """Represents a component based interaction, i.e. using the Discord Bot UI Kit."""
    application_command_autocomplete = 4
    """Represents a slash command autocomplete interaction."""
    modal_submit = 5
    """Represents a modal submit interaction."""


class InteractionResponseType(IntEnum):
    """Specifies the response type for the interaction.

    .. versionadded:: 2.0
    """

    pong = 1
    """Pongs the interaction when given a ping.

    See also :meth:`InteractionResponse.pong`
    """
    channel_message = 4  # (with source)
    """Respond to the interaction with a message.

    See also :meth:`InteractionResponse.send_message`
    """
    deferred_channel_message = 5  # (with source)
    """Responds to the interaction with a message at a later time.

    See also :meth:`InteractionResponse.defer`
    """
    deferred_message_update = 6  # for components
    """Acknowledges the component interaction with a promise that
     the message will update later (though there is no need to
     actually update the message).

    See also :meth:`InteractionResponse.defer`
    """
    message_update = 7  # for components
    """Responds to the interaction by editing the message.

    See also :meth:`InteractionResponse.edit_message`
    """
    application_command_autocomplete_result = 8
    modal = 9


class ApplicationCommandType(IntEnum):
    """Represents the type of application command.

    .. versionadded:: 2.0
    """

    chat_input = 1
    """The command is a slash command."""
    user = 2
    """The command is a user context menu command."""
    message = 3
    """The command is a message context menu command."""


class ApplicationCommandOptionType(IntEnum):
    """Represents the type of application command option.

    .. versionadded:: 2.0
    """

    sub_command = 1
    """The option is a subcommand."""
    sub_command_group = 2
    """The option is a subcommand group."""
    string = 3
    """The option is a string."""
    integer = 4
    """The option is an integer."""
    boolean = 5
    """The option is a boolean."""
    user = 6
    """The option is a user."""
    channel = 7
    """The option is a channel."""
    role = 8
    """The option is a role."""
    mentionable = 9
    """The option is a mentionable."""
    number = 10
    """The option is a number. This is a double, AKA floating point."""
    attachment = 11
    """The option is an attachment."""


class Locale(StrEnum):
    da = "da"
    """Danish | Dansk"""
    de = "de"
    """German | Deutsch"""
    en_GB = "en-GB"
    """English, UK | English, UK"""
    en_US = "en-US"
    """English, US | English, US"""
    es_ES = "es-ES"
    """Spanish | Español"""
    fr = "fr"
    """French | Français"""
    hr = "hr"
    """Croatian | Hrvatski"""
    id = "id"
    """Indonesian | Bahasa Indonesia

    .. versionadded:: 2.4
    """
    it = "it"
    """Italian | Italiano"""
    lt = "lt"
    """Lithuanian | Lietuviškai"""
    hu = "hu"
    """Hungarian | Magyar"""
    nl = "nl"
    """Dutch | Nederlands"""
    no = "no"
    """Norwegian | Norsk"""
    pl = "pl"
    """Polish | Polski"""
    pt_BR = "pt-BR"
    """Portuguese, Brazilian | Português do Brasil"""
    ro = "ro"
    """Romanian, Romania | Română"""
    fi = "fi"
    """Finnish | Suomi"""
    sv_SE = "sv-SE"
    """Swedish | Svenska"""
    vi = "vi"
    """Vietnamese | Tiếng Việt"""
    tr = "tr"
    """Turkish | Türkçe"""
    cs = "cs"
    """Czech | Čeština"""
    el = "el"
    """Greek | Ελληνικά"""
    bg = "bg"
    """Bulgarian | български"""
    ru = "ru"
    """Russian | Pусский"""  # noqa: RUF001
    uk = "uk"
    """Ukrainian | Українська"""
    hi = "hi"
    """Hindi | हिन्दी"""
    th = "th"
    """Thai	| ไทย"""
    zh_CN = "zh-CN"
    """Chinese, China | 中文"""
    ja = "ja"
    """Japanese | 日本語"""
    zh_TW = "zh-TW"
    """Chinese, Taiwan | 繁體中文"""
    ko = "ko"
    """Korean | 한국어"""


class VideoQualityMode(IntEnum):
    """Represents the camera video quality mode for voice channel participants.

    .. versionadded:: 2.0
    """

    auto = 1
    """Represents auto camera video quality."""
    full = 2
    """Represents full camera video quality."""


class ComponentType(IntEnum):
    """Represents the component type of a component.

    .. versionadded:: 2.0
    """

    action_row = 1
    """Represents the group component which holds different components in a row."""
    button = 2
    """Represents a button component."""
    select = 3
    """Represents a select string component."""
    string_select = 3
    """An alias for :attr:`ComponentType.select`.

    .. versionadded:: 2.3
    """
    text_input = 4
    """Represents a text input component."""
    user_select = 5
    """Represents a user select component.

    .. versionadded:: 2.3
    """
    role_select = 6
    """Represents a role select component.

    .. versionadded:: 2.3
    """
    mentionable_select = 7
    """Represents a mentionable select component.

    .. versionadded:: 2.3
    """
    channel_select = 8
    """Represents a channel select component.

    .. versionadded:: 2.3
    """


class ButtonStyle(IntEnum):
    """Represents the style of the button component.

    .. versionadded:: 2.0
    """

    primary = 1
    """Represents a blurple button for the primary action."""
    secondary = 2
    """Represents a grey button for secondary actions."""
    success = 3
    """Represents a green button for success actions."""
    danger = 4
    """Represents a red button for dangerous actions."""
    link = 5
    """Represents a link button."""

    # Aliases
    blurple = 1
    """An alias for :attr:`ButtonStyle.primary`."""
    grey = 2
    """An alias for :attr:`ButtonStyle.secondary`."""
    gray = 2
    """An alias for :attr:`ButtonStyle.secondary`."""
    green = 3
    """An alias for :attr:`ButtonStyle.success`."""
    red = 4
    """An alias for :attr:`ButtonStyle.danger`."""
    url = 5
    """An alias for :attr:`ButtonStyle.link`."""


class TextInputStyle(IntEnum):
    """Represent the style of a text input component.

    .. versionadded:: 2.0
    """

    short = 1
    """Represent a single line input."""
    paragraph = 2
    """Represent a multi line input."""


class StagePrivacyLevel(IntEnum):
    """Represents a stage instance's privacy level.

    .. versionadded:: 2.0
    """

    public = 1
    """The stage instance can be joined by external users."""
    closed = 2
    """The stage instance can only be joined by members of the guild."""
    guild_only = 2
    """An alias for :attr:`StagePrivacyLevel.closed`."""


class NSFWLevel(IntEnum):
    """Represents the NSFW level of a guild.

    .. versionadded:: 2.0

    .. container:: operations

        .. describe:: x == y

            Checks if two NSFW levels are equal.
        .. describe:: x != y

            Checks if two NSFW levels are not equal.
        .. describe:: x > y

            Checks if a NSFW level is higher than another.
        .. describe:: x < y

            Checks if a NSFW level is lower than another.
        .. describe:: x >= y

            Checks if a NSFW level is higher or equal to another.
        .. describe:: x <= y

            Checks if a NSFW level is lower or equal to another.
    """

    default = 0
    """The guild has not been categorised yet."""
    explicit = 1
    """The guild contains NSFW content."""
    safe = 2
    """The guild does not contain any NSFW content."""
    age_restricted = 3
    """The guild may contain NSFW content."""


class ScheduledEventEntityType(IntEnum):
    """Represents the type of an entity on a scheduled event."""

    stage_instance = 1
    """The event is for a stage"""
    voice = 2
    """The event is for a voice channel."""
    external = 3
    """The event is happening elsewhere."""


class ScheduledEventPrivacyLevel(IntEnum):
    """Represents the privacy level of scheduled event."""

    guild_only = 2
    """The scheduled event is only visible to members of the guild."""


class ScheduledEventStatus(IntEnum):
    """Represents the status of a scheduled event."""

    scheduled = 1
    """The event is scheduled to happen."""
    active = 2
    """The event is happening."""
    completed = 3
    """The event has finished."""
    canceled = 4
    """The event was cancelled."""
    cancelled = 4
    """An alias for :attr:`ScheduledEventStatus.canceled`."""


class AutoModerationEventType(IntEnum):
    """Represents what event context an auto moderation rule will be checked.

    .. versionadded:: 2.1
    """

    message_send = 1
    """A member sends or edits a message in the guild."""


class AutoModerationTriggerType(IntEnum):
    """Represents the type of content which can trigger an auto moderation rule.

    .. versionadded:: 2.1

    .. versionchanged:: 2.2

        Removed ``harmful_link`` as it is no longer used by Discord.
    """

    keyword = 1
    """This rule checks if content contains words from a user defined list of keywords."""
    spam = 3
    """This rule checks if content represents generic spam."""
    keyword_preset = 4
    """This rule checks if content contains words from Discord pre-defined wordsets."""
    mention_spam = 5
    """This rule checks if the number of mentions in the message is more than the maximum allowed.

    .. versionadded:: 2.3
    """


class KeywordPresetType(IntEnum):
    """Represents the type of a keyword preset auto moderation rule.

    .. versionadded:: 2.1
    """

    profanity = 1
    """Words that may be considered forms of swearing or cursing."""
    sexual_content = 2
    """Words that refer to sexually explicit behaviour or activity."""
    slurs = 3
    """Personal insults or words that may be considered hate speech."""


class AutoModerationActionType(IntEnum):
    """Represents the action that will be taken if an auto moderation rule is triggered.

    .. versionadded:: 2.1
    """

    block_message = 1
    """Blocks a message with content matching the rule."""
    send_alert_message = 2
    """Logs message content to a specified channel."""
    timeout = 3
    """Timeout user for a specified duration.

    .. note::

        This action type can only be used with the :attr:`Permissions.moderate_members` permission.
    """


class SortOrderType(IntEnum):
    """The default sort order type used to sort posts in a :class:`ForumChannel`.

    .. versionadded:: 2.3
    """

    latest_activity = 0
    """Sort forum posts by their activity."""
    creation_date = 1
    """Sort forum posts by their creation date."""


class RoleConnectionMetadataType(IntEnum):
    """Represents the type of comparison a role connection metadata record will use.

    .. versionadded:: 2.4
    """

    integer_less_than_or_equal = 1
    integer_greater_than_or_equal = 2
    """The metadata value must be less than or equal to the guild's configured value."""
    integer_equal = 3
    integer_not_equal = 4
    """The metadata value must be greater than or equal to the guild's configured value."""
    datetime_less_than_or_equal = 5
    datetime_greater_than_or_equal = 6
    """The metadata value must be equal to the guild's configured value."""
    boolean_equal = 7
    boolean_not_equal = 8
    """The metadata value must be not equal to the guild's configured value."""


class ForumLayoutType(IntEnum):
    """The default layout type used to display posts in a :class:`ForumChannel`.

    .. versionadded:: 2.4
    """

    not_set = 0
    """No default has been set by channel administrators."""
    list = 1
    """Display posts as a list, more text focused."""
    gallery = 2
    """Display posts as a collection of posts with images, this is more image focused."""


class InviteType(IntEnum):
    """Represents the type of an invite.

    .. versionadded:: 3.0
    """

    guild = 0
    """The invite is for a guild."""
    group_dm = 1
    """The invite is for a group DM."""
    friend = 2
    """The invite is for a Discord user."""


<<<<<<< HEAD
class PollLayoutType(IntEnum):
    """The layout type of the poll.
=======
class IntegrationType(IntEnum):
    """Where a :class:`BaseApplicationCommand` is available, only for globally-scoped commands.
>>>>>>> eb1b8019

    .. versionadded:: 3.0
    """

<<<<<<< HEAD
    default = 1
    """The default poll layout type."""
=======
    guild_install = 0
    """App is installable to servers."""
    user_install = 1
    """App is installable to users."""


class InteractionContextType(IntEnum):
    """Where a :class:`BaseApplicationCommand` can be used, only for globally-scoped commands, or where a :class:`Interaction` originates from.

    .. versionadded:: 3.0
    """

    guild = 0
    """The :class:`BaseApplicationCommand` can be used within servers, or the :class:`Interaction` originates from a server."""
    bot_dm = 1
    """The :class:`BaseApplicationCommand` can be used within DMs with the app's bot user, or the :class:`Interaction` originates from such DMs."""
    private_channel = 2
    """The :class:`BaseApplicationCommand` can be used within Group DMs and DMs other than the app's bot user, or the :class:`Interaction` originates from such channels."""
>>>>>>> eb1b8019


T = TypeVar("T")


def try_enum(cls: Type[T], val: Any) -> T:
    """A function that tries to turn the value into enum ``cls``.

    If it fails it returns a proxy invalid value instead.
    """

    try:
        return cls(val)
    except ValueError:
        return UnknownEnumValue(name=f"unknown_{val}", value=val)  # type: ignore<|MERGE_RESOLUTION|>--- conflicted
+++ resolved
@@ -50,12 +50,9 @@
     "RoleConnectionMetadataType",
     "ForumLayoutType",
     "InviteType",
-<<<<<<< HEAD
-    "PollLayoutType",
-=======
     "IntegrationType",
     "InteractionContextType",
->>>>>>> eb1b8019
+    "PollLayoutType",
 )
 
 
@@ -2058,21 +2055,12 @@
     """The invite is for a Discord user."""
 
 
-<<<<<<< HEAD
-class PollLayoutType(IntEnum):
-    """The layout type of the poll.
-=======
 class IntegrationType(IntEnum):
     """Where a :class:`BaseApplicationCommand` is available, only for globally-scoped commands.
->>>>>>> eb1b8019
+
 
     .. versionadded:: 3.0
     """
-
-<<<<<<< HEAD
-    default = 1
-    """The default poll layout type."""
-=======
     guild_install = 0
     """App is installable to servers."""
     user_install = 1
@@ -2091,8 +2079,15 @@
     """The :class:`BaseApplicationCommand` can be used within DMs with the app's bot user, or the :class:`Interaction` originates from such DMs."""
     private_channel = 2
     """The :class:`BaseApplicationCommand` can be used within Group DMs and DMs other than the app's bot user, or the :class:`Interaction` originates from such channels."""
->>>>>>> eb1b8019
-
+
+
+class PollLayoutType(IntEnum):
+    """The layout type of the poll.
+
+    ..versionadded:: 3.0"""
+    
+    default = 1
+    """The default poll layout type."""
 
 T = TypeVar("T")
 
