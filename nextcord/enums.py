--- conflicted
+++ resolved
@@ -49,16 +49,13 @@
     "SortOrderType",
     "RoleConnectionMetadataType",
     "ForumLayoutType",
-<<<<<<< HEAD
-    "SKUType",
-    "EntitlementType",
-    "EntitlementOwnerType",
-=======
     "InviteType",
     "IntegrationType",
     "InteractionContextType",
     "MessageReferenceType",
->>>>>>> 4eb1bf5c
+    "SKUType",
+    "EntitlementType",
+    "EntitlementOwnerType",
 )
 
 
@@ -1588,17 +1585,37 @@
 
 
 class SKUType(IntEnum):
+    """Represents the type of a :class:`SKU`.
+
+    .. versionadded:: 3.2
+    """
+
     subscription = 5
+    """A subscription."""
     subscription_group = 6
+    """A subscription group."""
 
 
 class EntitlementType(IntEnum):
+    """Represents the type of an :class:`Entitlement`.
+
+    .. versionadded:: 3.2
+    """
+
     application_subscription = 8
+    """An application subscription."""
 
 
 class EntitlementOwnerType(IntEnum):
+    """Represents the type of an :class:`Entitlement` owner.
+
+    .. versionadded:: 3.2
+    """
+
     guild_subscription = 1
+    """A guild subscription."""
     user_subscription = 2
+    """A user subscription."""
 
 
 class InteractionType(IntEnum):
