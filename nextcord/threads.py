"""
The MIT License (MIT)

Copyright (c) 2015-2021 Rapptz
Copyright (c) 2022-present tag-epic

Permission is hereby granted, free of charge, to any person obtaining a
copy of this software and associated documentation files (the "Software"),
to deal in the Software without restriction, including without limitation
the rights to use, copy, modify, merge, publish, distribute, sublicense,
and/or sell copies of the Software, and to permit persons to whom the
Software is furnished to do so, subject to the following conditions:

The above copyright notice and this permission notice shall be included in
all copies or substantial portions of the Software.

THE SOFTWARE IS PROVIDED "AS IS", WITHOUT WARRANTY OF ANY KIND, EXPRESS
OR IMPLIED, INCLUDING BUT NOT LIMITED TO THE WARRANTIES OF MERCHANTABILITY,
FITNESS FOR A PARTICULAR PURPOSE AND NONINFRINGEMENT. IN NO EVENT SHALL THE
AUTHORS OR COPYRIGHT HOLDERS BE LIABLE FOR ANY CLAIM, DAMAGES OR OTHER
LIABILITY, WHETHER IN AN ACTION OF CONTRACT, TORT OR OTHERWISE, ARISING
FROM, OUT OF OR IN CONNECTION WITH THE SOFTWARE OR THE USE OR OTHER
DEALINGS IN THE SOFTWARE.
"""

from __future__ import annotations

import asyncio
import time
from typing import TYPE_CHECKING, Callable, Dict, Iterable, List, Optional, Union

from .abc import Messageable
from .enums import ChannelType, try_enum
from .errors import ClientException
<<<<<<< HEAD
from .flags import ChannelFlags
from .mixins import Hashable
=======
from .mixins import Hashable, PinsMixin
>>>>>>> a49ffd2a
from .utils import MISSING, _get_as_snowflake, parse_time

__all__ = (
    "Thread",
    "ThreadMember",
)

if TYPE_CHECKING:
    from datetime import datetime

    from .abc import Snowflake, SnowflakeTime
    from .channel import CategoryChannel, TextChannel
    from .guild import Guild
    from .member import Member
    from .message import Message, PartialMessage
    from .permissions import Permissions
    from .role import Role
    from .state import ConnectionState
    from .types.snowflake import SnowflakeList
    from .types.threads import (
        Thread as ThreadPayload,
        ThreadArchiveDuration,
        ThreadMember as ThreadMemberPayload,
        ThreadMetadata,
    )


class Thread(Messageable, Hashable, PinsMixin):
    """Represents a Discord thread.

    .. container:: operations

        .. describe:: x == y

            Checks if two threads are equal.

        .. describe:: x != y

            Checks if two threads are not equal.

        .. describe:: hash(x)

            Returns the thread's hash.

        .. describe:: str(x)

            Returns the thread's name.

    .. versionadded:: 2.0

    Attributes
    -----------
    name: :class:`str`
        The thread name.
    guild: :class:`Guild`
        The guild the thread belongs to.
    id: :class:`int`
        The thread ID.
    parent_id: :class:`int`
        The parent :class:`TextChannel` ID this thread belongs to.
    owner_id: :class:`int`
        The user's ID that created this thread.
    last_message_id: Optional[:class:`int`]
        The last message ID of the message sent to this thread. It may
        *not* point to an existing or valid message.
    slowmode_delay: :class:`int`
        The number of seconds a member must wait between sending messages
        in this thread. A value of `0` denotes that it is disabled.
        Bots and users with :attr:`~Permissions.manage_channels` or
        :attr:`~Permissions.manage_messages` bypass slowmode.
    message_count: :class:`int`
        An approximate number of messages in this thread. This caps at 50.
    member_count: :class:`int`
        An approximate number of members in this thread. This caps at 50.
    me: Optional[:class:`ThreadMember`]
        A thread member representing yourself, if you've joined the thread.
        This could not be available.
    archived: :class:`bool`
        Whether the thread is archived.
    locked: :class:`bool`
        Whether the thread is locked.
    invitable: :class:`bool`
        Whether non-moderators can add other non-moderators to this thread.
        This is always ``True`` for public threads.
    archiver_id: Optional[:class:`int`]
        The user's ID that archived this thread.
    auto_archive_duration: :class:`int`
        The duration in minutes until the thread is automatically archived due to inactivity.
        Usually a value of 60, 1440, 4320 and 10080.
    archive_timestamp: :class:`datetime.datetime`
        An aware timestamp of when the thread's archived status was last updated in UTC.
    create_timestamp: Optional[:class:`datetime.datetime`]
        Returns the threads's creation time in UTC.
        This is ``None`` if the thread was created before January 9th, 2021.

        .. versionadded:: 2.0
    """

    __slots__ = (
        "name",
        "id",
        "guild",
        "_type",
        "_state",
        "_members",
        "owner_id",
        "parent_id",
        "last_message_id",
        "message_count",
        "member_count",
        "slowmode_delay",
        "me",
        "locked",
        "archived",
        "invitable",
        "archiver_id",
        "auto_archive_duration",
        "archive_timestamp",
        "create_timestamp",
        "flags",
    )

    def __init__(self, *, guild: Guild, state: ConnectionState, data: ThreadPayload):
        self._state: ConnectionState = state
        self.guild = guild
        self._members: Dict[int, ThreadMember] = {}
        self._from_data(data)

    async def _get_channel(self):
        return self

    def __repr__(self) -> str:
        return (
            f"<Thread id={self.id!r} name={self.name!r} parent={self.parent}"
            f" owner_id={self.owner_id!r} locked={self.locked} archived={self.archived}>"
        )

    def __str__(self) -> str:
        return self.name

    def _from_data(self, data: ThreadPayload):
        self.id = int(data["id"])
        self.parent_id = int(data["parent_id"])
        self.owner_id = int(data["owner_id"])
        self.name = data["name"]
        self._type = try_enum(ChannelType, data["type"])
        self.last_message_id = _get_as_snowflake(data, "last_message_id")
        self.slowmode_delay = data.get("rate_limit_per_user", 0)
        self.message_count = data["message_count"]
        self.member_count = data["member_count"]
        self._unroll_metadata(data["thread_metadata"])
        self.flags: ChannelFlags = ChannelFlags._from_value(data.get("flags", 0))

        try:
            member = data["member"]
        except KeyError:
            self.me = None
        else:
            self.me = ThreadMember(self, member)

    def _unroll_metadata(self, data: ThreadMetadata):
        self.archived = data["archived"]
        self.archiver_id = _get_as_snowflake(data, "archiver_id")
        self.auto_archive_duration = data["auto_archive_duration"]
        self.archive_timestamp = parse_time(data["archive_timestamp"])
        self.locked = data.get("locked", False)
        self.invitable = data.get("invitable", True)
        self.create_timestamp = parse_time(data.get("create_timestamp"))

    def _update(self, data):
        try:
            self.name = data["name"]
        except KeyError:
            pass

        self.slowmode_delay = data.get("rate_limit_per_user", 0)
        self.flags: ChannelFlags = ChannelFlags._from_value(data.get("flags", 0))

        try:
            self._unroll_metadata(data["thread_metadata"])
        except KeyError:
            pass

    @property
    def created_at(self) -> Optional[datetime]:
        """Optional[:class:`datetime.datetime`]: Returns the threads's creation time in UTC.
        This is ``None`` if the thread was created before January 9th, 2021.

        .. versionadded:: 2.0
        """
        return self.create_timestamp

    @property
    def type(self) -> ChannelType:
        """:class:`ChannelType`: The channel's Discord type."""
        return self._type

    @property
    def parent(self) -> Optional[TextChannel]:
        """Optional[:class:`TextChannel`]: The parent channel this thread belongs to."""
        return self.guild.get_channel(self.parent_id)  # type: ignore

    @property
    def owner(self) -> Optional[Member]:
        """Optional[:class:`Member`]: The member this thread belongs to."""
        return self.guild.get_member(self.owner_id)

    @property
    def mention(self) -> str:
        """:class:`str`: The string that allows you to mention the thread."""
        return f"<#{self.id}>"

    @property
    def members(self) -> List[ThreadMember]:
        """List[:class:`ThreadMember`]: A list of thread members in this thread.

        This requires :attr:`Intents.members` to be properly filled. Most of the time however,
        this data is not provided by the gateway and a call to :meth:`fetch_members` is
        needed.
        """
        return list(self._members.values())

    @property
    def last_message(self) -> Optional[Message]:
        """Fetches the last message from this channel in cache.

        The message might not be valid or point to an existing message.

        .. admonition:: Reliable Fetching
            :class: helpful

            For a slightly more reliable method of fetching the
            last message, consider using either :meth:`history`
            or :meth:`fetch_message` with the :attr:`last_message_id`
            attribute.

        Returns
        ---------
        Optional[:class:`Message`]
            The last message in this channel or ``None`` if not found.
        """
        return self._state._get_message(self.last_message_id) if self.last_message_id else None

    @property
    def category(self) -> Optional[CategoryChannel]:
        """The category channel the parent channel belongs to, if applicable.

        Raises
        -------
        ClientException
            The parent channel was not cached and returned ``None``.

        Returns
        -------
        Optional[:class:`CategoryChannel`]
            The parent channel's category.
        """

        parent = self.parent
        if parent is None:
            raise ClientException("Parent channel not found")
        return parent.category

    @property
    def category_id(self) -> Optional[int]:
        """The category channel ID the parent channel belongs to, if applicable.

        Raises
        -------
        ClientException
            The parent channel was not cached and returned ``None``.

        Returns
        -------
        Optional[:class:`int`]
            The parent channel's category ID.
        """

        parent = self.parent
        if parent is None:
            raise ClientException("Parent channel not found")
        return parent.category_id

    @property
    def jump_url(self) -> str:
        """:class:`str`: Returns a URL that allows the client to jump to this channel.

        .. versionadded:: 2.0
        """
        return f"https://discord.com/channels/{self.guild.id}/{self.id}"

    def is_private(self) -> bool:
        """:class:`bool`: Whether the thread is a private thread.

        A private thread is only viewable by those that have been explicitly
        invited or have :attr:`~.Permissions.manage_threads`.
        """
        return self._type is ChannelType.private_thread

    def is_news(self) -> bool:
        """:class:`bool`: Whether the thread is a news thread.

        A news thread is a thread that has a parent that is a news channel,
        i.e. :meth:`.TextChannel.is_news` is ``True``.
        """
        return self._type is ChannelType.news_thread

    def is_nsfw(self) -> bool:
        """:class:`bool`: Whether the thread is NSFW or not.

        An NSFW thread is a thread that has a parent that is an NSFW channel,
        i.e. :meth:`.TextChannel.is_nsfw` is ``True``.
        """
        parent = self.parent
        return parent is not None and parent.is_nsfw()

    def permissions_for(self, obj: Union[Member, Role], /) -> Permissions:
        """Handles permission resolution for the :class:`~nextcord.Member`
        or :class:`~nextcord.Role`.

        Since threads do not have their own permissions, they inherit them
        from the parent channel. This is a convenience method for
        calling :meth:`~nextcord.TextChannel.permissions_for` on the
        parent channel.

        Parameters
        ----------
        obj: Union[:class:`~nextcord.Member`, :class:`~nextcord.Role`]
            The object to resolve permissions for. This could be either
            a member or a role. If it's a role then member overwrites
            are not computed.

        Raises
        -------
        ClientException
            The parent channel was not cached and returned ``None``

        Returns
        -------
        :class:`~nextcord.Permissions`
            The resolved permissions for the member or role.
        """

        parent = self.parent
        if parent is None:
            raise ClientException("Parent channel not found")
        return parent.permissions_for(obj)

    async def delete_messages(self, messages: Iterable[Snowflake]) -> None:
        """|coro|

        Deletes a list of messages. This is similar to :meth:`Message.delete`
        except it bulk deletes multiple messages.

        As a special case, if the number of messages is 0, then nothing
        is done. If the number of messages is 1 then single message
        delete is done. If it's more than two, then bulk delete is used.

        You cannot bulk delete more than 100 messages or messages that
        are older than 14 days old.

        You must have the :attr:`~Permissions.manage_messages` permission to
        use this.

        Usable only by bot accounts.

        Parameters
        -----------
        messages: Iterable[:class:`abc.Snowflake`]
            An iterable of messages denoting which ones to bulk delete.

        Raises
        ------
        ClientException
            The number of messages to delete was more than 100.
        Forbidden
            You do not have proper permissions to delete the messages or
            you're not using a bot account.
        NotFound
            If single delete, then the message was already deleted.
        HTTPException
            Deleting the messages failed.
        """
        if not isinstance(messages, (list, tuple)):
            messages = list(messages)

        if len(messages) == 0:
            return  # do nothing

        if len(messages) == 1:
            message_id = messages[0].id
            await self._state.http.delete_message(self.id, message_id)
            return

        if len(messages) > 100:
            raise ClientException("Can only bulk delete messages up to 100 messages")

        message_ids: SnowflakeList = [m.id for m in messages]
        await self._state.http.delete_messages(self.id, message_ids)

    async def purge(
        self,
        *,
        limit: Optional[int] = 100,
        check: Callable[[Message], bool] = MISSING,
        before: Optional[SnowflakeTime] = None,
        after: Optional[SnowflakeTime] = None,
        around: Optional[SnowflakeTime] = None,
        oldest_first: Optional[bool] = False,
        bulk: bool = True,
    ) -> List[Message]:
        """|coro|

        Purges a list of messages that meet the criteria given by the predicate
        ``check``. If a ``check`` is not provided then all messages are deleted
        without discrimination.

        You must have the :attr:`~Permissions.manage_messages` permission to
        delete messages even if they are your own (unless you are a user
        account). The :attr:`~Permissions.read_message_history` permission is
        also needed to retrieve message history.

        Examples
        ---------

        Deleting bot's messages ::

            def is_me(m):
                return m.author == client.user

            deleted = await thread.purge(limit=100, check=is_me)
            await thread.send(f'Deleted {len(deleted)} message(s)')

        Parameters
        -----------
        limit: Optional[:class:`int`]
            The number of messages to search through. This is not the number
            of messages that will be deleted, though it can be.
        check: Callable[[:class:`Message`], :class:`bool`]
            The function used to check if a message should be deleted.
            It must take a :class:`Message` as its sole parameter.
        before: Optional[Union[:class:`abc.Snowflake`, :class:`datetime.datetime`]]
            Same as ``before`` in :meth:`history`.
        after: Optional[Union[:class:`abc.Snowflake`, :class:`datetime.datetime`]]
            Same as ``after`` in :meth:`history`.
        around: Optional[Union[:class:`abc.Snowflake`, :class:`datetime.datetime`]]
            Same as ``around`` in :meth:`history`.
        oldest_first: Optional[:class:`bool`]
            Same as ``oldest_first`` in :meth:`history`.
        bulk: :class:`bool`
            If ``True``, use bulk delete. Setting this to ``False`` is useful for mass-deleting
            a bot's own messages without :attr:`Permissions.manage_messages`. When ``True``, will
            fall back to single delete if messages are older than two weeks.

        Raises
        -------
        Forbidden
            You do not have proper permissions to do the actions required.
        HTTPException
            Purging the messages failed.

        Returns
        --------
        List[:class:`.Message`]
            The list of messages that were deleted.
        """

        if check is MISSING:
            check = lambda m: True

        iterator = self.history(
            limit=limit, before=before, after=after, oldest_first=oldest_first, around=around
        )
        ret: List[Message] = []
        count = 0

        minimum_time = int((time.time() - 14 * 24 * 60 * 60) * 1000.0 - 1420070400000) << 22

        async def _single_delete_strategy(messages: Iterable[Message]):
            for m in messages:
                await m.delete()

        strategy = self.delete_messages if bulk else _single_delete_strategy

        async for message in iterator:
            if count == 100:
                to_delete = ret[-100:]
                await strategy(to_delete)
                count = 0
                await asyncio.sleep(1)

            if not check(message):
                continue

            if message.id < minimum_time:
                # older than 14 days old
                if count == 1:
                    await ret[-1].delete()
                elif count >= 2:
                    to_delete = ret[-count:]
                    await strategy(to_delete)

                count = 0
                strategy = _single_delete_strategy

            count += 1
            ret.append(message)

        # SOme messages remaining to poll
        if count >= 2:
            # more than 2 messages -> bulk delete
            to_delete = ret[-count:]
            await strategy(to_delete)
        elif count == 1:
            # delete a single message
            await ret[-1].delete()

        return ret

    async def edit(
        self,
        *,
        name: str = MISSING,
        archived: bool = MISSING,
        locked: bool = MISSING,
        invitable: bool = MISSING,
        slowmode_delay: int = MISSING,
        auto_archive_duration: ThreadArchiveDuration = MISSING,
        flags: ChannelFlags = MISSING,
    ) -> Thread:
        """|coro|

        Edits the thread.

        Editing the thread requires :attr:`.Permissions.manage_threads`. The thread
        creator can also edit ``name``, ``archived`` or ``auto_archive_duration``.
        Note that if the thread is locked then only those with :attr:`.Permissions.manage_threads`
        can unarchive a thread.

        The thread must be unarchived to be edited.

        Parameters
        ------------
        name: :class:`str`
            The new name of the thread.
        archived: :class:`bool`
            Whether to archive the thread or not.
        locked: :class:`bool`
            Whether to lock the thread or not.
        invitable: :class:`bool`
            Whether non-moderators can add other non-moderators to this thread.
            Only available for private threads.
        auto_archive_duration: :class:`int`
            The new duration in minutes before a thread is automatically archived for inactivity.
            Must be one of ``60``, ``1440``, ``4320``, or ``10080``.
        slowmode_delay: :class:`int`
            Specifies the slowmode rate limit for user in this thread, in seconds.
            A value of ``0`` disables slowmode. The maximum value possible is ``21600``.

        Raises
        -------
        Forbidden
            You do not have permissions to edit the thread.
        HTTPException
            Editing the thread failed.

        Returns
        --------
        :class:`Thread`
            The newly edited thread.
        """
        payload = {}
        if name is not MISSING:
            payload["name"] = str(name)
        if archived is not MISSING:
            payload["archived"] = archived
        if auto_archive_duration is not MISSING:
            payload["auto_archive_duration"] = auto_archive_duration
        if locked is not MISSING:
            payload["locked"] = locked
        if invitable is not MISSING:
            payload["invitable"] = invitable
        if slowmode_delay is not MISSING:
            payload["rate_limit_per_user"] = slowmode_delay
        if flags is not MISSING:
            payload["flags"] = flags.value

        data = await self._state.http.edit_channel(self.id, **payload)
        # The data payload will always be a Thread payload
        return Thread(data=data, state=self._state, guild=self.guild)  # type: ignore

    async def join(self):
        """|coro|

        Joins this thread.

        You must have :attr:`~Permissions.send_messages_in_threads` to join a thread.
        If the thread is private, :attr:`~Permissions.manage_threads` is also needed.

        Raises
        -------
        Forbidden
            You do not have permissions to join the thread.
        HTTPException
            Joining the thread failed.
        """
        await self._state.http.join_thread(self.id)

    async def leave(self):
        """|coro|

        Leaves this thread.

        Raises
        -------
        HTTPException
            Leaving the thread failed.
        """
        await self._state.http.leave_thread(self.id)

    async def add_user(self, user: Snowflake):
        """|coro|

        Adds a user to this thread.

        You must have :attr:`~Permissions.send_messages` and :attr:`~Permissions.use_threads`
        to add a user to a public thread. If the thread is private then :attr:`~Permissions.send_messages`
        and either :attr:`~Permissions.use_private_threads` or :attr:`~Permissions.manage_messages`
        is required to add a user to the thread.

        Parameters
        -----------
        user: :class:`abc.Snowflake`
            The user to add to the thread.

        Raises
        -------
        Forbidden
            You do not have permissions to add the user to the thread.
        HTTPException
            Adding the user to the thread failed.
        """
        await self._state.http.add_user_to_thread(self.id, user.id)

    async def remove_user(self, user: Snowflake):
        """|coro|

        Removes a user from this thread.

        You must have :attr:`~Permissions.manage_threads` or be the creator of the thread to remove a user.

        Parameters
        -----------
        user: :class:`abc.Snowflake`
            The user to add to the thread.

        Raises
        -------
        Forbidden
            You do not have permissions to remove the user from the thread.
        HTTPException
            Removing the user from the thread failed.
        """
        await self._state.http.remove_user_from_thread(self.id, user.id)

    async def fetch_members(self) -> List[ThreadMember]:
        """|coro|

        Retrieves all :class:`ThreadMember` that are in this thread.

        This requires :attr:`Intents.members` to get information about members
        other than yourself.

        Raises
        -------
        HTTPException
            Retrieving the members failed.

        Returns
        --------
        List[:class:`ThreadMember`]
            All thread members in the thread.
        """

        members = await self._state.http.get_thread_members(self.id)
        return [ThreadMember(parent=self, data=data) for data in members]

    async def delete(self):
        """|coro|

        Deletes this thread.

        You must have :attr:`~Permissions.manage_threads` to delete threads.

        Raises
        -------
        Forbidden
            You do not have permissions to delete this thread.
        HTTPException
            Deleting the thread failed.
        """
        await self._state.http.delete_channel(self.id)

    def get_partial_message(self, message_id: int, /) -> PartialMessage:
        """Creates a :class:`PartialMessage` from the message ID.

        This is useful if you want to work with a message and only have its ID without
        doing an unnecessary API call.

        .. versionadded:: 2.0

        Parameters
        ------------
        message_id: :class:`int`
            The message ID to create a partial message for.

        Returns
        ---------
        :class:`PartialMessage`
            The partial message.
        """

        from .message import PartialMessage

        return PartialMessage(channel=self, id=message_id)

    def _add_member(self, member: ThreadMember) -> None:
        self._members[member.id] = member

    def _pop_member(self, member_id: int) -> Optional[ThreadMember]:
        return self._members.pop(member_id, None)


class ThreadMember(Hashable):
    """Represents a Discord thread member.

    .. container:: operations

        .. describe:: x == y

            Checks if two thread members are equal.

        .. describe:: x != y

            Checks if two thread members are not equal.

        .. describe:: hash(x)

            Returns the thread member's hash.

        .. describe:: str(x)

            Returns the thread member's name.

    .. versionadded:: 2.0

    Attributes
    -----------
    id: :class:`int`
        The thread member's ID.
    thread_id: :class:`int`
        The thread's ID.
    joined_at: :class:`datetime.datetime`
        The time the member joined the thread in UTC.
    """

    __slots__ = (
        "id",
        "thread_id",
        "joined_at",
        "flags",
        "_state",
        "parent",
    )

    def __init__(self, parent: Thread, data: ThreadMemberPayload):
        self.parent = parent
        self._state = parent._state
        self._from_data(data)

    def __repr__(self) -> str:
        return (
            f"<ThreadMember id={self.id} thread_id={self.thread_id} joined_at={self.joined_at!r}>"
        )

    def _from_data(self, data: ThreadMemberPayload):
        try:
            self.id = int(data["user_id"])
        except KeyError:
            assert self._state.self_id is not None
            self.id = self._state.self_id

        try:
            self.thread_id = int(data["id"])
        except KeyError:
            self.thread_id = self.parent.id

        self.joined_at = parse_time(data["join_timestamp"])
        self.flags = data["flags"]

    @property
    def thread(self) -> Thread:
        """:class:`Thread`: The thread this member belongs to."""
        return self.parent

    @property
    def member(self) -> Optional[Member]:
        """Optional[:class:`Member`]: The :class:`Member` of this thread member."""
        return self.parent.guild.get_member(self.id)

    async def fetch_member(self) -> Member:
        """:class:`Member`: Retrieves the :class:`Member` of this thread member.

        .. note::
            This method is an API call. If you have :attr:`Intents.members` and members cache enabled, consider :attr:`member` instead.
        """
        return await self.parent.guild.fetch_member(self.id)<|MERGE_RESOLUTION|>--- conflicted
+++ resolved
@@ -32,12 +32,8 @@
 from .abc import Messageable
 from .enums import ChannelType, try_enum
 from .errors import ClientException
-<<<<<<< HEAD
 from .flags import ChannelFlags
-from .mixins import Hashable
-=======
 from .mixins import Hashable, PinsMixin
->>>>>>> a49ffd2a
 from .utils import MISSING, _get_as_snowflake, parse_time
 
 __all__ = (
