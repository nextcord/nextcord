# SPDX-License-Identifier: MIT

from __future__ import annotations

from typing import TYPE_CHECKING, Any, Dict, List, Optional, Union

from .asset import Asset
from .colour import Colour
from .errors import InvalidArgument
<<<<<<< HEAD
from .missing import MISSING, MissingOr
=======
from .flags import RoleFlags
>>>>>>> e4bc54fa
from .mixins import Hashable
from .permissions import Permissions
from .utils import get_as_snowflake, obj_to_base64_data, snowflake_time

__all__ = (
    "RoleTags",
    "Role",
)

if TYPE_CHECKING:
    import datetime

    from typing_extensions import Self

    from .file import File
    from .guild import Guild
    from .member import Member
    from .message import Attachment
    from .state import ConnectionState
    from .types.guild import RolePositionUpdate
    from .types.role import Role as RolePayload, RoleTags as RoleTagPayload


class RoleTags:
    """Represents tags on a role.

    A role tag is a piece of extra information attached to a managed role
    that gives it context for the reason the role is managed.

    While this can be accessed, a useful interface is also provided in the
    :class:`Role` and :class:`Guild` classes as well.

    .. versionadded:: 1.6

    Attributes
    ----------
    bot_id: Optional[:class:`int`]
        The bot's user ID that manages this role.
    integration_id: Optional[:class:`int`]
        The integration ID that manages the role.
    subscription_listing_id: Optional[:class:`int`]
        The ID of the subscription listing that manages the role.

        .. versionadded:: 2.4
    """

    __slots__ = (
        "bot_id",
        "integration_id",
        "_premium_subscriber",
        "subscription_listing_id",
        "_available_for_purchase",
        "_guild_connections",
    )

    def __init__(self, data: RoleTagPayload) -> None:
        self.bot_id: Optional[int] = get_as_snowflake(data, "bot_id")
        self.integration_id: Optional[int] = get_as_snowflake(data, "integration_id")
        # NOTE: The API returns "null" for this if it's valid, which corresponds to None.
        # This is different from other fields where "null" means "not there".
        # So in this case, a value of None is the same as True.
        # Which means we would need a different sentinel.
        self._premium_subscriber: Optional[Any] = data.get("premium_subscriber", MISSING)
        self.subscription_listing_id: Optional[int] = get_as_snowflake(
            data, "subscription_listing_id"
        )
        self._available_for_purchase: Optional[Any] = data.get("available_for_purchase", MISSING)
        self._guild_connections: Optional[Any] = data.get("guild_connections", MISSING)

    def is_bot_managed(self) -> bool:
        """:class:`bool`: Whether the role is associated with a bot."""
        return self.bot_id is not None

    def is_premium_subscriber(self) -> bool:
        """:class:`bool`: Whether the role is the premium subscriber, AKA "boost", role for the guild."""
        return self._premium_subscriber is None

    def is_integration(self) -> bool:
        """:class:`bool`: Whether the role is managed by an integration."""
        return self.integration_id is not None

    def is_available_for_purchase(self) -> bool:
        """:class:`bool`: Whether the role is available for purchase.

        .. versionadded:: 2.4
        """
        return self._available_for_purchase is None

    def has_guild_connections(self) -> bool:
        """:class:`bool`: Whether the role is a guild's linked role.

        .. versionadded:: 2.4
        """
        return self._guild_connections is None

    def __repr__(self) -> str:
        return (
            f"<RoleTags bot_id={self.bot_id} integration_id={self.integration_id} "
            f"premium_subscriber={self.is_premium_subscriber()}>"
            f"subscription_listing_id={self.subscription_listing_id}>"
            f"available_for_purchase={self.is_available_for_purchase()}>"
            f"guild_connections={self.has_guild_connections()}>"
        )


class Role(Hashable):
    """Represents a Discord role in a :class:`Guild`.

    .. container:: operations

        .. describe:: x == y

            Checks if two roles are equal.

        .. describe:: x != y

            Checks if two roles are not equal.

        .. describe:: x > y

            Checks if a role is higher than another in the hierarchy.

        .. describe:: x < y

            Checks if a role is lower than another in the hierarchy.

        .. describe:: x >= y

            Checks if a role is higher or equal to another in the hierarchy.

        .. describe:: x <= y

            Checks if a role is lower or equal to another in the hierarchy.

        .. describe:: hash(x)

            Return the role's hash.

        .. describe:: str(x)

            Returns the role's name.

    Attributes
    ----------
    id: :class:`int`
        The ID for the role.
    name: :class:`str`
        The name of the role.
    guild: :class:`Guild`
        The guild the role belongs to.
    hoist: :class:`bool`
         Indicates if the role will be displayed separately from other members.
    position: :class:`int`
        The position of the role. This number is usually positive. The bottom
        role has a position of 0.

        .. warning::

            Multiple roles can have the same position number. As a consequence
            of this, comparing via role position is prone to subtle bugs if
            checking for role hierarchy. The recommended and correct way to
            compare for roles in the hierarchy is using the comparison
            operators on the role objects themselves.

    managed: :class:`bool`
        Indicates if the role is managed by the guild through some form of
        integrations such as Twitch.
    mentionable: :class:`bool`
        Indicates if the role can be mentioned by users.
    tags: Optional[:class:`RoleTags`]
        The role tags associated with this role.
    """

    __slots__ = (
        "id",
        "name",
        "_permissions",
        "_colour",
        "position",
        "managed",
        "mentionable",
        "hoist",
        "guild",
        "tags",
        "_icon",
        "_state",
        "_flags",
    )

    def __init__(self, *, guild: Guild, state: ConnectionState, data: RolePayload) -> None:
        self.guild: Guild = guild
        self._state: ConnectionState = state
        self.id: int = int(data["id"])
        self._update(data)

    def __str__(self) -> str:
        return self.name

    def __repr__(self) -> str:
        return f"<Role id={self.id} name={self.name!r}>"

    def __lt__(self, other: Self) -> bool:
        if not isinstance(other, Role) or not isinstance(self, Role):
            return NotImplemented

        if self.guild != other.guild:
            raise RuntimeError("Cannot compare roles from two different guilds.")

        # the @everyone role is always the lowest role in hierarchy
        guild_id = self.guild.id
        if self.id == guild_id:
            # everyone_role < everyone_role -> False
            return other.id != guild_id

        if self.position < other.position:
            return True

        if self.position == other.position:
            return int(self.id) > int(other.id)

        return False

    def __le__(self, other: Self) -> bool:
        r = Role.__lt__(other, self)
        if r is NotImplemented:
            return NotImplemented
        return not r

    def __gt__(self, other: Self) -> bool:
        return Role.__lt__(other, self)

    def __ge__(self, other: Self) -> bool:
        r = Role.__lt__(self, other)
        if r is NotImplemented:
            return NotImplemented
        return not r

    def _update(self, data: RolePayload) -> None:
        self.name: str = data["name"]
        self._permissions: int = int(data.get("permissions", 0))
        self.position: int = data.get("position", 0)
        self._colour: int = data.get("color", 0)
        self.hoist: bool = data.get("hoist", False)
        self.managed: bool = data.get("managed", False)
        self.mentionable: bool = data.get("mentionable", False)
        self._icon: Optional[str] = data.get("icon", None)
        if self._icon is None:
            self._icon: Optional[str] = data.get("unicode_emoji", None)
        self.tags: Optional[RoleTags]

        try:
            self.tags = RoleTags(data["tags"])
        except KeyError:
            self.tags = None

        self._flags: int = data.get("flags", 0)

    def is_default(self) -> bool:
        """:class:`bool`: Checks if the role is the default role."""
        return self.guild.id == self.id

    def is_bot_managed(self) -> bool:
        """:class:`bool`: Whether the role is associated with a bot.

        .. versionadded:: 1.6
        """
        return self.tags is not None and self.tags.is_bot_managed()

    def is_premium_subscriber(self) -> bool:
        """:class:`bool`: Whether the role is the premium subscriber, AKA "boost", role for the guild.

        .. versionadded:: 1.6
        """
        return self.tags is not None and self.tags.is_premium_subscriber()

    def is_integration(self) -> bool:
        """:class:`bool`: Whether the role is managed by an integration.

        .. versionadded:: 1.6
        """
        return self.tags is not None and self.tags.is_integration()

    def is_assignable(self) -> bool:
        """:class:`bool`: Whether the role is able to be assigned or removed by the bot.

        .. versionadded:: 2.0
        """
        me = self.guild.me
        return (
            not self.is_default()
            and not self.managed
            and (me.top_role > self or me.id == self.guild.owner_id)
        )

    def is_in_prompt(self) -> bool:
        """:class:`bool`: Whether the role can be selected in an onboarding prompt.

        .. versionadded:: 2.6
        """
        return self.flags.in_prompt

    @property
    def permissions(self) -> Permissions:
        """:class:`Permissions`: Returns the role's permissions."""
        return Permissions(self._permissions)

    @property
    def colour(self) -> Colour:
        """:class:`Colour`: Returns the role colour. An alias exists under ``color``."""
        return Colour(self._colour)

    @property
    def color(self) -> Colour:
        """:class:`Colour`: Returns the role color. An alias exists under ``colour``."""
        return self.colour

    @property
    def created_at(self) -> datetime.datetime:
        """:class:`datetime.datetime`: Returns the role's creation time in UTC."""
        return snowflake_time(self.id)

    @property
    def mention(self) -> str:
        """:class:`str`: Returns a string that allows you to mention a role."""
        if self.id != self.guild.id:
            return f"<@&{self.id}>"
        else:
            return "@everyone"

    @property
    def members(self) -> List[Member]:
        """List[:class:`Member`]: Returns all the members with this role."""
        all_members = self.guild.members
        if self.is_default():
            return all_members

        role_id = self.id
        return [member for member in all_members if member._roles.has(role_id)]

    @property
    def icon(self) -> Optional[Union[Asset, str]]:
        """Optional[Union[:class:`Asset`, :class:`str`]]: Returns the role's icon asset or its
        unicode emoji, if available."""
        if self._icon is None:
            return None
        if len(self._icon) == 1:
            return self._icon
        return Asset._from_icon(self._state, self.id, self._icon, "role")

    async def _move(self, position: int, reason: Optional[str]) -> None:
        if position <= 0:
            raise InvalidArgument("Cannot move role to position 0 or below")

        if self.is_default():
            raise InvalidArgument("Cannot move default role")

        if self.position == position:
            return  # Save discord the extra request.

        http = self._state.http

        change_range = range(min(self.position, position), max(self.position, position) + 1)
        roles = [
            r.id for r in self.guild.roles[1:] if r.position in change_range and r.id != self.id
        ]

        if self.position > position:
            roles.insert(0, self.id)
        else:
            roles.append(self.id)

        payload: List[RolePositionUpdate] = [
            {"id": z[0], "position": z[1]} for z in zip(roles, change_range)
        ]
        await http.move_role_position(self.guild.id, payload, reason=reason)

    async def edit(
        self,
        *,
        name: MissingOr[str] = MISSING,
        permissions: MissingOr[Permissions] = MISSING,
        colour: MissingOr[Union[Colour, int]] = MISSING,
        color: MissingOr[Union[Colour, int]] = MISSING,
        hoist: MissingOr[bool] = MISSING,
        mentionable: MissingOr[bool] = MISSING,
        position: MissingOr[int] = MISSING,
        reason: Optional[str] = None,
        icon: MissingOr[Optional[Union[str, bytes, Asset, Attachment, File]]] = MISSING,
    ) -> Optional[Role]:
        """|coro|

        Edits the role.

        You must have the :attr:`~Permissions.manage_roles` permission to
        use this.

        All fields are optional.

        .. versionchanged:: 1.4
            Can now pass ``int`` to ``colour`` keyword-only parameter.

        .. versionchanged:: 2.0
            Edits are no longer in-place, the newly edited role is returned instead.

        .. versionchanged:: 2.1
            The ``icon`` parameter now accepts :class:`Attachment`, and :class:`Asset`.

        Parameters
        ----------
        name: :class:`str`
            The new role name to change to.
        permissions: :class:`Permissions`
            The new permissions to change to.
        colour: Union[:class:`Colour`, :class:`int`]
            The new colour to change to. (aliased to color as well)
        hoist: :class:`bool`
            Indicates if the role should be shown separately in the member list.
        mentionable: :class:`bool`
            Indicates if the role should be mentionable by others.
        position: :class:`int`
            The new role's position. This must be below your top role's
            position or it will fail.
        icon: Optional[Union[:class:`str`, :class:`bytes`, :class:`File`, :class:`Asset`, :class:`Attachment`]]
            The role's icon image
        reason: Optional[:class:`str`]
            The reason for editing this role. Shows up on the audit log.

        Raises
        ------
        Forbidden
            You do not have permissions to change the role.
        HTTPException
            Editing the role failed.
        InvalidArgument
            An invalid position was given or the default
            role was asked to be moved.

        Returns
        -------
        :class:`Role`
            The newly edited role.
        """
        if position is not MISSING:
            await self._move(position, reason=reason)

        payload: Dict[str, Any] = {}
        if color is not MISSING:
            colour = color

        if colour is not MISSING:
            if isinstance(colour, int):
                payload["color"] = colour
            else:
                payload["color"] = colour.value

        if name is not MISSING:
            payload["name"] = name

        if permissions is not MISSING:
            payload["permissions"] = permissions.value

        if hoist is not MISSING:
            payload["hoist"] = hoist

        if mentionable is not MISSING:
            payload["mentionable"] = mentionable

        if icon is not MISSING:
            if isinstance(icon, str):
                payload["unicode_emoji"] = icon
            else:
                payload["icon"] = await obj_to_base64_data(icon)

        data = await self._state.http.edit_role(self.guild.id, self.id, reason=reason, **payload)
        return Role(guild=self.guild, data=data, state=self._state)

    async def delete(self, *, reason: Optional[str] = None) -> None:
        """|coro|

        Deletes the role.

        You must have the :attr:`~Permissions.manage_roles` permission to
        use this.

        Parameters
        ----------
        reason: Optional[:class:`str`]
            The reason for deleting this role. Shows up on the audit log.

        Raises
        ------
        Forbidden
            You do not have permissions to delete the role.
        HTTPException
            Deleting the role failed.
        """

        await self._state.http.delete_role(self.guild.id, self.id, reason=reason)

    @property
    def flags(self) -> RoleFlags:
        """:class:`RoleFlags`: The avaliable flags the role has.

        .. versionadded:: 2.6
        """
        return RoleFlags._from_value(self._flags)<|MERGE_RESOLUTION|>--- conflicted
+++ resolved
@@ -7,11 +7,8 @@
 from .asset import Asset
 from .colour import Colour
 from .errors import InvalidArgument
-<<<<<<< HEAD
+from .flags import RoleFlags
 from .missing import MISSING, MissingOr
-=======
-from .flags import RoleFlags
->>>>>>> e4bc54fa
 from .mixins import Hashable
 from .permissions import Permissions
 from .utils import get_as_snowflake, obj_to_base64_data, snowflake_time
