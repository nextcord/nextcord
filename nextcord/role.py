--- conflicted
+++ resolved
@@ -23,7 +23,6 @@
 """
 
 from __future__ import annotations
-<<<<<<< HEAD
 from typing import Any, Dict, List, Optional, TypeVar, Union, TYPE_CHECKING
 
 from .asset import Asset
@@ -33,18 +32,6 @@
 from .colour import Colour
 from .mixins import Hashable
 from .utils import snowflake_time, _get_as_snowflake, MISSING
-=======
-
-from typing import TYPE_CHECKING, Any, Dict, List, Optional, TypeVar, Union
-
-from .asset import Asset
-from .colour import Colour
-from .errors import InvalidArgument
-from .file import File
-from .mixins import Hashable
-from .permissions import Permissions
-from .utils import MISSING, _bytes_to_base64_data, _get_as_snowflake, snowflake_time
->>>>>>> 6d50931a
 
 __all__ = (
     "RoleTags",
@@ -53,7 +40,6 @@
 
 if TYPE_CHECKING:
     import datetime
-<<<<<<< HEAD
     from .types.role import (
         Role as RolePayload,
         RoleTags as RoleTagPayload,
@@ -61,9 +47,6 @@
     from .types.guild import RolePositionUpdate
     from .message import Attachment
     from .file import File
-=======
-
->>>>>>> 6d50931a
     from .guild import Guild
     from .member import Member
     from .state import ConnectionState
@@ -477,22 +460,10 @@
             payload["mentionable"] = mentionable
 
         if icon is not MISSING:
-<<<<<<< HEAD
             if isinstance(icon, str):
                 payload['unicode_emoji'] = icon
             else:
                 payload['icon'] = await _obj_to_base64_data(icon)
-=======
-            if icon is None:
-                payload["icon"] = icon
-            elif isinstance(icon, str):
-                payload["unicode_emoji"] = icon
-                payload["icon"] = None
-            elif isinstance(icon, File):
-                payload["icon"] = _bytes_to_base64_data(icon.fp.read())
-            else:
-                payload["icon"] = _bytes_to_base64_data(icon)
->>>>>>> 6d50931a
 
         data = await self._state.http.edit_role(self.guild.id, self.id, reason=reason, **payload)
         return Role(guild=self.guild, data=data, state=self._state)
