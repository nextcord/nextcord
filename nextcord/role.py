"""
The MIT License (MIT)

Copyright (c) 2015-present Rapptz

Permission is hereby granted, free of charge, to any person obtaining a
copy of this software and associated documentation files (the "Software"),
to deal in the Software without restriction, including without limitation
the rights to use, copy, modify, merge, publish, distribute, sublicense,
and/or sell copies of the Software, and to permit persons to whom the
Software is furnished to do so, subject to the following conditions:

The above copyright notice and this permission notice shall be included in
all copies or substantial portions of the Software.

THE SOFTWARE IS PROVIDED "AS IS", WITHOUT WARRANTY OF ANY KIND, EXPRESS
OR IMPLIED, INCLUDING BUT NOT LIMITED TO THE WARRANTIES OF MERCHANTABILITY,
FITNESS FOR A PARTICULAR PURPOSE AND NONINFRINGEMENT. IN NO EVENT SHALL THE
AUTHORS OR COPYRIGHT HOLDERS BE LIABLE FOR ANY CLAIM, DAMAGES OR OTHER
LIABILITY, WHETHER IN AN ACTION OF CONTRACT, TORT OR OTHERWISE, ARISING
FROM, OUT OF OR IN CONNECTION WITH THE SOFTWARE OR THE USE OR OTHER
DEALINGS IN THE SOFTWARE.
"""

from __future__ import annotations

from typing import TYPE_CHECKING, Any, Dict, List, Optional, TypeVar, Union

from .asset import Asset
from .colour import Colour
from .errors import InvalidArgument
from .file import File
from .mixins import Hashable
from .permissions import Permissions
from .utils import MISSING, _bytes_to_base64_data, _get_as_snowflake, snowflake_time

__all__ = (
    "RoleTags",
    "Role",
)

if TYPE_CHECKING:
    import datetime

    from .guild import Guild
    from .member import Member
    from .state import ConnectionState
    from .types.guild import RolePositionUpdate
    from .types.role import Role as RolePayload, RoleTags as RoleTagPayload


class RoleTags:
    """Represents tags on a role.

    A role tag is a piece of extra information attached to a managed role
    that gives it context for the reason the role is managed.

    While this can be accessed, a useful interface is also provided in the
    :class:`Role` and :class:`Guild` classes as well.

    .. versionadded:: 1.6

    Attributes
    ------------
    bot_id: Optional[:class:`int`]
        The bot's user ID that manages this role.
    integration_id: Optional[:class:`int`]
        The integration ID that manages the role.
    """

    __slots__ = (
        "bot_id",
        "integration_id",
        "_premium_subscriber",
    )

    def __init__(self, data: RoleTagPayload):
        self.bot_id: Optional[int] = _get_as_snowflake(data, "bot_id")
        self.integration_id: Optional[int] = _get_as_snowflake(data, "integration_id")
        # NOTE: The API returns "null" for this if it's valid, which corresponds to None.
        # This is different from other fields where "null" means "not there".
        # So in this case, a value of None is the same as True.
        # Which means we would need a different sentinel.
        self._premium_subscriber: Optional[Any] = data.get("premium_subscriber", MISSING)

    def is_bot_managed(self) -> bool:
        """:class:`bool`: Whether the role is associated with a bot."""
        return self.bot_id is not None

    def is_premium_subscriber(self) -> bool:
        """:class:`bool`: Whether the role is the premium subscriber, AKA "boost", role for the guild."""
        return self._premium_subscriber is None

    def is_integration(self) -> bool:
        """:class:`bool`: Whether the role is managed by an integration."""
        return self.integration_id is not None

    def __repr__(self) -> str:
        return (
            f"<RoleTags bot_id={self.bot_id} integration_id={self.integration_id} "
            f"premium_subscriber={self.is_premium_subscriber()}>"
        )


R = TypeVar("R", bound="Role")


class Role(Hashable):
    """Represents a Discord role in a :class:`Guild`.

    .. container:: operations

        .. describe:: x == y

            Checks if two roles are equal.

        .. describe:: x != y

            Checks if two roles are not equal.

        .. describe:: x > y

            Checks if a role is higher than another in the hierarchy.

        .. describe:: x < y

            Checks if a role is lower than another in the hierarchy.

        .. describe:: x >= y

            Checks if a role is higher or equal to another in the hierarchy.

        .. describe:: x <= y

            Checks if a role is lower or equal to another in the hierarchy.

        .. describe:: hash(x)

            Return the role's hash.

        .. describe:: str(x)

            Returns the role's name.

    Attributes
    ----------
    id: :class:`int`
        The ID for the role.
    name: :class:`str`
        The name of the role.
    guild: :class:`Guild`
        The guild the role belongs to.
    hoist: :class:`bool`
         Indicates if the role will be displayed separately from other members.
    position: :class:`int`
        The position of the role. This number is usually positive. The bottom
        role has a position of 0.

        .. warning::

            Multiple roles can have the same position number. As a consequence
            of this, comparing via role position is prone to subtle bugs if
            checking for role hierarchy. The recommended and correct way to
            compare for roles in the hierarchy is using the comparison
            operators on the role objects themselves.

    managed: :class:`bool`
        Indicates if the role is managed by the guild through some form of
        integrations such as Twitch.
    mentionable: :class:`bool`
        Indicates if the role can be mentioned by users.
    tags: Optional[:class:`RoleTags`]
        The role tags associated with this role.
    """

    __slots__ = (
        "id",
        "name",
        "_permissions",
        "_colour",
        "position",
        "managed",
        "mentionable",
        "hoist",
        "guild",
        "tags",
        "_icon",
        "_state",
    )

    def __init__(self, *, guild: Guild, state: ConnectionState, data: RolePayload):
        self.guild: Guild = guild
        self._state: ConnectionState = state
        self.id: int = int(data["id"])
        self._update(data)

    def __str__(self) -> str:
        return self.name

    def __repr__(self) -> str:
        return f"<Role id={self.id} name={self.name!r}>"

    def __lt__(self: R, other: R) -> bool:
        if not isinstance(other, Role) or not isinstance(self, Role):
            return NotImplemented

        if self.guild != other.guild:
<<<<<<< HEAD
            raise RuntimeError("cannot compare roles from two different guilds.")
=======
            raise RuntimeError('Cannot compare roles from two different guilds.')
>>>>>>> 7a53fb2b

        # the @everyone role is always the lowest role in hierarchy
        guild_id = self.guild.id
        if self.id == guild_id:
            # everyone_role < everyone_role -> False
            return other.id != guild_id

        if self.position < other.position:
            return True

        if self.position == other.position:
            return int(self.id) > int(other.id)

        return False

    def __le__(self: R, other: R) -> bool:
        r = Role.__lt__(other, self)
        if r is NotImplemented:
            return NotImplemented
        return not r

    def __gt__(self: R, other: R) -> bool:
        return Role.__lt__(other, self)

    def __ge__(self: R, other: R) -> bool:
        r = Role.__lt__(self, other)
        if r is NotImplemented:
            return NotImplemented
        return not r

    def _update(self, data: RolePayload):
        self.name: str = data["name"]
        self._permissions: int = int(data.get("permissions", 0))
        self.position: int = data.get("position", 0)
        self._colour: int = data.get("color", 0)
        self.hoist: bool = data.get("hoist", False)
        self.managed: bool = data.get("managed", False)
        self.mentionable: bool = data.get("mentionable", False)
        self._icon: Optional[str] = data.get("icon", None)
        if self._icon is None:
            self._icon: Optional[str] = data.get("unicode_emoji", None)
        self.tags: Optional[RoleTags]

        try:
            self.tags = RoleTags(data["tags"])
        except KeyError:
            self.tags = None

    def is_default(self) -> bool:
        """:class:`bool`: Checks if the role is the default role."""
        return self.guild.id == self.id

    def is_bot_managed(self) -> bool:
        """:class:`bool`: Whether the role is associated with a bot.

        .. versionadded:: 1.6
        """
        return self.tags is not None and self.tags.is_bot_managed()

    def is_premium_subscriber(self) -> bool:
        """:class:`bool`: Whether the role is the premium subscriber, AKA "boost", role for the guild.

        .. versionadded:: 1.6
        """
        return self.tags is not None and self.tags.is_premium_subscriber()

    def is_integration(self) -> bool:
        """:class:`bool`: Whether the role is managed by an integration.

        .. versionadded:: 1.6
        """
        return self.tags is not None and self.tags.is_integration()

    def is_assignable(self) -> bool:
        """:class:`bool`: Whether the role is able to be assigned or removed by the bot.

        .. versionadded:: 2.0
        """
        me = self.guild.me
        return (
            not self.is_default()
            and not self.managed
            and (me.top_role > self or me.id == self.guild.owner_id)
        )

    @property
    def permissions(self) -> Permissions:
        """:class:`Permissions`: Returns the role's permissions."""
        return Permissions(self._permissions)

    @property
    def colour(self) -> Colour:
        """:class:`Colour`: Returns the role colour. An alias exists under ``color``."""
        return Colour(self._colour)

    @property
    def color(self) -> Colour:
        """:class:`Colour`: Returns the role color. An alias exists under ``colour``."""
        return self.colour

    @property
    def created_at(self) -> datetime.datetime:
        """:class:`datetime.datetime`: Returns the role's creation time in UTC."""
        return snowflake_time(self.id)

    @property
    def mention(self) -> str:
        """:class:`str`: Returns a string that allows you to mention a role."""
        if self.id != self.guild.id:
            return f"<@&{self.id}>"
        else:
            return "@everyone"

    @property
    def members(self) -> List[Member]:
        """List[:class:`Member`]: Returns all the members with this role."""
        all_members = self.guild.members
        if self.is_default():
            return all_members

        role_id = self.id
        return [member for member in all_members if member._roles.has(role_id)]

    @property
    def icon(self) -> Optional[Union[Asset, str]]:
        """Optional[Union[:class:`Asset`, :class:`str`]]: Returns the role's icon asset or its
        unicode emoji, if available."""
        if self._icon is None:
            return None
        if len(self._icon) == 1:
            return self._icon
        return Asset._from_icon(self._state, self.id, self._icon, "role")

    async def _move(self, position: int, reason: Optional[str]) -> None:
        if position <= 0:
            raise InvalidArgument("Cannot move role to position 0 or below")

        if self.is_default():
            raise InvalidArgument("Cannot move default role")

        if self.position == position:
            return  # Save discord the extra request.

        http = self._state.http

        change_range = range(min(self.position, position), max(self.position, position) + 1)
        roles = [
            r.id for r in self.guild.roles[1:] if r.position in change_range and r.id != self.id
        ]

        if self.position > position:
            roles.insert(0, self.id)
        else:
            roles.append(self.id)

        payload: List[RolePositionUpdate] = [
            {"id": z[0], "position": z[1]} for z in zip(roles, change_range)
        ]
        await http.move_role_position(self.guild.id, payload, reason=reason)

    async def edit(
        self,
        *,
        name: str = MISSING,
        permissions: Permissions = MISSING,
        colour: Union[Colour, int] = MISSING,
        color: Union[Colour, int] = MISSING,
        hoist: bool = MISSING,
        mentionable: bool = MISSING,
        position: int = MISSING,
        reason: Optional[str] = MISSING,
        icon: Optional[Union[str, bytes, File]] = MISSING,
    ) -> Optional[Role]:
        """|coro|

        Edits the role.

        You must have the :attr:`~Permissions.manage_roles` permission to
        use this.

        All fields are optional.

        .. versionchanged:: 1.4
            Can now pass ``int`` to ``colour`` keyword-only parameter.

        .. versionchanged:: 2.0
            Edits are no longer in-place, the newly edited role is returned instead.

        Parameters
        -----------
        name: :class:`str`
            The new role name to change to.
        permissions: :class:`Permissions`
            The new permissions to change to.
        colour: Union[:class:`Colour`, :class:`int`]
            The new colour to change to. (aliased to color as well)
        hoist: :class:`bool`
            Indicates if the role should be shown separately in the member list.
        mentionable: :class:`bool`
            Indicates if the role should be mentionable by others.
        position: :class:`int`
            The new role's position. This must be below your top role's
            position or it will fail.
        icon: Union[:class:`str`, :class:`bytes`, :class:`File`]
            The role's icon image
        reason: Optional[:class:`str`]
            The reason for editing this role. Shows up on the audit log.

        Raises
        -------
        Forbidden
            You do not have permissions to change the role.
        HTTPException
            Editing the role failed.
        InvalidArgument
            An invalid position was given or the default
            role was asked to be moved.

        Returns
        --------
        :class:`Role`
            The newly edited role.
        """
        if position is not MISSING:
            await self._move(position, reason=reason)

        payload: Dict[str, Any] = {}
        if color is not MISSING:
            colour = color

        if colour is not MISSING:
            if isinstance(colour, int):
                payload["color"] = colour
            else:
                payload["color"] = colour.value

        if name is not MISSING:
            payload["name"] = name

        if permissions is not MISSING:
            payload["permissions"] = permissions.value

        if hoist is not MISSING:
            payload["hoist"] = hoist

        if mentionable is not MISSING:
            payload["mentionable"] = mentionable

        if icon is not MISSING:
            if icon is None:
                payload["icon"] = icon
            elif isinstance(icon, str):
                payload["unicode_emoji"] = icon
                payload["icon"] = None
            elif isinstance(icon, File):
                payload["icon"] = _bytes_to_base64_data(icon.fp.read())
            else:
                payload["icon"] = _bytes_to_base64_data(icon)

        data = await self._state.http.edit_role(self.guild.id, self.id, reason=reason, **payload)
        return Role(guild=self.guild, data=data, state=self._state)

    async def delete(self, *, reason: Optional[str] = None) -> None:
        """|coro|

        Deletes the role.

        You must have the :attr:`~Permissions.manage_roles` permission to
        use this.

        Parameters
        -----------
        reason: Optional[:class:`str`]
            The reason for deleting this role. Shows up on the audit log.

        Raises
        --------
        Forbidden
            You do not have permissions to delete the role.
        HTTPException
            Deleting the role failed.
        """

        await self._state.http.delete_role(self.guild.id, self.id, reason=reason)<|MERGE_RESOLUTION|>--- conflicted
+++ resolved
@@ -205,11 +205,7 @@
             return NotImplemented
 
         if self.guild != other.guild:
-<<<<<<< HEAD
-            raise RuntimeError("cannot compare roles from two different guilds.")
-=======
             raise RuntimeError('Cannot compare roles from two different guilds.')
->>>>>>> 7a53fb2b
 
         # the @everyone role is always the lowest role in hierarchy
         guild_id = self.guild.id
