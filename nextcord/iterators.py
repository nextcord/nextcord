# SPDX-License-Identifier: MIT
# pyright: strict, reportPrivateUsage = false

from __future__ import annotations

import datetime
from typing import TYPE_CHECKING, Awaitable, Callable, List, Optional, Union, cast

from .audit_logs import AuditLogEntry
from .auto_moderation import AutoModerationRule
from .bans import BanEntry
from .object import Object
<<<<<<< HEAD
from .types.user import PartialUser as PartialUserPayload
from .utils import _snowflake_or_int, maybe_coroutine, snowflake_time, time_snowflake
=======
from .utils import snowflake_time, time_snowflake
>>>>>>> f007a376

__all__ = (
    "reaction_iterator",
    "history_iterator",
    "ban_iterator",
    "audit_log_iterator",
    "guild_iterator",
    "member_iterator",
    "archived_thread_iterator",
    "scheduled_event_iterator",
    "scheduled_event_user_iterator",
)

if TYPE_CHECKING:
    from .abc import Messageable, Snowflake, SnowflakeTime
    from .client import Client
    from .enums import AuditLogAction
    from .guild import Guild
    from .member import Member
    from .message import Message
    from .scheduled_events import ScheduledEvent
    from .types.audit_log import AuditLog as AuditLogPayload
    from .types.guild import Ban as BanPayload, Guild as GuildPayload
    from .types.member import MemberWithUser
    from .types.message import Message as MessagePayload
    from .types.scheduled_events import (
        ScheduledEvent as ScheduledEventPayload,
        ScheduledEventUser as ScheduledEventUserPayload,
    )
    from .types.threads import Thread as ThreadPayload, ThreadPaginationPayload


OLDEST_OBJECT = Object(id=0)


async def reaction_iterator(
    message: Message, emoji: str, limit: int = 100, after: Optional[Snowflake] = None
):
    from .user import User

    state = message._state

    while limit > 0:
        retrieve = min(limit, 100)

        data = await state.http.get_reaction_users(
            message.channel.id, message.id, emoji, retrieve, after=after.id if after else None
        )

        if data:
            limit -= retrieve
            after = Object(id=int(data[-1]["id"]))

        for item in reversed(data):
            user: Union[User, Member]
            if (
                message.guild is None
                or isinstance(message.guild, Object)
                or not (member := message.guild.get_member(int(item["id"])))
            ):
                user = User(state=state, data=item)
            else:
                user = member

            yield user


async def history_iterator(
    messageable: Messageable,
    limit: Optional[int],
    before: Optional[SnowflakeTime] = None,
    after: Optional[SnowflakeTime] = None,
    around: Optional[SnowflakeTime] = None,
    oldest_first: Optional[bool] = None,
):
    """Iterator for receiving a channel's message history.

    The messages endpoint has two behaviours we care about here:
    If ``before`` is specified, the messages endpoint returns the ``limit``
    newest messages before ``before``, sorted with newest first. For filling over
    100 messages, update the ``before`` parameter to the oldest message received.
    Messages will be returned in order by time.
    If ``after`` is specified, it returns the ``limit`` oldest messages after
    ``after``, sorted with newest first. For filling over 100 messages, update the
    ``after`` parameter to the newest message received. If messages are not
    reversed, they will be out of order (99-0, 199-100, so on)

    A note that if both ``before`` and ``after`` are specified, ``before`` is ignored by the
    messages endpoint.

    .. versionchanged:: 3.0

        This was modified from being a class to being a function to remove unneeded
        bloat.

    Parameters
    ----------
    messageable: :class:`abc.Messageable`
        Messageable class to retrieve message history from.
    limit: :class:`int`
        Maximum number of messages to retrieve
    before: Optional[Union[:class:`abc.Snowflake`, :class:`datetime.datetime`]]
        Message before which all messages must be.
    after: Optional[Union[:class:`abc.Snowflake`, :class:`datetime.datetime`]]
        Message after which all messages must be.
    around: Optional[Union[:class:`abc.Snowflake`, :class:`datetime.datetime`]]
        Message around which all messages must be. Limit max 101. Note that if
        limit is an even number, this will return at most limit+1 messages.
    oldest_first: Optional[:class:`bool`]
        If set to ``True``, return messages in oldest->newest order. Defaults to
        ``True`` if ``after`` is specified, otherwise ``False``.
    """
    if isinstance(before, datetime.datetime):
        before = Object(id=time_snowflake(before, high=False))
    if isinstance(after, datetime.datetime):
        after = Object(id=time_snowflake(after, high=True))
    if isinstance(around, datetime.datetime):
        around = Object(id=time_snowflake(around))

<<<<<<< HEAD
    def __init__(
        self,
        messageable: Messageable,
        limit: Optional[int],
        before: Optional[SnowflakeTime] = None,
        after: Optional[SnowflakeTime] = None,
        around: Optional[SnowflakeTime] = None,
        oldest_first: Optional[bool] = None,
    ) -> None:
        _before = _snowflake_or_int(before, return_when=(datetime.datetime,))
        _after = _snowflake_or_int(after, return_when=(datetime.datetime,))
        _around = _snowflake_or_int(around, return_when=(datetime.datetime,))

        if isinstance(_before, datetime.datetime):
            before = Object(id=time_snowflake(_before, high=False))
        if isinstance(_after, datetime.datetime):
            after = Object(id=time_snowflake(_after, high=True))
        if isinstance(_around, datetime.datetime):
            around = Object(id=time_snowflake(_around))

        self.reverse: bool
        if oldest_first is None:
            self.reverse = after is not None
        else:
            self.reverse = oldest_first

        self.messageable: Messageable = messageable
        self.limit: Optional[int] = limit
        self.before: Optional[Snowflake] = before
        self.after: Optional[Snowflake] = after or OLDEST_OBJECT
        self.around: Optional[Snowflake] = around

        self._filter: Optional[Callable[[MessagePayload], bool]] = None  # message dict -> bool

        self.state: ConnectionState = self.messageable._state
        self.messages: asyncio.Queue[Message] = asyncio.Queue()

        if self.around:
            if self.limit is None:
                raise ValueError("history does not support around with limit=None")
            if self.limit > 101:
                raise ValueError("history max limit 101 when specifying around parameter")
            if self.limit == 101:
                self.limit = 100  # Thanks discord

            self._retrieve_messages = self._retrieve_messages_around_strategy
            if self.before and self.after:
                # lambda type ignores are as before/after/around are optional but exist here
                self._filter = lambda m: self.after.id < int(m["id"]) < self.before.id  # type: ignore
            elif self.before:
                self._filter = lambda m: int(m["id"]) < self.before.id  # type: ignore
            elif self.after:
                self._filter = lambda m: self.after.id < int(m["id"])  # type: ignore
        elif self.reverse:
            self._retrieve_messages = self._retrieve_messages_after_strategy
            if self.before:
                self._filter = lambda m: int(m["id"]) < self.before.id  # type: ignore
        else:
            self._retrieve_messages = self._retrieve_messages_before_strategy
            if self.after and self.after != OLDEST_OBJECT:
                self._filter = lambda m: int(m["id"]) > self.after.id  # type: ignore

    async def next(self) -> Message:
        if self.messages.empty():
            await self.fill_messages()

        try:
            return self.messages.get_nowait()
        except asyncio.QueueEmpty:
            raise NoMoreItems from None

    def _get_retrieve(self):
        l = self.limit
        r = 100 if l is None or l > 100 else l
        self.retrieve = r
        return r > 0

    async def fill_messages(self) -> None:
        if not hasattr(self, "channel"):
            # do the required set up
            channel = await self.messageable._get_channel()
            self.channel = channel

        if self._get_retrieve():
            data = await self._retrieve_messages(self.retrieve)
            if len(data) < 100:
                self.limit = 0  # terminate the infinite loop

            if self.reverse:
                data = reversed(data)
            if self._filter:
                data = filter(self._filter, data)

            channel = self.channel
            for element in data:
                await self.messages.put(self.state.create_message(channel=channel, data=element))

    async def _retrieve_messages(self, retrieve: int) -> List[MessagePayload]:
        """Retrieve messages and update next parameters."""
        raise NotImplementedError

    async def _retrieve_messages_before_strategy(self, retrieve: int) -> List[MessagePayload]:
        """Retrieve messages using before parameter."""
        before = self.before.id if self.before else None
        data: List[MessagePayload] = await self.state.http.logs_from(
            self.channel.id, retrieve, before=before
        )
        if len(data):
            if self.limit is not None:
                self.limit -= retrieve
            self.before = Object(id=int(data[-1]["id"]))
        return data

    async def _retrieve_messages_after_strategy(self, retrieve: int) -> List[MessagePayload]:
        """Retrieve messages using after parameter."""
        after = self.after.id if self.after else None
        data: List[MessagePayload] = await self.state.http.logs_from(
            self.channel.id, retrieve, after=after
=======
    state = messageable._state
    channel = await messageable._get_channel()
    retrieve = 0

    reverse = after is not None if oldest_first is None else oldest_first

    checks: List[Callable[[MessagePayload], bool]] = []
    if around:
        if limit is None:
            raise ValueError("history does not support around with limit=None")
        if limit > 100:
            raise ValueError("history max limit 100 when specifying around parameter")

        # in nested functions, pyright thinks that the before and after parameters are
        # their old definitions as a parameter, so we manually cast in the functions

        if before is not None:

            def _check(msg: MessagePayload):
                b = cast("Object | Snowflake | None", before)
                return b is not None and int(msg["id"]) < b.id

            checks.append(_check)

        if after is not None:

            def _check(msg: MessagePayload):
                a = cast("Object | Snowflake | None", after)
                return a is not None and a.id < int(msg["id"])

            checks.append(_check)

    # we combine all of the checks together so we only have to replace the data payload once
    check: Callable[[MessagePayload], bool] = lambda m: all(c(m) for c in checks)

    def get_retrieve():
        nonlocal retrieve
        retrieve = min(limit, 100) if limit is not None else 100

        return retrieve > 0

    while get_retrieve():
        data: List[MessagePayload] = await state.http.logs_from(
            channel.id,
            retrieve,
            before.id if before is not None and around is None else None,
            after.id if after is not None and around is None else None,
            around.id if around is not None else None,
>>>>>>> f007a376
        )

        if data:
            if limit is not None:
                limit -= retrieve

            if before is not None:
                before = Object(id=int(data[-1]["id"]))
            if after is not None:
                after = Object(id=int(data[0]["id"]))
            if around is not None:
                around = None

        if len(data) < 100:
            limit = 0

        if checks:
            data = list(filter(check, data))
        if reverse:
            data = list(reversed(data))

        for item in data:
            yield state.create_message(channel=channel, data=item)


async def ban_iterator(
    guild: Guild,
    limit: Optional[int] = None,
    before: Optional[Snowflake] = None,
    after: Optional[Snowflake] = None,
):
    """Iterator for receiving a guild's bans.

    The bans endpoint has two behaviours we care about here:
    If ``before`` is specified, the bans endpoint returns the ``limit``
    bans with user ids before ``before``, sorted with smallest first. For filling over
    1000 bans, update the ``before`` parameter to the largest user id received.
    If ``after`` is specified, it returns the ``limit`` bans with user ids after
    ``after``, sorted with smallest first. For filling over 1000 bans, update the
    ``after`` parameter to the smallest user id received.

    A note that if both ``before`` and ``after`` are specified, ``after`` is ignored by the
    bans endpoint.

    .. versionchanged:: 3.0

        This was modified from being a class to being a function to remove unneeded
        bloat.

    Parameters
    ----------
    guild: :class:`~nextcord.Guild`
        The guild to get bans from.
    limit: Optional[:class:`int`]
        Maximum number of bans to retrieve.
    before: Optional[:class:`abc.Snowflake`]
        Date or user id before which all bans must be.
    after: Optional[:class:`abc.Snowflake`]
        Date or user id after which all bans must be.
    """
    state = guild._state
    retrieve = 0

    def get_retrieve():
        nonlocal retrieve
        retrieve = min(limit, 1000) if limit is not None else 1000

        return retrieve > 0

    while get_retrieve():
        data: List[BanPayload] = await state.http.get_bans(
            guild.id,
            retrieve,
            before=before.id if before is not None else None,
            after=after.id if after is not None else None,
        )

        if data:
            if limit:
                limit -= len(data)

            if before is not None:
                before = Object(id=int(data[0]["user"]["id"]))
            if after is not None:
                after = Object(id=int(data[-1]["user"]["id"]))

        if len(data) < 1000:
            limit = 0

        for item in data:
            yield BanEntry(user=state.create_user(item["user"]), reason=item["reason"])


async def audit_log_iterator(
    guild: Guild,
    limit: Optional[int] = None,
    before: Optional[SnowflakeTime] = None,
    after: Optional[SnowflakeTime] = None,
    oldest_first: Optional[bool] = None,
    user_id: Optional[int] = None,
    action_type: Optional[AuditLogAction] = None,
):
    if isinstance(before, datetime.datetime):
        before = Object(id=time_snowflake(before, high=False))
    if isinstance(after, datetime.datetime):
        after = Object(id=time_snowflake(after, high=True))

    state = guild._state
    retrieve = 0

    reverse = bool(oldest_first)

    def get_retrieve():
        nonlocal retrieve
        retrieve = min(limit, 100) if limit is not None else 100

        return retrieve > 0

    while get_retrieve():
        data: AuditLogPayload = await state.http.get_audit_logs(
            guild.id,
            limit=retrieve,
            user_id=user_id,
            action_type=action_type,
            before=before.id if before is not None else None,
            after=after.id if after is not None else None,
        )

        entries = data.get("audit_log_entries", [])
        if data and entries:
            if limit is not None:
                limit -= retrieve

            before = Object(id=int(entries[-1]["id"]))

        if len(entries) < 100:
            limit = 0

        if reverse:
            entries = list(reversed(entries))

        auto_moderation_rules = {
            int(rule["id"]): AutoModerationRule(data=rule, state=state)
            for rule in data.get("auto_moderation_rules", [])
        }
        users = {int(user["id"]): state.create_user(user) for user in data.get("users", [])}

        for item in entries:
            yield AuditLogEntry(
                data=item,
                auto_moderation_rules=auto_moderation_rules,
                users=users,
                guild=guild,
            )


async def guild_iterator(
    client: Client,
    limit: Optional[int],
    with_counts: bool = False,
    before: Optional[SnowflakeTime] = None,
    after: Optional[SnowflakeTime] = None,
):
    """Iterator for receiving the client's guilds.

    The guilds endpoint has the same two behaviours as described
    in :class:`HistoryIterator`:
    If ``before`` is specified, the guilds endpoint returns the ``limit``
    newest guilds before ``before``, sorted with newest first. For filling over
    100 guilds, update the ``before`` parameter to the oldest guild received.
    Guilds will be returned in order by time.
    If ``after`` is specified, it returns the ``limit`` oldest guilds after ``after``,
    sorted with newest first. For filling over 100 guilds, update the ``after``
    parameter to the newest guild received, If guilds are not reversed, they
    will be out of order (99-0, 199-100, so on)

    Not that if both ``before`` and ``after`` are specified, ``before`` is ignored by the
    guilds endpoint.

    .. versionchanged:: 3.0

        This was modified from being a class to being a function to remove unneeded
        bloat.

    Parameters
    ----------
    client: :class:`nextcord.Client`
        The client to retrieve the guilds from.
    limit: :class:`int`
        Maximum number of guilds to retrieve.
    with_counts: :class:`bool`
        Whether to include approximate member and presence counts for the guilds.
        Defaults to ``False``.

        .. versionadded:: 2.6
    before: Optional[Union[:class:`abc.Snowflake`, :class:`datetime.datetime`]]
        Object before which all guilds must be.
    after: Optional[Union[:class:`abc.Snowflake`, :class:`datetime.datetime`]]
        Object after which all guilds must be.
    """
    from .guild import Guild

    if isinstance(before, datetime.datetime):
        before = Object(id=time_snowflake(before, high=False))
    if isinstance(after, datetime.datetime):
        after = Object(id=time_snowflake(after, high=True))

    state = client._connection
    retrieve = 0
    reverse = bool(before)

    check: Optional[Callable[[GuildPayload], bool]] = None
    if before is not None and after is not None:

        def _check(guild: GuildPayload):
            a = cast("Object | Snowflake | None", after)
            return a is not None and int(guild["id"]) > a.id

        check = _check

    def get_retrieve():
        nonlocal retrieve
        retrieve = min(limit, 200) if limit is not None else 200

        return retrieve > 0

    while get_retrieve():
        data: List[GuildPayload] = await state.http.get_guilds(
            retrieve,
            before=before.id if before is not None else None,
            after=after.id if after is not None else None,
            with_counts=with_counts,
        )

        if data:
            if limit is not None:
                limit -= retrieve

            if before is not None:
                before = Object(id=int(data[0]["id"]))
            if after is not None:
                after = Object(id=int(data[-1]["id"]))

        if len(data) < 200:
            limit = 0

        if check is not None:
            data = list(filter(check, data))
        if reverse:
            data = list(reversed(data))

        for item in data:
            yield Guild(state=state, data=item)


async def member_iterator(
    guild: Guild,
    limit: Optional[int] = 1000,
    after: Optional[Union[Snowflake, datetime.datetime]] = None,
):
    from .member import Member

    if isinstance(after, datetime.datetime):
        after = Object(id=time_snowflake(after, high=True))

    state = guild._state
    after = after or OLDEST_OBJECT
    retrieve = 0

    def get_retrieve():
        nonlocal retrieve
        retrieve = min(limit, 1000) if limit is not None else 1000

        return retrieve > 0

    while get_retrieve():
        data: List[MemberWithUser] = await state.http.get_members(guild.id, retrieve, after.id)

        if len(data) < 1000:
            limit = 0

        after = Object(id=int(data[-1]["user"]["id"]))

        for item in reversed(data):
            yield Member(data=item, guild=guild, state=state)


async def archived_thread_iterator(
    channel_id: int,
    guild: Guild,
    limit: Optional[int],
    joined: bool,
    private: bool,
    before: Optional[Union[Snowflake, datetime.datetime]] = None,
):
    from .threads import Thread

    state = guild._state
    has_more = True

    cbefore: Optional[str]
    if before is None:
        cbefore = None
    elif isinstance(before, datetime.datetime):
        cbefore = str(time_snowflake(before, high=False)) if joined else before.isoformat()
    else:
        cbefore = str(before.id) if joined else snowflake_time(before.id).isoformat()

    update_before: Callable[[ThreadPayload], str] = lambda d: d["thread_metadata"][
        "archive_timestamp"
    ]
    endpoint: Callable[..., Awaitable[ThreadPaginationPayload]]
    if joined:
        endpoint = state.http.get_joined_private_archived_threads
        update_before = lambda d: str(d["id"])
    elif private:
        endpoint = state.http.get_private_archived_threads
    else:
        endpoint = state.http.get_public_archived_threads

    while has_more:
        limit = max(limit, 50) if limit is not None else 50
        data = await endpoint(channel_id, before=cbefore, limit=limit)

        threads = data["threads"]
        has_more = data["has_more"]

        limit -= len(threads)
        if limit <= 0:
            has_more = False

        if has_more:
            cbefore = update_before(threads[-1])

        for item in reversed(threads):
            yield Thread(guild=guild, state=state, data=item)


async def scheduled_event_iterator(
    guild: Guild,
    with_users: bool = False,
):
    state = guild._state
    data: List[ScheduledEventPayload] = await state.http.get_guild_events(guild.id, with_users)

    for item in reversed(data):
        yield guild._store_scheduled_event(item)


async def scheduled_event_user_iterator(
    guild: Guild,
    event: ScheduledEvent,
    limit: Optional[int] = None,
    before: Optional[Snowflake] = None,
    after: Optional[Snowflake] = None,
):
    state = guild._state
    retrieve = 0

    def get_retrieve():
        nonlocal retrieve
        retrieve = min(limit, 100) if limit is not None else 100

        return retrieve > 0

    while get_retrieve():
        data: List[ScheduledEventUserPayload] = await state.http.get_event_users(
            guild.id,
            event.id,
            limit=retrieve,
            before=before.id if before else None,
            after=after.id if after else None,
        )

        if data:
            if limit is not None:
                limit -= len(data)

            if before is not None:
                before = Object(id=int(data[0]["user"]["id"]))
            if after is not None:
                after = Object(id=int(data[-1]["user"]["id"]))

        if len(data) < 100:
            limit = 0  # terminate the infinte loop

        for item in reversed(data):
            yield event._update_user(item)<|MERGE_RESOLUTION|>--- conflicted
+++ resolved
@@ -10,12 +10,8 @@
 from .auto_moderation import AutoModerationRule
 from .bans import BanEntry
 from .object import Object
-<<<<<<< HEAD
 from .types.user import PartialUser as PartialUserPayload
 from .utils import _snowflake_or_int, maybe_coroutine, snowflake_time, time_snowflake
-=======
-from .utils import snowflake_time, time_snowflake
->>>>>>> f007a376
 
 __all__ = (
     "reaction_iterator",
@@ -135,7 +131,6 @@
     if isinstance(around, datetime.datetime):
         around = Object(id=time_snowflake(around))
 
-<<<<<<< HEAD
     def __init__(
         self,
         messageable: Messageable,
@@ -254,7 +249,6 @@
         after = self.after.id if self.after else None
         data: List[MessagePayload] = await self.state.http.logs_from(
             self.channel.id, retrieve, after=after
-=======
     state = messageable._state
     channel = await messageable._get_channel()
     retrieve = 0
@@ -303,7 +297,6 @@
             before.id if before is not None and around is None else None,
             after.id if after is not None and around is None else None,
             around.id if around is not None else None,
->>>>>>> f007a376
         )
 
         if data:
