"""
The MIT License (MIT)

Copyright (c) 2015-present Rapptz
Copyright (c) 2021-present tag-epic

Permission is hereby granted, free of charge, to any person obtaining a
copy of this software and associated documentation files (the "Software"),
to deal in the Software without restriction, including without limitation
the rights to use, copy, modify, merge, publish, distribute, sublicense,
and/or sell copies of the Software, and to permit persons to whom the
Software is furnished to do so, subject to the following conditions:

The above copyright notice and this permission notice shall be included in
all copies or substantial portions of the Software.

THE SOFTWARE IS PROVIDED "AS IS", WITHOUT WARRANTY OF ANY KIND, EXPRESS
OR IMPLIED, INCLUDING BUT NOT LIMITED TO THE WARRANTIES OF MERCHANTABILITY,
FITNESS FOR A PARTICULAR PURPOSE AND NONINFRINGEMENT. IN NO EVENT SHALL THE
AUTHORS OR COPYRIGHT HOLDERS BE LIABLE FOR ANY CLAIM, DAMAGES OR OTHER
LIABILITY, WHETHER IN AN ACTION OF CONTRACT, TORT OR OTHERWISE, ARISING
FROM, OUT OF OR IN CONNECTION WITH THE SOFTWARE OR THE USE OR OTHER
DEALINGS IN THE SOFTWARE.
"""

from __future__ import annotations

import asyncio
import datetime
from typing import (
    TYPE_CHECKING,
    Any,
    AsyncIterator,
    Awaitable,
    Callable,
    List,
    Optional,
    TypeVar,
    Union,
)

from .audit_logs import AuditLogEntry
from .auto_moderation import AutoModerationRule
from .bans import BanEntry
from .errors import NoMoreItems
from .object import Object
from .utils import maybe_coroutine, snowflake_time, time_snowflake

__all__ = (
    "ReactionIterator",
    "HistoryIterator",
    "BanIterator",
    "AuditLogIterator",
    "GuildIterator",
    "MemberIterator",
    "ScheduledEventIterator",
    "ScheduledEventUserIterator",
)

if TYPE_CHECKING:
    from .abc import Snowflake
    from .audit_logs import AuditLogEntry
    from .guild import Guild
    from .member import Member
    from .message import Message
    from .scheduled_events import ScheduledEvent, ScheduledEventUser
    from .threads import Thread
    from .types.audit_log import AuditLog as AuditLogPayload, AuditLogEntry as AuditLogEntryPayload
    from .types.guild import Ban as BanPayload, Guild as GuildPayload
    from .types.message import Message as MessagePayload
    from .types.scheduled_events import ScheduledEventUser as ScheduledEventUserPayload
    from .types.threads import Thread as ThreadPayload
    from .types.user import PartialUser as PartialUserPayload
    from .user import User

T = TypeVar("T")
OT = TypeVar("OT")
_Func = Callable[[T], Union[OT, Awaitable[OT]]]

OLDEST_OBJECT = Object(id=0)


class _AsyncIterator(AsyncIterator[T]):
    __slots__ = ()

    async def next(self) -> T:
        raise NotImplementedError

    def get(self, **attrs: Any) -> Awaitable[Optional[T]]:
        def predicate(elem: T):
            for attr, val in attrs.items():
                nested = attr.split("__")
                obj = elem
                for attribute in nested:
                    obj = getattr(obj, attribute)

                if obj != val:
                    return False
            return True

        return self.find(predicate)

    async def find(self, predicate: _Func[T, bool]) -> Optional[T]:
        while True:
            try:
                elem = await self.next()
            except NoMoreItems:
                return None

            ret = await maybe_coroutine(predicate, elem)
            if ret:
                return elem

    def chunk(self, max_size: int) -> _ChunkedAsyncIterator[T]:
        if max_size <= 0:
            raise ValueError("Async iterator chunk sizes must be greater than 0")
        return _ChunkedAsyncIterator(self, max_size)

    def map(self, func: _Func[T, OT]) -> _MappedAsyncIterator[OT]:
        return _MappedAsyncIterator(self, func)

    def filter(self, predicate: _Func[T, bool]) -> _FilteredAsyncIterator[T]:
        return _FilteredAsyncIterator(self, predicate)

    async def flatten(self) -> List[T]:
        return [element async for element in self]

    async def __anext__(self) -> T:
        try:
            return await self.next()
        except NoMoreItems:
            raise StopAsyncIteration()


def _identity(x):
    return x


class _ChunkedAsyncIterator(_AsyncIterator[List[T]]):
    def __init__(self, iterator, max_size):
        self.iterator = iterator
        self.max_size = max_size

    async def next(self) -> List[T]:
        ret: List[T] = []
        n = 0
        while n < self.max_size:
            try:
                item = await self.iterator.next()
            except NoMoreItems:
                if ret:
                    return ret
                raise
            else:
                ret.append(item)
                n += 1
        return ret


class _MappedAsyncIterator(_AsyncIterator[T]):
    def __init__(self, iterator, func):
        self.iterator = iterator
        self.func = func

    async def next(self) -> T:
        # this raises NoMoreItems and will propagate appropriately
        item = await self.iterator.next()
        return await maybe_coroutine(self.func, item)


class _FilteredAsyncIterator(_AsyncIterator[T]):
    def __init__(self, iterator, predicate):
        self.iterator = iterator

        if predicate is None:
            predicate = _identity

        self.predicate = predicate

    async def next(self) -> T:
        getter = self.iterator.next
        pred = self.predicate
        while True:
            # propagate NoMoreItems similar to _MappedAsyncIterator
            item = await getter()
            ret = await maybe_coroutine(pred, item)
            if ret:
                return item


class ReactionIterator(_AsyncIterator[Union["User", "Member"]]):
    def __init__(self, message, emoji, limit=100, after=None):
        self.message = message
        self.limit = limit
        self.after = after
        state = message._state
        self.getter = state.http.get_reaction_users
        self.state = state
        self.emoji = emoji
        self.guild = message.guild
        self.channel_id = message.channel.id
        self.users = asyncio.Queue()

    async def next(self) -> Union[User, Member]:
        if self.users.empty():
            await self.fill_users()

        try:
            return self.users.get_nowait()
        except asyncio.QueueEmpty:
            raise NoMoreItems()

    async def fill_users(self):
        # this is a hack because >circular imports<
        from .user import User

        if self.limit > 0:
            retrieve = self.limit if self.limit <= 100 else 100

            after = self.after.id if self.after else None
            data: List[PartialUserPayload] = await self.getter(
                self.channel_id, self.message.id, self.emoji, retrieve, after=after
            )

            if data:
                self.limit -= retrieve
                self.after = Object(id=int(data[-1]["id"]))

            if self.guild is None or isinstance(self.guild, Object):
                for element in reversed(data):
                    await self.users.put(User(state=self.state, data=element))  # type: ignore
            else:
                for element in reversed(data):
                    member_id = int(element["id"])
                    member = self.guild.get_member(member_id)
                    if member is not None:
                        await self.users.put(member)
                    else:
                        await self.users.put(User(state=self.state, data=element))  # type: ignore


class HistoryIterator(_AsyncIterator["Message"]):
    """Iterator for receiving a channel's message history.

    The messages endpoint has two behaviours we care about here:
    If ``before`` is specified, the messages endpoint returns the `limit`
    newest messages before ``before``, sorted with newest first. For filling over
    100 messages, update the ``before`` parameter to the oldest message received.
    Messages will be returned in order by time.
    If ``after`` is specified, it returns the ``limit`` oldest messages after
    ``after``, sorted with newest first. For filling over 100 messages, update the
    ``after`` parameter to the newest message received. If messages are not
    reversed, they will be out of order (99-0, 199-100, so on)

    A note that if both ``before`` and ``after`` are specified, ``before`` is ignored by the
    messages endpoint.

    Parameters
    -----------
    messageable: :class:`abc.Messageable`
        Messageable class to retrieve message history from.
    limit: :class:`int`
        Maximum number of messages to retrieve
    before: Optional[Union[:class:`abc.Snowflake`, :class:`datetime.datetime`]]
        Message before which all messages must be.
    after: Optional[Union[:class:`abc.Snowflake`, :class:`datetime.datetime`]]
        Message after which all messages must be.
    around: Optional[Union[:class:`abc.Snowflake`, :class:`datetime.datetime`]]
        Message around which all messages must be. Limit max 101. Note that if
        limit is an even number, this will return at most limit+1 messages.
    oldest_first: Optional[:class:`bool`]
        If set to ``True``, return messages in oldest->newest order. Defaults to
        ``True`` if `after` is specified, otherwise ``False``.
    """

    def __init__(self, messageable, limit, before=None, after=None, around=None, oldest_first=None):

        if isinstance(before, datetime.datetime):
            before = Object(id=time_snowflake(before, high=False))
        if isinstance(after, datetime.datetime):
            after = Object(id=time_snowflake(after, high=True))
        if isinstance(around, datetime.datetime):
            around = Object(id=time_snowflake(around))

        if oldest_first is None:
            self.reverse = after is not None
        else:
            self.reverse = oldest_first

        self.messageable = messageable
        self.limit = limit
        self.before: Optional[Snowflake] = before
        self.after: Optional[Snowflake] = after or OLDEST_OBJECT
        self.around: Optional[Snowflake] = around

        self._filter: Optional[Callable[[MessagePayload], bool]] = None  # message dict -> bool

        self.state = self.messageable._state
        self.logs_from = self.state.http.logs_from
        self.messages = asyncio.Queue()

        if self.around:
            if self.limit is None:
                raise ValueError("history does not support around with limit=None")
            if self.limit > 101:
                raise ValueError("history max limit 101 when specifying around parameter")
            elif self.limit == 101:
                self.limit = 100  # Thanks discord

            self._retrieve_messages = self._retrieve_messages_around_strategy  # type: ignore
            if self.before and self.after:
                # lambda type ignores are as before/after/around are optional but exist here
                self._filter = lambda m: self.after.id < int(m["id"]) < self.before.id  # type: ignore
            elif self.before:
                self._filter = lambda m: int(m["id"]) < self.before.id  # type: ignore
            elif self.after:
                self._filter = lambda m: self.after.id < int(m["id"])  # type: ignore
        else:
            if self.reverse:
                self._retrieve_messages = self._retrieve_messages_after_strategy  # type: ignore
                if self.before:
                    self._filter = lambda m: int(m["id"]) < self.before.id  # type: ignore
            else:
                self._retrieve_messages = self._retrieve_messages_before_strategy  # type: ignore
                if self.after and self.after != OLDEST_OBJECT:
                    self._filter = lambda m: int(m["id"]) > self.after.id  # type: ignore

    async def next(self) -> Message:
        if self.messages.empty():
            await self.fill_messages()

        try:
            return self.messages.get_nowait()
        except asyncio.QueueEmpty:
            raise NoMoreItems()

    def _get_retrieve(self):
        l = self.limit
        if l is None or l > 100:
            r = 100
        else:
            r = l
        self.retrieve = r
        return r > 0

    async def fill_messages(self):
        if not hasattr(self, "channel"):
            # do the required set up
            channel = await self.messageable._get_channel()
            self.channel = channel

        if self._get_retrieve():
            data = await self._retrieve_messages(self.retrieve)
            if len(data) < 100:
                self.limit = 0  # terminate the infinite loop

            if self.reverse:
                data = reversed(data)
            if self._filter:
                data = filter(self._filter, data)

            channel = self.channel
            for element in data:
                await self.messages.put(self.state.create_message(channel=channel, data=element))

    async def _retrieve_messages(self, retrieve) -> List[MessagePayload]:
        """Retrieve messages and update next parameters."""
        raise NotImplementedError

    async def _retrieve_messages_before_strategy(self, retrieve):
        """Retrieve messages using before parameter."""
        before = self.before.id if self.before else None
        data: List[MessagePayload] = await self.logs_from(self.channel.id, retrieve, before=before)
        if len(data):
            if self.limit is not None:
                self.limit -= retrieve
            self.before = Object(id=int(data[-1]["id"]))
        return data

    async def _retrieve_messages_after_strategy(self, retrieve):
        """Retrieve messages using after parameter."""
        after = self.after.id if self.after else None
        data: List[MessagePayload] = await self.logs_from(self.channel.id, retrieve, after=after)
        if len(data):
            if self.limit is not None:
                self.limit -= retrieve
            self.after = Object(id=int(data[0]["id"]))
        return data

    async def _retrieve_messages_around_strategy(self, retrieve):
        """Retrieve messages using around parameter."""
        if self.around:
            around = self.around.id if self.around else None
            data: List[MessagePayload] = await self.logs_from(
                self.channel.id, retrieve, around=around
            )
            self.around = None
            return data
        return []


class BanIterator(_AsyncIterator["BanEntry"]):
    """Iterator for receiving a guild's bans.

    The bans endpoint has two behaviours we care about here:
    If ``before`` is specified, the bans endpoint returns the ``limit``
    bans with user ids before ``before``, sorted with smallest first. For filling over
    1000 bans, update the ``before`` parameter to the largest user id received.
    If ``after`` is specified, it returns the ``limit`` bans with user ids after
    ``after``, sorted with smallest first. For filling over 1000 bans, update the
    ``after`` parameter to the smallest user id received.

    A note that if both ``before`` and ``after`` are specified, ``after`` is ignored by the
    bans endpoint.

    Parameters
    -----------
    guild: :class:`~nextcord.Guild`
        The guild to get bans from.
    limit: Optional[:class:`int`]
        Maximum number of bans to retrieve.
    before: Optional[:class:`abc.Snowflake`]
        Date or user id before which all bans must be.
    after: Optional[:class:`abc.Snowflake`]
        Date or user id after which all bans must be.
    """

    def __init__(
        self,
        guild: Guild,
        limit: Optional[int] = None,
        before: Optional[Snowflake] = None,
        after: Optional[Snowflake] = None,
    ):
        self.guild = guild
        self.limit = limit
        self.before = before
        self.after = after or OLDEST_OBJECT

        self.state = self.guild._state
        self.get_bans = self.state.http.get_bans
        self.bans = asyncio.Queue()

        if self.before:
            self._retrieve_bans = self._retrieve_bans_before_strategy
        else:
            self._retrieve_bans = self._retrieve_bans_after_strategy

    async def next(self) -> BanEntry:
        if self.bans.empty():
            await self.fill_bans()

        try:
            return self.bans.get_nowait()
        except asyncio.QueueEmpty:
            raise NoMoreItems()

    def _get_retrieve(self) -> bool:
        self.retrieve = min(self.limit, 1000) if self.limit is not None else 1000
        return self.retrieve > 0

    async def fill_bans(self):
        from .user import User

        if self._get_retrieve():
            data = await self._retrieve_bans(self.retrieve)
            if len(data) < 1000:
                self.limit = 0  # terminate the infinite loop

            for element in data:
                await self.bans.put(
                    BanEntry(
                        user=User(state=self.guild._state, data=element["user"]),
                        reason=element["reason"],
                    )
                )

    async def _retrieve_bans_before_strategy(self, retrieve: int) -> List[BanPayload]:
        """Retrieve bans using before parameter."""
        before = self.before.id if self.before else None
        data: List[BanPayload] = await self.get_bans(self.guild.id, retrieve, before=before)
        if len(data):
            if self.limit is not None:
                self.limit -= len(data)
            self.before = Object(id=int(data[0]["user"]["id"]))
        return data

    async def _retrieve_bans_after_strategy(self, retrieve: int) -> List[BanPayload]:
        """Retrieve bans using after parameter."""
        after = self.after.id if self.after else None
        data: List[BanPayload] = await self.get_bans(self.guild.id, retrieve, after=after)
        if len(data):
            if self.limit is not None:
                self.limit -= len(data)
            self.after = Object(id=int(data[-1]["user"]["id"]))
        return data


class AuditLogIterator(_AsyncIterator["AuditLogEntry"]):
    def __init__(
        self,
        guild,
        limit=None,
        before=None,
        after=None,
        oldest_first=None,
        user_id=None,
        action_type=None,
    ):
        if isinstance(before, datetime.datetime):
            before = Object(id=time_snowflake(before, high=False))
        if isinstance(after, datetime.datetime):
            after = Object(id=time_snowflake(after, high=True))

        if oldest_first is None:
            self.reverse = after is not None
        else:
            self.reverse = oldest_first

        self.guild = guild
        self.loop = guild._state.loop
        self.request = guild._state.http.get_audit_logs
        self.limit = limit
        self.before: Optional[Snowflake] = before
        self.user_id = user_id
        self.action_type = action_type
<<<<<<< HEAD
        self.after: Optional[Snowflake] = OLDEST_OBJECT
=======
        self.after: Optional[Snowflake] = after or OLDEST_OBJECT
        self._users = {}
>>>>>>> 1d60415f
        self._state = guild._state

        self._filter: Optional[Callable[[AuditLogEntryPayload], bool]] = None  # entry dict -> bool

        self.entries = asyncio.Queue()

        self._strategy = self._before_strategy
        if self.after and self.after != OLDEST_OBJECT:
            self._filter = lambda m: int(m["id"]) > self.after.id  # type: ignore

    async def _before_strategy(self, retrieve):
        before = self.before.id if self.before else None
        data: AuditLogPayload = await self.request(
            self.guild.id,
            limit=retrieve,
            user_id=self.user_id,
            action_type=self.action_type,
            before=before,
        )

        entries = data.get("audit_log_entries", [])
        if len(data) and entries:
            if self.limit is not None:
                self.limit -= retrieve
            self.before = Object(id=int(entries[-1]["id"]))
        return data

<<<<<<< HEAD
    async def _after_strategy(self, retrieve):
        after = self.after.id if self.after else None
        data: AuditLogPayload = await self.request(
            self.guild.id,
            limit=retrieve,
            user_id=self.user_id,
            action_type=self.action_type,
            after=after,
        )
        entries = data.get("audit_log_entries", [])
        if len(data) and entries:
            if self.limit is not None:
                self.limit -= retrieve
            self.after = Object(id=int(entries[0]["id"]))
        return data

=======
>>>>>>> 1d60415f
    async def next(self) -> AuditLogEntry:
        if self.entries.empty():
            await self._fill()

        try:
            return self.entries.get_nowait()
        except asyncio.QueueEmpty:
            raise NoMoreItems()

    def _get_retrieve(self):
        l = self.limit
        if l is None or l > 100:
            r = 100
        else:
            r = l
        self.retrieve = r
        return r > 0

    async def _fill(self):
        if self._get_retrieve():
            data = await self._strategy(self.retrieve)
            if len(data) < 100:
                self.limit = 0  # terminate the infinite loop

            entries = data.get("audit_log_entries")
            if self.reverse:
                entries = reversed(entries)
            if self._filter:
                entries = filter(self._filter, entries)

            state = self._state

            auto_moderation_rules = {
                int(rule["id"]): AutoModerationRule(data=rule, state=state)
                for rule in data.get("auto_moderation_rules", [])
            }
            users = {int(user["id"]): state.create_user(user) for user in data.get("users", [])}

            for element in entries:
                # TODO: remove this if statement later
                if element["action_type"] is None:
                    continue

                await self.entries.put(
                    AuditLogEntry(
                        data=element,
                        auto_moderation_rules=auto_moderation_rules,
                        users=users,
                        guild=self.guild,
                    )
                )


class GuildIterator(_AsyncIterator["Guild"]):
    """Iterator for receiving the client's guilds.

    The guilds endpoint has the same two behaviours as described
    in :class:`HistoryIterator`:
    If ``before`` is specified, the guilds endpoint returns the ``limit``
    newest guilds before ``before``, sorted with newest first. For filling over
    100 guilds, update the ``before`` parameter to the oldest guild received.
    Guilds will be returned in order by time.
    If `after` is specified, it returns the ``limit`` oldest guilds after ``after``,
    sorted with newest first. For filling over 100 guilds, update the ``after``
    parameter to the newest guild received, If guilds are not reversed, they
    will be out of order (99-0, 199-100, so on)

    Not that if both ``before`` and ``after`` are specified, ``before`` is ignored by the
    guilds endpoint.

    Parameters
    -----------
    bot: :class:`nextcord.Client`
        The client to retrieve the guilds from.
    limit: :class:`int`
        Maximum number of guilds to retrieve.
    before: Optional[Union[:class:`abc.Snowflake`, :class:`datetime.datetime`]]
        Object before which all guilds must be.
    after: Optional[Union[:class:`abc.Snowflake`, :class:`datetime.datetime`]]
        Object after which all guilds must be.
    """

    def __init__(self, bot, limit, before=None, after=None):

        if isinstance(before, datetime.datetime):
            before = Object(id=time_snowflake(before, high=False))
        if isinstance(after, datetime.datetime):
            after = Object(id=time_snowflake(after, high=True))

        self.bot = bot
        self.limit = limit
        self.before: Optional[Snowflake] = before
        self.after: Optional[Snowflake] = after

        self._filter: Optional[Callable[[GuildPayload], bool]] = None

        self.state = self.bot._connection
        self.get_guilds = self.bot.http.get_guilds
        self.guilds = asyncio.Queue()

        if self.before:
            self.reverse = True
            self._retrieve_guilds = self._retrieve_guilds_before_strategy  # type: ignore
            if self.after:
                self._filter = lambda m: int(m["id"]) > self.after.id  # type: ignore
        else:
            self.reverse = False
            self._retrieve_guilds = self._retrieve_guilds_after_strategy  # type: ignore

    async def next(self) -> Guild:
        if self.guilds.empty():
            await self.fill_guilds()

        try:
            return self.guilds.get_nowait()
        except asyncio.QueueEmpty:
            raise NoMoreItems()

    def _get_retrieve(self):
        l = self.limit
        if l is None or l > 200:
            r = 200
        else:
            r = l
        self.retrieve = r
        return r > 0

    def create_guild(self, data):
        from .guild import Guild

        return Guild(state=self.state, data=data)

    async def fill_guilds(self):
        if self._get_retrieve():
            data = await self._retrieve_guilds(self.retrieve)
            if len(data) < 200:
                self.limit = 0

            if self.reverse:
                data = reversed(data)
            if self._filter:
                data = filter(self._filter, data)

            for element in data:
                await self.guilds.put(self.create_guild(element))

    async def _retrieve_guilds(self, retrieve) -> List[GuildPayload]:
        """Retrieve guilds and update next parameters."""
        raise NotImplementedError

    async def _retrieve_guilds_before_strategy(self, retrieve):
        """Retrieve guilds using before parameter."""
        before = self.before.id if self.before else None
        data: List[GuildPayload] = await self.get_guilds(retrieve, before=before)
        if len(data):
            if self.limit is not None:
                self.limit -= retrieve
            self.before = Object(id=int(data[0]["id"]))
        return data

    async def _retrieve_guilds_after_strategy(self, retrieve):
        """Retrieve guilds using after parameter."""
        after = self.after.id if self.after else None
        data: List[GuildPayload] = await self.get_guilds(retrieve, after=after)
        if len(data):
            if self.limit is not None:
                self.limit -= retrieve
            self.after = Object(id=int(data[-1]["id"]))
        return data


class MemberIterator(_AsyncIterator["Member"]):
    def __init__(self, guild, limit=1000, after=None):

        if isinstance(after, datetime.datetime):
            after = Object(id=time_snowflake(after, high=True))

        self.guild = guild
        self.limit = limit
        self.after = after or OLDEST_OBJECT

        self.state = self.guild._state
        self.get_members = self.state.http.get_members
        self.members = asyncio.Queue()

    async def next(self) -> Member:
        if self.members.empty():
            await self.fill_members()

        try:
            return self.members.get_nowait()
        except asyncio.QueueEmpty:
            raise NoMoreItems()

    def _get_retrieve(self):
        l = self.limit
        if l is None or l > 1000:
            r = 1000
        else:
            r = l
        self.retrieve = r
        return r > 0

    async def fill_members(self):
        if self._get_retrieve():
            after = self.after.id if self.after else None
            data = await self.get_members(self.guild.id, self.retrieve, after)
            if not data:
                # no data, terminate
                return

            if len(data) < 1000:
                self.limit = 0  # terminate loop

            self.after = Object(id=int(data[-1]["user"]["id"]))

            for element in reversed(data):
                await self.members.put(self.create_member(element))

    def create_member(self, data):
        from .member import Member

        return Member(data=data, guild=self.guild, state=self.state)


class ArchivedThreadIterator(_AsyncIterator["Thread"]):
    def __init__(
        self,
        channel_id: int,
        guild: Guild,
        limit: Optional[int],
        joined: bool,
        private: bool,
        before: Optional[Union[Snowflake, datetime.datetime]] = None,
    ):
        self.channel_id = channel_id
        self.guild = guild
        self.limit = limit
        self.joined = joined
        self.private = private
        self.http = guild._state.http

        if joined and not private:
            raise ValueError("Cannot iterate over joined public archived threads")

        self.before: Optional[str]
        if before is None:
            self.before = None
        elif isinstance(before, datetime.datetime):
            if joined:
                self.before = str(time_snowflake(before, high=False))
            else:
                self.before = before.isoformat()
        else:
            if joined:
                self.before = str(before.id)
            else:
                self.before = snowflake_time(before.id).isoformat()

        self.update_before: Callable[[ThreadPayload], str] = self.get_archive_timestamp

        if joined:
            self.endpoint = self.http.get_joined_private_archived_threads
            self.update_before = self.get_thread_id
        elif private:
            self.endpoint = self.http.get_private_archived_threads
        else:
            self.endpoint = self.http.get_public_archived_threads

        self.queue: asyncio.Queue[Thread] = asyncio.Queue()
        self.has_more: bool = True

    async def next(self) -> Thread:
        if self.queue.empty():
            await self.fill_queue()

        try:
            return self.queue.get_nowait()
        except asyncio.QueueEmpty:
            raise NoMoreItems()

    @staticmethod
    def get_archive_timestamp(data: ThreadPayload) -> str:
        return data["thread_metadata"]["archive_timestamp"]

    @staticmethod
    def get_thread_id(data: ThreadPayload) -> str:
        return data["id"]  # type: ignore

    async def fill_queue(self) -> None:
        if not self.has_more:
            raise NoMoreItems()

        limit = 50 if self.limit is None else max(self.limit, 50)
        data = await self.endpoint(self.channel_id, before=self.before, limit=limit)

        # This stuff is obviously WIP because 'members' is always empty
        threads: List[ThreadPayload] = data.get("threads", [])
        for d in reversed(threads):
            self.queue.put_nowait(self.create_thread(d))

        self.has_more = data.get("has_more", False)
        if self.limit is not None:
            self.limit -= len(threads)
            if self.limit <= 0:
                self.has_more = False

        if self.has_more:
            self.before = self.update_before(threads[-1])

    def create_thread(self, data: ThreadPayload) -> Thread:
        from .threads import Thread

        return Thread(guild=self.guild, state=self.guild._state, data=data)


class ScheduledEventIterator(_AsyncIterator["ScheduledEvent"]):
    def __init__(self, guild: Guild, with_users: bool = False):
        self.guild = guild
        self.with_users = with_users

        self.state = self.guild._state
        self.get_guild_events = self.state.http.get_guild_events
        self.queue = asyncio.Queue()
        self.has_more = True

    async def next(self) -> Member:
        if self.queue.empty():
            await self.fill_queue()

        try:
            return self.queue.get_nowait()
        except asyncio.QueueEmpty:
            raise NoMoreItems()

    async def fill_queue(self):
        if not self.has_more:
            raise NoMoreItems()

        data = await self.get_guild_events(self.guild.id, self.with_users)
        self.has_more = False
        if not data:
            # no data, terminate
            return

        for element in reversed(data):
            await self.queue.put(self.create_event(element))

    def create_event(self, data):
        return self.guild._store_scheduled_event(data)


class ScheduledEventUserIterator(_AsyncIterator["ScheduledEventUser"]):
    def __init__(
        self,
        guild: Guild,
        event: ScheduledEvent,
        with_member: bool = False,
        limit: Optional[int] = None,
        before: Optional[Snowflake] = None,
        after: Optional[Snowflake] = None,
    ):
        self.guild = guild
        self.event = event
        self.with_member = with_member

        self.limit = limit
        self.before = before
        self.after = after or OLDEST_OBJECT

        if self.before:
            self._retrieve_users = self._retrieve_users_before_strategy
        else:
            self._retrieve_users = self._retrieve_users_after_strategy

        self.state = self.guild._state
        self.get_event_users = self.state.http.get_event_users
        self.queue = asyncio.Queue()
        self.has_more = True

    async def next(self) -> Member:
        if self.queue.empty():
            await self.fill_queue()

        try:
            return self.queue.get_nowait()
        except asyncio.QueueEmpty:
            raise NoMoreItems()

    def _get_retrieve(self) -> bool:
        self.retrieve = min(self.limit, 100) if self.limit is not None else 100
        return self.retrieve > 0

    async def fill_queue(self):
        if self._get_retrieve():
            data = await self._retrieve_users(self.retrieve)
            if len(data) < 100:
                self.limit = 0  # terminate the infinite loop

            for element in reversed(data):
                await self.queue.put(self.create_user(element))

    def create_user(self, data):
        return self.event._update_user(data=data)

    async def _retrieve_users_before_strategy(
        self, retrieve: int
    ) -> List[ScheduledEventUserPayload]:
        """Retrieve users using before parameter."""
        before = self.before.id if self.before else None
        data: List[ScheduledEventUserPayload] = await self.get_event_users(
            self.guild.id, self.event.id, limit=retrieve, before=before
        )
        if len(data):
            if self.limit is not None:
                self.limit -= len(data)
            self.before = Object(id=int(data[0]["user"]["id"]))
        return data

    async def _retrieve_users_after_strategy(
        self, retrieve: int
    ) -> List[ScheduledEventUserPayload]:
        """Retrieve users using after parameter."""
        after = self.after.id if self.after else None
        data: List[ScheduledEventUserPayload] = await self.get_event_users(
            self.guild.id, self.event.id, limit=retrieve, after=after
        )
        if len(data):
            if self.limit is not None:
                self.limit -= len(data)
            self.after = Object(id=int(data[-1]["user"]["id"]))
        return data<|MERGE_RESOLUTION|>--- conflicted
+++ resolved
@@ -1,7 +1,7 @@
 """
 The MIT License (MIT)
 
-Copyright (c) 2015-present Rapptz
+Copyright (c) 2015-2021 Rapptz
 Copyright (c) 2021-present tag-epic
 
 Permission is hereby granted, free of charge, to any person obtaining a
@@ -524,12 +524,7 @@
         self.before: Optional[Snowflake] = before
         self.user_id = user_id
         self.action_type = action_type
-<<<<<<< HEAD
-        self.after: Optional[Snowflake] = OLDEST_OBJECT
-=======
         self.after: Optional[Snowflake] = after or OLDEST_OBJECT
-        self._users = {}
->>>>>>> 1d60415f
         self._state = guild._state
 
         self._filter: Optional[Callable[[AuditLogEntryPayload], bool]] = None  # entry dict -> bool
@@ -557,25 +552,6 @@
             self.before = Object(id=int(entries[-1]["id"]))
         return data
 
-<<<<<<< HEAD
-    async def _after_strategy(self, retrieve):
-        after = self.after.id if self.after else None
-        data: AuditLogPayload = await self.request(
-            self.guild.id,
-            limit=retrieve,
-            user_id=self.user_id,
-            action_type=self.action_type,
-            after=after,
-        )
-        entries = data.get("audit_log_entries", [])
-        if len(data) and entries:
-            if self.limit is not None:
-                self.limit -= retrieve
-            self.after = Object(id=int(entries[0]["id"]))
-        return data
-
-=======
->>>>>>> 1d60415f
     async def next(self) -> AuditLogEntry:
         if self.entries.empty():
             await self._fill()
