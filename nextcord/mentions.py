# SPDX-License-Identifier: MIT

from __future__ import annotations

from typing import TYPE_CHECKING, List, Optional, Union

__all__ = ("AllowedMentions",)

if TYPE_CHECKING:
    from typing_extensions import Self

    from .abc import Snowflake
    from .types.message import AllowedMentions as AllowedMentionsPayload


<<<<<<< HEAD
class _FakeBool:
    def __repr__(self) -> str:
        return "True"

    def __eq__(self, other) -> bool:
        return other is True

    def __bool__(self) -> bool:
        return True


default: Any = _FakeBool()


=======
>>>>>>> 54ce9c56
class AllowedMentions:
    """A class that represents what mentions are allowed in a message.

    This class can be set during :class:`Client` initialisation to apply
    to every message sent. It can also be applied on a per message basis
    via :meth:`abc.Messageable.send` for more fine-grained control.

    Attributes
    ----------
    everyone: :class:`bool`
        Whether to allow everyone and here mentions. Defaults to ``True``.
    users: Union[:class:`bool`, List[:class:`abc.Snowflake`]]
        Controls the users being mentioned. If ``True`` (the default) then
        users are mentioned based on the message content. If ``False`` then
        users are not mentioned at all. If a list of :class:`abc.Snowflake`
        is given then only the users provided will be mentioned, provided those
        users are in the message content.
    roles: Union[:class:`bool`, List[:class:`abc.Snowflake`]]
        Controls the roles being mentioned. If ``True`` (the default) then
        roles are mentioned based on the message content. If ``False`` then
        roles are not mentioned at all. If a list of :class:`abc.Snowflake`
        is given then only the roles provided will be mentioned, provided those
        roles are in the message content.
    replied_user: :class:`bool`
        Whether to mention the author of the message being replied to. Defaults
        to ``True``.

        .. versionadded:: 1.6
    """

    __slots__ = ("everyone", "users", "roles", "replied_user")

    def __init__(
        self,
        *,
<<<<<<< HEAD
        everyone: bool = default,
        users: Union[bool, List[Snowflake]] = default,
        roles: Union[bool, List[Snowflake]] = default,
        replied_user: bool = default,
    ) -> None:
=======
        everyone: Optional[bool] = None,
        users: Optional[Union[bool, List[Snowflake]]] = None,
        roles: Optional[Union[bool, List[Snowflake]]] = None,
        replied_user: Optional[bool] = None,
    ):
>>>>>>> 54ce9c56
        self.everyone = everyone
        self.users = users
        self.roles = roles
        self.replied_user = replied_user

    @classmethod
    def all(cls) -> Self:
        """A factory method that returns a :class:`AllowedMentions` with all fields explicitly set to ``True``

        .. versionadded:: 1.5
        """
        return cls(everyone=True, users=True, roles=True, replied_user=True)

    @classmethod
    def none(cls) -> Self:
        """A factory method that returns a :class:`AllowedMentions` with all fields set to ``False``

        .. versionadded:: 1.5
        """
        return cls(everyone=False, users=False, roles=False, replied_user=False)

    def to_dict(self) -> AllowedMentionsPayload:
        parse = []
        data = {}

        if self.everyone or self.everyone is None:
            parse.append("everyone")

        if self.users is True or self.users is None:
            parse.append("users")
        elif self.users:
            data["users"] = [x.id for x in self.users]

        if self.roles is True or self.users is None:
            parse.append("roles")
        elif self.roles:
            data["roles"] = [x.id for x in self.roles]

        if self.replied_user or self.replied_user is None:
            data["replied_user"] = True

        data["parse"] = parse
        return data  # type: ignore

    def merge(self, other: AllowedMentions) -> AllowedMentions:
        # Creates a new AllowedMentions by merging from another one.
        # Merge is done by using the 'self' values unless explicitly
        # overridden by the 'other' values.
        everyone = self.everyone if other.everyone is None else other.everyone
        users = self.users if other.users is None else other.users
        roles = self.roles if other.roles is None else other.roles
        replied_user = self.replied_user if other.replied_user is None else other.replied_user
        return AllowedMentions(
            everyone=everyone, roles=roles, users=users, replied_user=replied_user
        )

    def __repr__(self) -> str:
        everyone = self.everyone if self.everyone is not None else True
        users = self.users if self.users is not None else True
        roles = self.roles if self.roles is not None else True
        replied_user = self.replied_user if self.replied_user is not None else True
        return (
            f"{self.__class__.__name__}(everyone={everyone}, "
            f"users={users}, roles={roles}, replied_user={replied_user})"
        )<|MERGE_RESOLUTION|>--- conflicted
+++ resolved
@@ -13,23 +13,6 @@
     from .types.message import AllowedMentions as AllowedMentionsPayload
 
 
-<<<<<<< HEAD
-class _FakeBool:
-    def __repr__(self) -> str:
-        return "True"
-
-    def __eq__(self, other) -> bool:
-        return other is True
-
-    def __bool__(self) -> bool:
-        return True
-
-
-default: Any = _FakeBool()
-
-
-=======
->>>>>>> 54ce9c56
 class AllowedMentions:
     """A class that represents what mentions are allowed in a message.
 
@@ -65,19 +48,11 @@
     def __init__(
         self,
         *,
-<<<<<<< HEAD
-        everyone: bool = default,
-        users: Union[bool, List[Snowflake]] = default,
-        roles: Union[bool, List[Snowflake]] = default,
-        replied_user: bool = default,
-    ) -> None:
-=======
         everyone: Optional[bool] = None,
         users: Optional[Union[bool, List[Snowflake]]] = None,
         roles: Optional[Union[bool, List[Snowflake]]] = None,
         replied_user: Optional[bool] = None,
     ):
->>>>>>> 54ce9c56
         self.everyone = everyone
         self.users = users
         self.roles = roles
