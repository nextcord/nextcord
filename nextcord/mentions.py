"""
The MIT License (MIT)

Copyright (c) 2015-present Rapptz

Permission is hereby granted, free of charge, to any person obtaining a
copy of this software and associated documentation files (the "Software"),
to deal in the Software without restriction, including without limitation
the rights to use, copy, modify, merge, publish, distribute, sublicense,
and/or sell copies of the Software, and to permit persons to whom the
Software is furnished to do so, subject to the following conditions:

The above copyright notice and this permission notice shall be included in
all copies or substantial portions of the Software.

THE SOFTWARE IS PROVIDED "AS IS", WITHOUT WARRANTY OF ANY KIND, EXPRESS
OR IMPLIED, INCLUDING BUT NOT LIMITED TO THE WARRANTIES OF MERCHANTABILITY,
FITNESS FOR A PARTICULAR PURPOSE AND NONINFRINGEMENT. IN NO EVENT SHALL THE
AUTHORS OR COPYRIGHT HOLDERS BE LIABLE FOR ANY CLAIM, DAMAGES OR OTHER
LIABILITY, WHETHER IN AN ACTION OF CONTRACT, TORT OR OTHERWISE, ARISING
FROM, OUT OF OR IN CONNECTION WITH THE SOFTWARE OR THE USE OR OTHER
DEALINGS IN THE SOFTWARE.
"""

from __future__ import annotations

<<<<<<< HEAD
from typing import TYPE_CHECKING, List, Type, TypeVar, Union, Optional
=======
from typing import TYPE_CHECKING, Any, List, Union
>>>>>>> 91bdee84

__all__ = ("AllowedMentions",)

if TYPE_CHECKING:
    from typing_extensions import Self

    from .abc import Snowflake
    from .types.message import AllowedMentions as AllowedMentionsPayload


<<<<<<< HEAD
A = TypeVar("A", bound="AllowedMentions")
=======
class _FakeBool:
    def __repr__(self):
        return "True"

    def __eq__(self, other):
        return other is True

    def __bool__(self):
        return True


default: Any = _FakeBool()
>>>>>>> 91bdee84


class AllowedMentions:
    """A class that represents what mentions are allowed in a message.

    This class can be set during :class:`Client` initialisation to apply
    to every message sent. It can also be applied on a per message basis
    via :meth:`abc.Messageable.send` for more fine-grained control.

    Attributes
    ----------
    everyone: :class:`bool`
        Whether to allow everyone and here mentions. Defaults to ``True``.
    users: Union[:class:`bool`, List[:class:`abc.Snowflake`]]
        Controls the users being mentioned. If ``True`` (the default) then
        users are mentioned based on the message content. If ``False`` then
        users are not mentioned at all. If a list of :class:`abc.Snowflake`
        is given then only the users provided will be mentioned, provided those
        users are in the message content.
    roles: Union[:class:`bool`, List[:class:`abc.Snowflake`]]
        Controls the roles being mentioned. If ``True`` (the default) then
        roles are mentioned based on the message content. If ``False`` then
        roles are not mentioned at all. If a list of :class:`abc.Snowflake`
        is given then only the roles provided will be mentioned, provided those
        roles are in the message content.
    replied_user: :class:`bool`
        Whether to mention the author of the message being replied to. Defaults
        to ``True``.

        .. versionadded:: 1.6
    """

    __slots__ = ("everyone", "users", "roles", "replied_user")

    def __init__(
        self,
        *,
        everyone: Optional[bool] = None,
        users: Optional[Union[bool, List[Snowflake]]] = None,
        roles: Optional[Union[bool, List[Snowflake]]] = None,
        replied_user: Optional[bool] = None,
    ):
        self.everyone = everyone
        self.users = users
        self.roles = roles
        self.replied_user = replied_user

    @classmethod
    def all(cls) -> Self:
        """A factory method that returns a :class:`AllowedMentions` with all fields explicitly set to ``True``

        .. versionadded:: 1.5
        """
        return cls(everyone=True, users=True, roles=True, replied_user=True)

    @classmethod
    def none(cls) -> Self:
        """A factory method that returns a :class:`AllowedMentions` with all fields set to ``False``

        .. versionadded:: 1.5
        """
        return cls(everyone=False, users=False, roles=False, replied_user=False)

    def to_dict(self) -> AllowedMentionsPayload:
        parse = []
        data = {}

        if self.everyone or self.everyone is None:
            parse.append("everyone")

        if self.users is True or self.users is None:
            parse.append("users")
        elif self.users:
            data["users"] = [x.id for x in self.users]

        if self.roles is True or self.users is None:
            parse.append("roles")
        elif self.roles:
            data["roles"] = [x.id for x in self.roles]

        if self.replied_user or self.replied_user is None:
            data["replied_user"] = True

        data["parse"] = parse
        return data  # type: ignore

    def merge(self, other: AllowedMentions) -> AllowedMentions:
        # Creates a new AllowedMentions by merging from another one.
        # Merge is done by using the 'self' values unless explicitly
        # overridden by the 'other' values.
        everyone = self.everyone if other.everyone is None else other.everyone
        users = self.users if other.users is None else other.users
        roles = self.roles if other.roles is None else other.roles
        replied_user = self.replied_user if other.replied_user is None else other.replied_user
        return AllowedMentions(
            everyone=everyone, roles=roles, users=users, replied_user=replied_user
        )

    def __repr__(self) -> str:
        everyone = self.everyone if self.everyone is not None else True
        users = self.users if self.users is not None else True
        roles = self.roles if self.roles is not None else True
        replied_user = self.replied_user if self.replied_user is not None else True
        return (
            f"{self.__class__.__name__}(everyone={everyone}, "
            f"users={users}, roles={roles}, replied_user={replied_user})"
        )<|MERGE_RESOLUTION|>--- conflicted
+++ resolved
@@ -24,11 +24,8 @@
 
 from __future__ import annotations
 
-<<<<<<< HEAD
-from typing import TYPE_CHECKING, List, Type, TypeVar, Union, Optional
-=======
-from typing import TYPE_CHECKING, Any, List, Union
->>>>>>> 91bdee84
+from typing import TYPE_CHECKING, Any, List, Union, Optional
+
 
 __all__ = ("AllowedMentions",)
 
@@ -37,24 +34,6 @@
 
     from .abc import Snowflake
     from .types.message import AllowedMentions as AllowedMentionsPayload
-
-
-<<<<<<< HEAD
-A = TypeVar("A", bound="AllowedMentions")
-=======
-class _FakeBool:
-    def __repr__(self):
-        return "True"
-
-    def __eq__(self, other):
-        return other is True
-
-    def __bool__(self):
-        return True
-
-
-default: Any = _FakeBool()
->>>>>>> 91bdee84
 
 
 class AllowedMentions:
