# SPDX-License-Identifier: MIT

from __future__ import annotations

import asyncio
import os
import sys
import time
import traceback
from functools import partial
from itertools import groupby
from typing import TYPE_CHECKING, Any, Callable, Dict, Iterator, List, Optional, Tuple

from ..components import Component
from ..utils import MISSING
from .item import Item
from .view import _component_to_item, _ViewWeights, _walk_all_components

__all__ = (
    "Modal",
    "ModalStore",
)


if TYPE_CHECKING:
    from ..interactions.modal_submit import ModalSubmitInteraction
    from ..state import ConnectionState
    from ..types.components import ActionRow as ActionRowPayload
    from ..types.interactions import (
        ComponentInteractionData,
        ModalSubmitComponentInteractionData,
        ModalSubmitInteractionData,
    )


def _walk_component_interaction_data(
    components: List[ModalSubmitComponentInteractionData],
) -> Iterator[ComponentInteractionData]:
    for item in components:
        if "components" in item:
            yield from item["components"]  # type: ignore
        else:
            yield item


class Modal:
    """Represents a Discord modal popup.

    This object must be inherited to create a modal within Discord.

    .. versionadded:: 2.0

    Parameters
    ----------
    title: :class:`str`
        The title of the modal.
    timeout: Optional[:class:`float`] = None
        Timeout in seconds from last interaction with the UI before no longer accepting input.
        If ``None`` then there is no timeout.
    custom_id: :class:`str` = MISSING
        The ID of the modal that gets received during an interaction.
        If the ``custom_id`` is MISSING, then a random ``custom_id`` is set.
    auto_defer: :class:`bool` = True
        Whether or not to automatically defer the modal when the callback completes
        without responding to the interaction. Set this to ``False`` if you want to
        handle the modal interaction outside of the callback.

    Attributes
    ----------
    title: :class:`str`
        The title of the modal.
    timeout: Optional[:class:`float`]
        Timeout from last interaction with the UI before no longer accepting input.
        If ``None`` then there is no timeout.
    children: List[:class:`Item`]
        The list of children attached to this modal.
    custom_id: :class:`str`
        The ID of the modal that gets received during an interaction.
    auto_defer: :class:`bool` = True
        Whether or not to automatically defer the modal when the callback completes
        without responding to the interaction. Set this to ``False`` if you want to
        handle the modal interaction outside of the callback.
    """

    def __init__(
        self,
        title: str,
        *,
        timeout: Optional[float] = None,
        custom_id: str = MISSING,
        auto_defer: bool = True,
    ) -> None:
        self.title = title
        self.timeout = timeout
        self._provided_custom_id = custom_id is not MISSING
        self.custom_id = os.urandom(16).hex() if custom_id is MISSING else custom_id
        self.auto_defer = auto_defer

        self.children = []
        self.__weights = _ViewWeights(self.children)
        loop = asyncio.get_running_loop()
        self.id: str = os.urandom(16).hex()
        self.__cancel_callback: Optional[Callable[[Modal], None]] = None
        self.__timeout_expiry: Optional[float] = None
        self.__timeout_task: Optional[asyncio.Task[None]] = None
        self.__stopped: asyncio.Future[bool] = loop.create_future()

    async def __timeout_task_impl(self) -> None:
        while True:
            # Guard just in case someone changes the value of the timeout at runtime
            if self.timeout is None:
                return

            if self.__timeout_expiry is None:
                return self._dispatch_timeout()

            # Check if we've elapsed our currently set timeout
            now = time.monotonic()
            if now >= self.__timeout_expiry:
                return self._dispatch_timeout()

            # Wait N seconds to see if timeout data has been refreshed
            await asyncio.sleep(self.__timeout_expiry - now)

    def to_components(self) -> List[ActionRowPayload]:
        def key(item: Item) -> int:
            return item._rendered_row or 0

        children = sorted(self.children, key=key)
        components: List[ActionRowPayload] = []
        for _, group in groupby(children, key=key):
            children = [item.to_component_dict() for item in group]
            if not children:
                continue

            components.append(
                {
                    "type": 1,
                    "components": children,
                }
            )

        return components

    def to_dict(self) -> Dict[str, Any]:
        payload = {
            "title": self.title,
            "custom_id": self.custom_id,
            "components": self.to_components(),
        }
        return payload

    @property
    def _expires_at(self) -> Optional[float]:
        """The monotonic time this modal times out at.

        Returns
        -------
        Optional[float]
            When this modal times out.

            None if no timeout is set.
        """
        return self.__timeout_expiry

    def add_item(self, item: Item) -> Modal:
        """Adds an item to the modal.

        Parameters
        ----------
        item: :class:`Item`
            The item to add to the modal.

        Raises
        ------
        TypeError
            An :class:`Item` was not passed.
        ValueError
            The row the item is trying to be added to is full.
        """

        if not isinstance(item, Item):
            raise TypeError(f"Expected Item not {item.__class__!r}")

        self.__weights.add_item(item)

        self.children.append(item)

        return self

    def remove_item(self, item: Item) -> Modal:
        """Removes an item from the modal.

        Parameters
        ----------
        item: :class:`Item`
            The item to remove from the modal.
        """

        try:
            self.children.remove(item)
        except ValueError:
            pass
        else:
            self.__weights.remove_item(item)

        return self

    def clear_items(self) -> None:
        """Removes all items from the modal."""
        self.children.clear()
        self.__weights.clear()

<<<<<<< HEAD
    async def callback(self, interaction: ModalSubmitInteraction):
=======
    async def callback(self, interaction: Interaction) -> None:
>>>>>>> 1d978bb3
        """|coro|

        The callback that is called when the user press the submit button.

        The default implementation does nothing and the user sees an error
        message on their screen, so you need to overwrite this function.

        Parameters
        ----------
        interaction: :class:`Interaction`
            The interaction fired by the user.

        """
        pass

    async def on_timeout(self) -> None:
        """|coro|

        A callback that is called when a modal's timeout elapses without being explicitly stopped.
        """
        pass

    async def on_error(self, error: Exception, interaction: ModalSubmitInteraction) -> None:
        """|coro|

        A callback that is called when an item's callback or :meth:`interaction_check`
        fails with an error.

        The default implementation prints the traceback to stderr.

        Parameters
        ----------
        error: :class:`Exception`
            The exception that was raised.
        item: :class:`Item`
            The item that failed the dispatch.
        interaction: :class:`~nextcord.Interaction`
            The interaction that led to the failure.
        """
        print(f"Ignoring exception in modal {self}:", file=sys.stderr)
        traceback.print_exception(error.__class__, error, error.__traceback__, file=sys.stderr)

    async def _scheduled_task(self, interaction: ModalSubmitInteraction):
        data: ModalSubmitInteractionData = interaction.data  # type: ignore
        for child in self.children:
            for component_data in _walk_component_interaction_data(data["components"]):
                if component_data["custom_id"] == child.custom_id:  # type: ignore
                    child.refresh_state(component_data, interaction._state, interaction.guild)
                    break
        try:
            if self.timeout:
                self.__timeout_expiry = time.monotonic() + self.timeout

            await self.callback(interaction)
            if (
                not interaction.response._responded
                and not interaction.is_expired()
                and self.auto_defer
            ):
                await interaction.response.defer()
        except Exception as e:
            return await self.on_error(e, interaction)

    def _start_listening_from_store(self, store: ModalStore) -> None:
        self.__cancel_callback = partial(store.remove_modal)
        if self.timeout:
            loop = asyncio.get_running_loop()
            if self.__timeout_task is not None:
                self.__timeout_task.cancel()

            self.__timeout_expiry = time.monotonic() + self.timeout
            self.__timeout_task = loop.create_task(self.__timeout_task_impl())

    def _dispatch_timeout(self) -> None:
        if self.__stopped.done():
            return

        asyncio.create_task(self.on_timeout(), name=f"discord-ui-modal-timeout-{self.id}")
        self.__stopped.set_result(True)

<<<<<<< HEAD
    def _dispatch(self, interaction: ModalSubmitInteraction):
=======
    def _dispatch(self, interaction: Interaction) -> None:
>>>>>>> 1d978bb3
        if self.__stopped.done():
            return

        asyncio.create_task(
            self._scheduled_task(interaction), name=f"discord-ui-modal-dispatch-{self.id}"
        )

    def refresh(self, components: List[Component]) -> None:
        # This is pretty hacky at the moment
        old_state: Dict[Tuple[int, str], Item] = {
            (item.type.value, item.custom_id): item  # type: ignore
            # TODO: refactor this to explicitly type custom_id
            for item in self.children
            if item.is_dispatchable()
        }
        children: List[Item] = []
        for component in _walk_all_components(components):
            try:
                older = old_state[(component.type.value, component.custom_id)]  # type: ignore
            except (KeyError, AttributeError):
                children.append(_component_to_item(component))
            else:
                older.refresh_component(component)
                children.append(older)

        self.children = children

    def stop(self) -> None:
        """Stops listening to interaction events from this modal.

        This operation cannot be undone.
        """
        if not self.__stopped.done():
            self.__stopped.set_result(False)

        self.__timeout_expiry = None
        if self.__timeout_task is not None:
            self.__timeout_task.cancel()
            self.__timeout_task = None

        if self.__cancel_callback:
            self.__cancel_callback(self)
            self.__cancel_callback = None

    def is_finished(self) -> bool:
        """:class:`bool`: Whether the modal has finished interacting."""
        return self.__stopped.done()

    def is_dispatching(self) -> bool:
        """:class:`bool`: Whether the modal has been added for dispatching purposes."""
        return self.__cancel_callback is not None

    def is_persistent(self) -> bool:
        """:class:`bool`: Whether the modal is set up as persistent.

        A persistent modal has a set ``custom_id`` and all their components with a set ``custom_id`` and
        a :attr:`timeout` set to ``None``.
        """
        return (
            self._provided_custom_id
            and self.timeout is None
            and all(item.is_persistent() for item in self.children)
        )

    async def wait(self) -> bool:
        """Waits until the modal has finished interacting.

        A modal is considered finished when :meth:`stop` is called
        or it times out.

        Returns
        -------
        :class:`bool`
            If ``True``, then the modal timed out. If ``False`` then
            the modal finished normally.
        """
        return await self.__stopped


class ModalStore:
    def __init__(self, state: ConnectionState) -> None:
        # (user_id, custom_id): Modal
        self._modals: Dict[Tuple[int | None, str], Modal] = {}
        self._state: ConnectionState = state

    @property
    def persistent_modals(self) -> List[Modal]:
        # fmt: off
        modals = {
            modal.id: modal
            for (_, modal) in self._modals.items()
            if modal.is_persistent()
        }
        # fmt: on
        return list(modals.values())

    def __verify_integrity(self) -> None:
        to_remove: List[Tuple[int | None, str]] = []
        for (k, modal) in self._modals.items():
            if modal.is_finished():
                to_remove.append(k)

        for k in to_remove:
            del self._modals[k]

    def add_modal(self, modal: Modal, user_id: Optional[int] = None) -> None:
        self.__verify_integrity()

        modal._start_listening_from_store(self)
        self._modals[(user_id, modal.custom_id)] = modal

    def remove_modal(self, modal: Modal) -> None:
        _modals = self._modals.copy()
        for key, value in _modals.items():
            if value is modal:
                del self._modals[key]

    def dispatch(self, custom_id: str, interaction: ModalSubmitInteraction) -> None:
        self.__verify_integrity()

        key = (interaction.user.id, custom_id)  # type: ignore
        # Fallback to None user_id searches in case a persistent modal
        # was added without an associated message_id
        modal = self._modals.get(key) or self._modals.get((None, custom_id))
        if modal is None:
            return

        modal._dispatch(interaction)<|MERGE_RESOLUTION|>--- conflicted
+++ resolved
@@ -211,11 +211,7 @@
         self.children.clear()
         self.__weights.clear()
 
-<<<<<<< HEAD
-    async def callback(self, interaction: ModalSubmitInteraction):
-=======
-    async def callback(self, interaction: Interaction) -> None:
->>>>>>> 1d978bb3
+    async def callback(self, interaction: ModalSubmitInteraction) -> None:
         """|coro|
 
         The callback that is called when the user press the submit button.
@@ -296,11 +292,7 @@
         asyncio.create_task(self.on_timeout(), name=f"discord-ui-modal-timeout-{self.id}")
         self.__stopped.set_result(True)
 
-<<<<<<< HEAD
-    def _dispatch(self, interaction: ModalSubmitInteraction):
-=======
-    def _dispatch(self, interaction: Interaction) -> None:
->>>>>>> 1d978bb3
+    def _dispatch(self, interaction: ModalSubmitInteraction) -> None:
         if self.__stopped.done():
             return
 
