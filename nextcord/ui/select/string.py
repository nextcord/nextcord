# SPDX-License-Identifier: MIT

from __future__ import annotations

import asyncio
from typing import TYPE_CHECKING, Callable, Generic, List, Optional, Tuple, TypeVar, Union

from ...components import SelectOption, StringSelectMenu
from ...emoji import Emoji
from ...enums import ComponentType
from ...interactions import ClientT
from ...partial_emoji import PartialEmoji
from ...utils import MISSING
from ..item import ViewItemCallbackType
from ..view import View
from .base import SelectBase

if TYPE_CHECKING:
    from typing_extensions import Self

__all__ = (
    "Select",
    "select",
    "StringSelect",
    "string_select",
)

V_co = TypeVar("V_co", bound="View", covariant=True)


class StringSelect(SelectBase, Generic[V_co]):
    """Represents a UI string select menu.

    This is usually represented as a drop down menu.

    In order to get the selected items that the user has chosen, use :attr:`StringSelect.values`.

    There is an alias for this class called ``Select``.

    .. versionadded:: 2.0

    Parameters
    ----------
    custom_id: :class:`str`
        The ID of the select menu that gets received during an interaction.
        If not given then one is generated for you.
    placeholder: Optional[:class:`str`]
        The placeholder text that is shown if nothing is selected, if any.
    min_values: :class:`int`
        The minimum number of items that must be chosen for this select menu.
        Defaults to 1 and must be between 1 and 25.
    max_values: :class:`int`
        The maximum number of items that must be chosen for this select menu.
        Defaults to 1 and must be between 1 and 25.
    options: List[:class:`.SelectOption`]
        A list of options that can be selected in this menu.
    disabled: :class:`bool`
        Whether the select is disabled or not.
    row: Optional[:class:`int`]
        The relative row this select menu belongs to. A Discord component can only have 5
        rows. By default, items are arranged automatically into those 5 rows. If you'd
        like to control the relative positioning of the row then passing an index is advised.
        For example, row=1 will show up before row=2. Defaults to ``None``, which is automatic
        ordering. The row number must be between 0 and 4 (i.e. zero indexed).
    """

    __item_repr_attributes__: Tuple[str, ...] = (
        "placeholder",
        "min_values",
        "max_values",
        "options",
        "disabled",
    )

    def __init__(
        self,
        *,
        custom_id: str = MISSING,
        placeholder: Optional[str] = None,
        min_values: int = 1,
        max_values: int = 1,
        options: List[SelectOption] = MISSING,
        disabled: bool = False,
        row: Optional[int] = None,
    ) -> None:
        super().__init__(
            custom_id=custom_id,
            min_values=min_values,
            max_values=max_values,
            disabled=disabled,
            row=row,
            placeholder=placeholder,
        )
        self._selected_values: List[str] = []
        options = [] if options is MISSING else options
        self._underlying = StringSelectMenu._raw_construct(
            custom_id=self.custom_id,
            type=ComponentType.select,
            placeholder=self.placeholder,
            min_values=self.min_values,
            max_values=self.max_values,
            disabled=self.disabled,
            options=options,
        )

    @property
    def options(self) -> List[SelectOption]:
        """List[:class:`.SelectOption`]: A list of options that can be selected in this menu."""
        return self._underlying.options

    @options.setter
    def options(self, value: List[SelectOption]) -> None:
        if not isinstance(value, list):
            raise TypeError("options must be a list of SelectOption")
        if not all(isinstance(obj, SelectOption) for obj in value):
            raise TypeError("All list items must subclass SelectOption")

        self._underlying.options = value

    def add_option(
        self,
        *,
        label: str,
        value: str = MISSING,
        description: Optional[str] = None,
        emoji: Optional[Union[str, Emoji, PartialEmoji]] = None,
        default: bool = False,
    ) -> None:
        """Adds an option to the select menu.

        To append a pre-existing :class:`.SelectOption` use the
        :meth:`append_option` method instead.

        Parameters
        ----------
        label: :class:`str`
            The label of the option. This is displayed to users.
            Can only be up to 100 characters.
        value: :class:`str`
            The value of the option. This is not displayed to users.
            If not given, defaults to the label. Can only be up to 100 characters.
        description: Optional[:class:`str`]
            An additional description of the option, if any.
            Can only be up to 100 characters.
        emoji: Optional[Union[:class:`str`, :class:`.Emoji`, :class:`.PartialEmoji`]]
            The emoji of the option, if available. This can either be a string representing
            the custom or unicode emoji or an instance of :class:`.PartialEmoji` or :class:`.Emoji`.
        default: :class:`bool`
            Whether this option is selected by default.

        Raises
        ------
        ValueError
            The number of options exceeds 25.
        """

        option = SelectOption(
            label=label,
            value=value,
            description=description,
            emoji=emoji,
            default=default,
        )

        self.append_option(option)

    def append_option(self, option: SelectOption) -> None:
        """Appends an option to the select menu.

        Parameters
        ----------
        option: :class:`.SelectOption`
            The option to append to the select menu.

        Raises
        ------
        ValueError
            The number of options exceeds 25.
        """

        if len(self._underlying.options) > 25:
            raise ValueError("maximum number of options already provided")

        self._underlying.options.append(option)

    @classmethod
    def from_component(cls, component: StringSelectMenu) -> Self:
        return cls(
            custom_id=component.custom_id,
            placeholder=component.placeholder,
            min_values=component.min_values,
            max_values=component.max_values,
            options=component.options,
            disabled=component.disabled,
            row=None,
        )


def string_select(
    *,
    placeholder: Optional[str] = None,
    custom_id: str = MISSING,
    min_values: int = 1,
    max_values: int = 1,
    options: List[SelectOption] = MISSING,
    disabled: bool = False,
    row: Optional[int] = None,
) -> Callable[
<<<<<<< HEAD
    [ViewItemCallbackType[StringSelect[V], ClientT]], ViewItemCallbackType[StringSelect[V], ClientT]
=======
    [ItemCallbackType[StringSelect[V_co], ClientT]], ItemCallbackType[StringSelect[V_co], ClientT]
>>>>>>> 244aca18
]:
    """A decorator that attaches a string select menu to a component.

    There is an alias for this function called ``select``.

    The function being decorated should have three parameters, ``self`` representing
    the :class:`.ui.View`, the :class:`.ui.StringSelect` being pressed and
    the :class:`.Interaction` you receive.

    In order to get the selected items that the user has chosen within the callback
    use :attr:`StringSelect.values`.

    Parameters
    ----------
    placeholder: Optional[:class:`str`]
        The placeholder text that is shown if nothing is selected, if any.
    custom_id: :class:`str`
        The ID of the select menu that gets received during an interaction.
        It is recommended not to set this parameter to prevent conflicts.
    row: Optional[:class:`int`]
        The relative row this select menu belongs to. A Discord component can only have 5
        rows. By default, items are arranged automatically into those 5 rows. If you'd
        like to control the relative positioning of the row then passing an index is advised.
        For example, row=1 will show up before row=2. Defaults to ``None``, which is automatic
        ordering. The row number must be between 0 and 4 (i.e. zero indexed).
    min_values: :class:`int`
        The minimum number of items that must be chosen for this select menu.
        Defaults to 1 and must be between 1 and 25.
    max_values: :class:`int`
        The maximum number of items that must be chosen for this select menu.
        Defaults to 1 and must be between 1 and 25.
    options: List[:class:`.SelectOption`]
        A list of options that can be selected in this menu.
    disabled: :class:`bool`
        Whether the select is disabled or not. Defaults to ``False``.
    """

<<<<<<< HEAD
    def decorator(func: ViewItemCallbackType[Select[V]]) -> ViewItemCallbackType[Select[V]]:
=======
    def decorator(
        func: ItemCallbackType[Select[V_co], ClientT]
    ) -> ItemCallbackType[Select[V_co], ClientT]:
>>>>>>> 244aca18
        if not asyncio.iscoroutinefunction(func):
            raise TypeError("Select function must be a coroutine function")

        func.__discord_ui_model_type__ = StringSelect
        func.__discord_ui_model_kwargs__ = {
            "placeholder": placeholder,
            "custom_id": custom_id,
            "row": row,
            "min_values": min_values,
            "max_values": max_values,
            "options": options,
            "disabled": disabled,
        }
        return func

    return decorator


Select = StringSelect
select = string_select
"""alias of :func:`string_select`"""<|MERGE_RESOLUTION|>--- conflicted
+++ resolved
@@ -206,11 +206,7 @@
     disabled: bool = False,
     row: Optional[int] = None,
 ) -> Callable[
-<<<<<<< HEAD
     [ViewItemCallbackType[StringSelect[V], ClientT]], ViewItemCallbackType[StringSelect[V], ClientT]
-=======
-    [ItemCallbackType[StringSelect[V_co], ClientT]], ItemCallbackType[StringSelect[V_co], ClientT]
->>>>>>> 244aca18
 ]:
     """A decorator that attaches a string select menu to a component.
 
@@ -248,13 +244,7 @@
         Whether the select is disabled or not. Defaults to ``False``.
     """
 
-<<<<<<< HEAD
     def decorator(func: ViewItemCallbackType[Select[V]]) -> ViewItemCallbackType[Select[V]]:
-=======
-    def decorator(
-        func: ItemCallbackType[Select[V_co], ClientT]
-    ) -> ItemCallbackType[Select[V_co], ClientT]:
->>>>>>> 244aca18
         if not asyncio.iscoroutinefunction(func):
             raise TypeError("Select function must be a coroutine function")
 
