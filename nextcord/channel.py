--- conflicted
+++ resolved
@@ -36,13 +36,8 @@
 )
 from .errors import ClientException, InvalidArgument
 from .file import File
-<<<<<<< HEAD
-from .flags import ChannelFlags
+from .flags import ChannelFlags, MessageFlags
 from .iterators import archived_thread_iterator
-=======
-from .flags import ChannelFlags, MessageFlags
-from .iterators import ArchivedThreadIterator
->>>>>>> d5c26a15
 from .mentions import AllowedMentions
 from .mixins import Hashable, PinsMixin
 from .object import Object
