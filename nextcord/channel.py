"""
The MIT License (MIT)

Copyright (c) 2015-2022 Rapptz
Copyright (c) 2022-present tag-epic

Permission is hereby granted, free of charge, to any person obtaining a
copy of this software and associated documentation files (the "Software"),
to deal in the Software without restriction, including without limitation
the rights to use, copy, modify, merge, publish, distribute, sublicense,
and/or sell copies of the Software, and to permit persons to whom the
Software is furnished to do so, subject to the following conditions:

The above copyright notice and this permission notice shall be included in
all copies or substantial portions of the Software.

THE SOFTWARE IS PROVIDED "AS IS", WITHOUT WARRANTY OF ANY KIND, EXPRESS
OR IMPLIED, INCLUDING BUT NOT LIMITED TO THE WARRANTIES OF MERCHANTABILITY,
FITNESS FOR A PARTICULAR PURPOSE AND NONINFRINGEMENT. IN NO EVENT SHALL THE
AUTHORS OR COPYRIGHT HOLDERS BE LIABLE FOR ANY CLAIM, DAMAGES OR OTHER
LIABILITY, WHETHER IN AN ACTION OF CONTRACT, TORT OR OTHERWISE, ARISING
FROM, OUT OF OR IN CONNECTION WITH THE SOFTWARE OR THE USE OR OTHER
DEALINGS IN THE SOFTWARE.
"""

from __future__ import annotations

import asyncio
import datetime
import time
from typing import (
    TYPE_CHECKING,
    Any,
    Callable,
    Dict,
    Iterable,
    List,
    Mapping,
    Optional,
    Sequence,
    Tuple,
    Type,
    TypeVar,
    Union,
    overload,
)

from . import abc, ui, utils
from .asset import Asset
from .enums import ChannelType, StagePrivacyLevel, VideoQualityMode, VoiceRegion, try_enum
from .errors import ClientException, InvalidArgument
from .file import File
from .flags import ChannelFlags
from .iterators import ArchivedThreadIterator
from .mentions import AllowedMentions
from .mixins import Hashable, PinsMixin
from .object import Object
from .permissions import PermissionOverwrite, Permissions
from .stage_instance import StageInstance
from .threads import Thread
from .utils import MISSING

__all__ = (
    "TextChannel",
    "VoiceChannel",
    "StageChannel",
    "DMChannel",
    "CategoryChannel",
    "GroupChannel",
    "PartialMessageable",
    "ForumChannel",
)

if TYPE_CHECKING:
    from .abc import Snowflake, SnowflakeTime
    from .embeds import Embed
    from .guild import Guild, GuildChannel as GuildChannelType
    from .member import Member, VoiceState
    from .message import Message, MessageReference, PartialMessage
    from .role import Role
    from .state import ConnectionState
    from .sticker import GuildSticker, StickerItem
    from .types.channel import (
        CategoryChannel as CategoryChannelPayload,
        DMChannel as DMChannelPayload,
        ForumChannel as ForumChannelPayload,
        GroupDMChannel as GroupChannelPayload,
        StageChannel as StageChannelPayload,
        TextChannel as TextChannelPayload,
        VoiceChannel as VoiceChannelPayload,
    )
    from .types.snowflake import SnowflakeList
    from .types.threads import ThreadArchiveDuration
    from .user import BaseUser, ClientUser, User
    from .webhook import Webhook


async def _single_delete_strategy(messages: Iterable[Message]):
    for m in messages:
        await m.delete()


class TextChannel(abc.Messageable, abc.GuildChannel, Hashable, PinsMixin):
    """Represents a Discord guild text channel.

    .. container:: operations

        .. describe:: x == y

            Checks if two channels are equal.

        .. describe:: x != y

            Checks if two channels are not equal.

        .. describe:: hash(x)

            Returns the channel's hash.

        .. describe:: str(x)

            Returns the channel's name.

    Attributes
    -----------
    name: :class:`str`
        The channel name.
    guild: :class:`Guild`
        The guild the channel belongs to.
    id: :class:`int`
        The channel ID.
    category_id: Optional[:class:`int`]
        The category channel ID this channel belongs to, if applicable.
    topic: Optional[:class:`str`]
        The channel's topic. ``None`` if it doesn't exist.
    position: :class:`int`
        The position in the channel list. This is a number that starts at 0. e.g. the
        top channel is position 0.
    last_message_id: Optional[:class:`int`]
        The last message ID of the message sent to this channel. It may
        *not* point to an existing or valid message.
    slowmode_delay: :class:`int`
        The number of seconds a member must wait between sending messages
        in this channel. A value of `0` denotes that it is disabled.
        Bots and users with :attr:`~Permissions.manage_channels` or
        :attr:`~Permissions.manage_messages` bypass slowmode.
    flags: :class:`ChannelFlags`
        Extra features of the channel.

        ..versionadded:: 2.0
    nsfw: :class:`bool`
        If the channel is marked as "not safe for work".

        .. note::

            To check if the channel or the guild of that channel are marked as NSFW, consider :meth:`is_nsfw` instead.
    default_auto_archive_duration: :class:`int`
        The default auto archive duration in minutes for threads created in this channel.

        .. versionadded:: 2.0
    """

    __slots__ = (
        "name",
        "id",
        "guild",
        "topic",
        "_state",
        "nsfw",
        "category_id",
        "position",
        "slowmode_delay",
        "_overwrites",
        "_type",
        "last_message_id",
        "default_auto_archive_duration",
        "flags",
    )

    def __init__(self, *, state: ConnectionState, guild: Guild, data: TextChannelPayload):
        self._state: ConnectionState = state
        self.id: int = int(data["id"])
        self._type: int = data["type"]
        self._update(guild, data)

    def __repr__(self) -> str:
        attrs = [
            ("id", self.id),
            ("name", self.name),
            ("position", self.position),
            ("nsfw", self.nsfw),
            ("news", self.is_news()),
            ("category_id", self.category_id),
        ]
        joined = " ".join("%s=%r" % t for t in attrs)
        return f"<{self.__class__.__name__} {joined}>"

    def _update(self, guild: Guild, data: TextChannelPayload) -> None:
        self.guild: Guild = guild
        self.name: str = data["name"]
        self.category_id: Optional[int] = utils._get_as_snowflake(data, "parent_id")
        self.topic: Optional[str] = data.get("topic")
        self.position: int = data["position"]
        self.nsfw: bool = data.get("nsfw", False)
        # Does this need coercion into `int`? No idea yet.
        self.slowmode_delay: int = data.get("rate_limit_per_user", 0)
        self.default_auto_archive_duration: ThreadArchiveDuration = data.get(
            "default_auto_archive_duration", 1440
        )
        self.flags: ChannelFlags = ChannelFlags._from_value(data.get("flags", 0))
        self._type: int = data.get("type", self._type)
        self.last_message_id: Optional[int] = utils._get_as_snowflake(data, "last_message_id")
        self._fill_overwrites(data)

    async def _get_channel(self):
        return self

    @property
    def type(self) -> ChannelType:
        """:class:`ChannelType`: The channel's Discord type."""
        return try_enum(ChannelType, self._type)

    @property
    def _sorting_bucket(self) -> int:
        return ChannelType.text.value

    @utils.copy_doc(abc.GuildChannel.permissions_for)
    def permissions_for(self, obj: Union[Member, Role], /) -> Permissions:
        base = super().permissions_for(obj)

        # text channels do not have voice related permissions
        denied = Permissions.voice()
        base.value &= ~denied.value
        return base

    @property
    def members(self) -> List[Member]:
        """List[:class:`Member`]: Returns all members that can see this channel."""
        return [m for m in self.guild.members if self.permissions_for(m).read_messages]

    @property
    def threads(self) -> List[Thread]:
        """List[:class:`Thread`]: Returns all the threads that you can see.

        .. versionadded:: 2.0
        """
        return [thread for thread in self.guild._threads.values() if thread.parent_id == self.id]

    def is_nsfw(self) -> bool:
        """:class:`bool`: Checks if the channel is NSFW."""
        return self.nsfw

    def is_news(self) -> bool:
        """:class:`bool`: Checks if the channel is a news channel."""
        return self._type == ChannelType.news.value

    @property
    def last_message(self) -> Optional[Message]:
        """Fetches the last message from this channel in cache.

        The message might not be valid or point to an existing message.

        .. admonition:: Reliable Fetching
            :class: helpful

            For a slightly more reliable method of fetching the
            last message, consider using either :meth:`history`
            or :meth:`fetch_message` with the :attr:`last_message_id`
            attribute.

        Returns
        ---------
        Optional[:class:`Message`]
            The last message in this channel or ``None`` if not found.
        """
        return self._state._get_message(self.last_message_id) if self.last_message_id else None

    @overload
    async def edit(
        self,
        *,
        reason: Optional[str] = ...,
        name: str = ...,
        topic: str = ...,
        position: int = ...,
        nsfw: bool = ...,
        sync_permissions: bool = ...,
        category: Optional[CategoryChannel] = ...,
        slowmode_delay: int = ...,
        default_auto_archive_duration: ThreadArchiveDuration = ...,
        type: ChannelType = ...,
        overwrites: Mapping[Union[Role, Member, Snowflake], PermissionOverwrite] = ...,
        flags: ChannelFlags = ...,
    ) -> Optional[TextChannel]:
        ...

    @overload
    async def edit(self) -> Optional[TextChannel]:
        ...

    async def edit(self, *, reason=None, **options):
        """|coro|

        Edits the channel.

        You must have the :attr:`~Permissions.manage_channels` permission to
        use this.

        .. versionchanged:: 1.3
            The ``overwrites`` keyword-only parameter was added.

        .. versionchanged:: 1.4
            The ``type`` keyword-only parameter was added.

        .. versionchanged:: 2.0
            Edits are no longer in-place, the newly edited channel is returned instead.

        Parameters
        ----------
        name: :class:`str`
            The new channel name.
        topic: :class:`str`
            The new channel's topic.
        position: :class:`int`
            The new channel's position.
        nsfw: :class:`bool`
            To mark the channel as NSFW or not.
        sync_permissions: :class:`bool`
            Whether to sync permissions with the channel's new or pre-existing
            category. Defaults to ``False``.
        category: Optional[:class:`CategoryChannel`]
            The new category for this channel. Can be ``None`` to remove the
            category.
        slowmode_delay: :class:`int`
            Specifies the slowmode rate limit for user in this channel, in seconds.
            A value of `0` disables slowmode. The maximum value possible is `21600`.
        type: :class:`ChannelType`
            Change the type of this text channel. Currently, only conversion between
            :attr:`ChannelType.text` and :attr:`ChannelType.news` is supported. This
            is only available to guilds that contain ``NEWS`` in :attr:`Guild.features`.
        reason: Optional[:class:`str`]
            The reason for editing this channel. Shows up on the audit log.
        overwrites: :class:`Mapping`
            A :class:`Mapping` of target (either a role or a member) to
            :class:`PermissionOverwrite` to apply to the channel.
        default_auto_archive_duration: :class:`int`
            The new default auto archive duration in minutes for threads created in this channel.
            Must be one of ``60``, ``1440``, ``4320``, or ``10080``.

        Raises
        ------
        InvalidArgument
            If position is less than 0 or greater than the number of channels, or if
            the permission overwrite information is not in proper form.
        Forbidden
            You do not have permissions to edit the channel.
        HTTPException
            Editing the channel failed.

        Returns
        --------
        Optional[:class:`.TextChannel`]
            The newly edited text channel. If the edit was only positional
            then ``None`` is returned instead.
        """

        payload = await self._edit(options, reason=reason)
        if payload is not None:
            # the payload will always be the proper channel payload
            return self.__class__(state=self._state, guild=self.guild, data=payload)  # type: ignore

    @utils.copy_doc(abc.GuildChannel.clone)
    async def clone(
        self, *, name: Optional[str] = None, reason: Optional[str] = None
    ) -> TextChannel:
        return await self._clone_impl(
            {"topic": self.topic, "nsfw": self.nsfw, "rate_limit_per_user": self.slowmode_delay},
            name=name,
            reason=reason,
        )

    async def delete_messages(self, messages: Iterable[Snowflake]) -> None:
        """|coro|

        Deletes a list of messages. This is similar to :meth:`Message.delete`
        except it bulk deletes multiple messages.

        As a special case, if the number of messages is 0, then nothing
        is done. If the number of messages is 1 then single message
        delete is done. If it's more than two, then bulk delete is used.

        You cannot bulk delete more than 100 messages or messages that
        are older than 14 days old.

        You must have the :attr:`~Permissions.manage_messages` permission to
        use this.

        Parameters
        -----------
        messages: Iterable[:class:`abc.Snowflake`]
            An iterable of messages denoting which ones to bulk delete.

        Raises
        ------
        ClientException
            The number of messages to delete was more than 100.
        Forbidden
            You do not have proper permissions to delete the messages.
        NotFound
            If single delete, then the message was already deleted.
        HTTPException
            Deleting the messages failed.
        """
        if not isinstance(messages, (list, tuple)):
            messages = list(messages)

        if len(messages) == 0:
            return  # do nothing

        if len(messages) == 1:
            message_id: int = messages[0].id
            await self._state.http.delete_message(self.id, message_id)
            return

        if len(messages) > 100:
            raise ClientException("Can only bulk delete messages up to 100 messages")

        message_ids: SnowflakeList = [m.id for m in messages]
        await self._state.http.delete_messages(self.id, message_ids)

    async def purge(
        self,
        *,
        limit: Optional[int] = 100,
        check: Callable[[Message], bool] = MISSING,
        before: Optional[SnowflakeTime] = None,
        after: Optional[SnowflakeTime] = None,
        around: Optional[SnowflakeTime] = None,
        oldest_first: Optional[bool] = False,
        bulk: bool = True,
    ) -> List[Message]:
        """|coro|

        Purges a list of messages that meet the criteria given by the predicate
        ``check``. If a ``check`` is not provided then all messages are deleted
        without discrimination.

        You must have the :attr:`~Permissions.manage_messages` permission to
        delete messages even if they are your own.
        The :attr:`~Permissions.read_message_history` permission is
        also needed to retrieve message history.

        Examples
        ---------

        Deleting bot's messages ::

            def is_me(m):
                return m.author == client.user

            deleted = await channel.purge(limit=100, check=is_me)
            await channel.send(f'Deleted {len(deleted)} message(s)')

        Parameters
        -----------
        limit: Optional[:class:`int`]
            The number of messages to search through. This is not the number
            of messages that will be deleted, though it can be.
        check: Callable[[:class:`Message`], :class:`bool`]
            The function used to check if a message should be deleted.
            It must take a :class:`Message` as its sole parameter.
        before: Optional[Union[:class:`abc.Snowflake`, :class:`datetime.datetime`]]
            Same as ``before`` in :meth:`history`.
        after: Optional[Union[:class:`abc.Snowflake`, :class:`datetime.datetime`]]
            Same as ``after`` in :meth:`history`.
        around: Optional[Union[:class:`abc.Snowflake`, :class:`datetime.datetime`]]
            Same as ``around`` in :meth:`history`.
        oldest_first: Optional[:class:`bool`]
            Same as ``oldest_first`` in :meth:`history`.
        bulk: :class:`bool`
            If ``True``, use bulk delete. Setting this to ``False`` is useful for mass-deleting
            a bot's own messages without :attr:`Permissions.manage_messages`. When ``True``, will
            fall back to single delete if messages are older than two weeks.

        Raises
        -------
        Forbidden
            You do not have proper permissions to do the actions required.
        HTTPException
            Purging the messages failed.

        Returns
        --------
        List[:class:`.Message`]
            The list of messages that were deleted.
        """

        if check is MISSING:
            check = lambda m: True

        iterator = self.history(
            limit=limit, before=before, after=after, oldest_first=oldest_first, around=around
        )
        ret: List[Message] = []
        count = 0

        minimum_time = int((time.time() - 14 * 24 * 60 * 60) * 1000.0 - 1420070400000) << 22
        strategy = self.delete_messages if bulk else _single_delete_strategy

        async for message in iterator:
            if count == 100:
                to_delete = ret[-100:]
                await strategy(to_delete)
                count = 0
                await asyncio.sleep(1)

            if not check(message):
                continue

            if message.id < minimum_time:
                # older than 14 days old
                if count == 1:
                    await ret[-1].delete()
                elif count >= 2:
                    to_delete = ret[-count:]
                    await strategy(to_delete)

                count = 0
                strategy = _single_delete_strategy

            count += 1
            ret.append(message)

        # Some messages remaining to poll
        if count >= 2:
            # more than 2 messages -> bulk delete
            to_delete = ret[-count:]
            await strategy(to_delete)
        elif count == 1:
            # delete a single message
            await ret[-1].delete()

        return ret

    async def webhooks(self) -> List[Webhook]:
        """|coro|

        Gets the list of webhooks from this channel.

        Requires :attr:`~.Permissions.manage_webhooks` permissions.

        Raises
        -------
        Forbidden
            You don't have permissions to get the webhooks.

        Returns
        --------
        List[:class:`Webhook`]
            The webhooks for this channel.
        """

        from .webhook import Webhook

        data = await self._state.http.channel_webhooks(self.id)
        return [Webhook.from_state(d, state=self._state) for d in data]

    async def create_webhook(
        self, *, name: str, avatar: Optional[bytes] = None, reason: Optional[str] = None
    ) -> Webhook:
        """|coro|

        Creates a webhook for this channel.

        Requires :attr:`~.Permissions.manage_webhooks` permissions.

        .. versionchanged:: 1.1
            Added the ``reason`` keyword-only parameter.

        Parameters
        -------------
        name: :class:`str`
            The webhook's name.
        avatar: Optional[:class:`bytes`]
            A :term:`py:bytes-like object` representing the webhook's default avatar.
            This operates similarly to :meth:`~ClientUser.edit`.
        reason: Optional[:class:`str`]
            The reason for creating this webhook. Shows up in the audit logs.

        Raises
        -------
        HTTPException
            Creating the webhook failed.
        Forbidden
            You do not have permissions to create a webhook.

        Returns
        --------
        :class:`Webhook`
            The created webhook.
        """

        from .webhook import Webhook

        if avatar is not None:
            avatar = utils._bytes_to_base64_data(avatar)  # type: ignore

        data = await self._state.http.create_webhook(
            self.id, name=str(name), avatar=avatar, reason=reason
        )
        return Webhook.from_state(data, state=self._state)

    async def follow(self, *, destination: TextChannel, reason: Optional[str] = None) -> Webhook:
        """
        Follows a channel using a webhook.

        Only news channels can be followed.

        .. note::

            The webhook returned will not provide a token to do webhook
            actions, as Discord does not provide it.

        .. versionadded:: 1.3

        Parameters
        -----------
        destination: :class:`TextChannel`
            The channel you would like to follow from.
        reason: Optional[:class:`str`]
            The reason for following the channel. Shows up on the destination guild's audit log.

            .. versionadded:: 1.4

        Raises
        -------
        HTTPException
            Following the channel failed.
        Forbidden
            You do not have the permissions to create a webhook.

        Returns
        --------
        :class:`Webhook`
            The created webhook.
        """

        if not self.is_news():
            raise ClientException("The channel must be a news channel.")

        if not isinstance(destination, TextChannel):
            raise InvalidArgument(f"Expected TextChannel received {destination.__class__.__name__}")

        from .webhook import Webhook

        data = await self._state.http.follow_webhook(
            self.id, webhook_channel_id=destination.id, reason=reason
        )
        return Webhook._as_follower(data, channel=destination, user=self._state.user)

    def get_partial_message(self, message_id: int, /) -> PartialMessage:
        """Creates a :class:`PartialMessage` from the message ID.

        This is useful if you want to work with a message and only have its ID without
        doing an unnecessary API call.

        .. versionadded:: 1.6

        Parameters
        ------------
        message_id: :class:`int`
            The message ID to create a partial message for.

        Returns
        ---------
        :class:`PartialMessage`
            The partial message.
        """

        from .message import PartialMessage

        return PartialMessage(channel=self, id=message_id)

    def get_thread(self, thread_id: int, /) -> Optional[Thread]:
        """Returns a thread with the given ID.

        .. versionadded:: 2.0

        Parameters
        -----------
        thread_id: :class:`int`
            The ID to search for.

        Returns
        --------
        Optional[:class:`Thread`]
            The returned thread or ``None`` if not found.
        """
        return self.guild.get_thread(thread_id)

    async def create_thread(
        self,
        *,
        name: str,
        message: Optional[Snowflake] = None,
        auto_archive_duration: ThreadArchiveDuration = MISSING,
        type: Optional[ChannelType] = None,
        reason: Optional[str] = None,
    ) -> Thread:
        """|coro|

        Creates a thread in this text channel.

        To create a public thread, you must have :attr:`~nextcord.Permissions.create_public_threads`.
        For a private thread, :attr:`~nextcord.Permissions.create_private_threads` is needed instead.

        .. versionadded:: 2.0

        Parameters
        -----------
        name: :class:`str`
            The name of the thread.
        message: Optional[:class:`abc.Snowflake`]
            A snowflake representing the message to create the thread with.
            If ``None`` is passed then a private thread is created.
            Defaults to ``None``.
        auto_archive_duration: :class:`int`
            The duration in minutes before a thread is automatically archived for inactivity.
            If not provided, the channel's default auto archive duration is used.
        type: Optional[:class:`ChannelType`]
            The type of thread to create. If a ``message`` is passed then this parameter
            is ignored, as a thread created with a message is always a public thread.
            By default this creates a private thread if this is ``None``.
        reason: :class:`str`
            The reason for creating a new thread. Shows up on the audit log.

        Raises
        -------
        Forbidden
            You do not have permissions to create a thread.
        HTTPException
            Starting the thread failed.

        Returns
        --------
        :class:`Thread`
            The created thread
        """

        if type is None:
            type = ChannelType.private_thread

        if message is None:
            data = await self._state.http.start_thread_without_message(
                self.id,
                name=name,
                auto_archive_duration=auto_archive_duration or self.default_auto_archive_duration,
                type=type.value,
                reason=reason,
            )
        else:
            data = await self._state.http.start_thread_with_message(
                self.id,
                message.id,
                name=name,
                auto_archive_duration=auto_archive_duration or self.default_auto_archive_duration,
                reason=reason,
            )

        return Thread(guild=self.guild, state=self._state, data=data)

    def archived_threads(
        self,
        *,
        private: bool = False,
        joined: bool = False,
        limit: Optional[int] = 50,
        before: Optional[Union[Snowflake, datetime.datetime]] = None,
    ) -> ArchivedThreadIterator:
        """Returns an :class:`~nextcord.AsyncIterator` that iterates over all archived threads in the guild.

        You must have :attr:`~Permissions.read_message_history` to use this. If iterating over private threads
        then :attr:`~Permissions.manage_threads` is also required.

        .. versionadded:: 2.0

        Parameters
        -----------
        limit: Optional[:class:`int`]
            The number of threads to retrieve.
            If ``None``, retrieves every archived thread in the channel. Note, however,
            that this would make it a slow operation.
            This defaults to ``50``.
        before: Optional[Union[:class:`abc.Snowflake`, :class:`datetime.datetime`]]
            Retrieve archived channels before the given date or ID.
        private: :class:`bool`
            Whether to retrieve private archived threads.
            This defaults to ``False``.
        joined: :class:`bool`
            Whether to retrieve private archived threads that you've joined.
            This defaults to ``False``.

            .. note::

                You cannot set ``joined`` to ``True`` and ``private`` to ``False``.

        Raises
        ------
        Forbidden
            You do not have permissions to get archived threads.
        HTTPException
            The request to get the archived threads failed.

        Yields
        -------
        :class:`Thread`
            The archived threads.
        """

        return ArchivedThreadIterator(
            self.id, self.guild, limit=limit, joined=joined, private=private, before=before
        )


class ForumChannel(abc.GuildChannel, Hashable):
    """Represents a Discord guild forum channel.

    .. container:: operations

        .. describe:: x == y

            Checks if two channels are equal.

        .. describe:: x != y

            Checks if two channels are not equal.

        .. describe:: hash(x)

            Returns the channel's hash.

        .. describe:: str(x)

            Returns the channel's name.

    Attributes
    ----------
    id: :class:`int`
        The snowflake ID of this channel.
    guild: :class:`Guild`
        The guild this channel belongs to.
    name: :class:`str`
        The name of this channel.
    category_id: Optional[:class:`int`]
        The ID of the :class:`CategoryChannel` this channel belongs to, if any.
    topic: :class:`str`
        The topic of this channel, if any.
    position: :class:`int`
        The position in the channel list, where the first channel is ``0``.
    nsfw: :class:`bool`
        If this channel is marked as NSFW.
    slowmode_delay: :class:`int`
        The delay in seconds which members must wait between sending messages.
    flags: :class:`ChannelFlags`
        The flags that detail features of this channel.
    default_auto_archive_duration: :class:`int`
        The archive duration which threads from this channel inherit by default.
    last_message_id: :class:`int`
        The snowflake ID of the last message sent to a thread in this channel.
    """

    __slots__ = (
        "id",
        "guild",
        "name",
        "category_id",
        "position",
        "topic",
        "nsfw",
        "flags",
        "slowmode_delay",
        "default_auto_archive_duration",
        "last_message_id",
        "_state",
        "_type",
        "_overwrites",
    )

    def __init__(self, *, state: ConnectionState, guild: Guild, data: ForumChannelPayload):
        self._state: ConnectionState = state
        self.id: int = int(data["id"])
        self._type: int = data["type"]
        self._update(guild, data)

    def _update(self, guild: Guild, data: ForumChannelPayload) -> None:
        self.guild = guild
        self.name = data["name"]
        self.category_id: Optional[int] = utils._get_as_snowflake(data, "parent_id")
        self.topic: Optional[str] = data.get("topic")
        self.position: int = data["position"]
        self.nsfw: bool = data.get("nsfw", False)
        # Does this need coercion into `int`? No idea yet.
        self.slowmode_delay: int = data.get("rate_limit_per_user", 0)
        self.flags: ChannelFlags = ChannelFlags._from_value(data.get("flags", 0))
        self.default_auto_archive_duration: ThreadArchiveDuration = data.get(
            "default_auto_archive_duration", 1440
        )
        self.last_message_id: Optional[int] = utils._get_as_snowflake(data, "last_message_id")
        self._fill_overwrites(data)

    async def _get_channel(self):
        return self

    @property
    def type(self) -> ChannelType:
        """:class:`ChannelType`: The channel's Discord type."""
        return try_enum(ChannelType, self._type)

    @property
    def _sorting_bucket(self) -> int:
        return ChannelType.text.value

    @utils.copy_doc(abc.GuildChannel.permissions_for)
    def permissions_for(self, obj: Union[Member, Role], /) -> Permissions:
        base = super().permissions_for(obj)

        # text channels do not have voice related permissions
        denied = Permissions.voice()
        base.value &= ~denied.value
        return base

    @property
    def members(self) -> List[Member]:
        """List[:class:`Member`]: Returns all members that can see this channel."""
        return [m for m in self.guild.members if self.permissions_for(m).read_messages]

    @property
    def threads(self) -> List[Thread]:
        """List[:class:`Thread`]: Returns all the threads of this channel."""
        return [thread for thread in self.guild._threads.values() if thread.parent_id == self.id]

    def is_nsfw(self) -> bool:
        """:class:`bool`: Checks if the channel is NSFW."""
        return self.nsfw

    @property
    def last_message(self) -> Optional[Message]:
        """Fetches the last message from this channel in cache.

        The message might not be valid or point to an existing message.

        .. admonition:: Reliable Fetching
            :class: helpful

            For a slightly more reliable method of fetching the
            last message, consider using either :meth:`history`
            or :meth:`fetch_message` with the :attr:`last_message_id`
            attribute.

        Returns
        -------
        Optional[:class:`Message`]
            The last message in this channel or ``None`` if not found.
        """
        return self._state._get_message(self.last_message_id) if self.last_message_id else None

    @overload
    async def edit(
        self,
        *,
        name: str = ...,
        topic: str = ...,
        position: int = ...,
        nsfw: bool = ...,
        sync_permissions: bool = ...,
        category: Optional[CategoryChannel] = ...,
        slowmode_delay: int = ...,
        default_auto_archive_duration: ThreadArchiveDuration = ...,
        overwrites: Mapping[Union[Role, Member, Snowflake], PermissionOverwrite] = ...,
        flags: ChannelFlags = ...,
        reason: Optional[str] = ...,
    ) -> ForumChannel:
        ...

    @overload
    async def edit(self) -> ForumChannel:
        ...

    async def edit(self, *, reason=None, **options) -> ForumChannel:
        """|coro|

        Edits the channel.

        You must have the :attr:`~Permissions.manage_channels` permission to
        use this.

        Parameters
        ----------
        name: :class:`str`
            The new channel name.
        topic: :class:`str`
            The new channel's topic.
        position: :class:`int`
            The new channel's position.
        nsfw: :class:`bool`
            To mark the channel as NSFW or not.
        sync_permissions: :class:`bool`
            Whether to sync permissions with the channel's new or pre-existing
            category. Defaults to ``False``.
        category: Optional[:class:`CategoryChannel`]
            The new category for this channel. Can be ``None`` to remove the
            category.
        slowmode_delay: :class:`int`
            Specifies the slowmode rate limit for user in this channel, in seconds.
            A value of `0` disables slowmode. The maximum value possible is `21600`.
        reason: Optional[:class:`str`]
            The reason for editing this channel. Shows up on the audit log.
        overwrites: :class:`Mapping`
            A :class:`Mapping` of target (either a role or a member) to
            :class:`PermissionOverwrite` to apply to the channel.
        default_auto_archive_duration: :class:`int`
            The new default auto archive duration in minutes for threads created in this channel.
            Must be one of ``60``, ``1440``, ``4320``, or ``10080``.

        Raises
        ------
        InvalidArgument
            If position is less than 0 or greater than the number of channels, or if
            the permission overwrite information is not in proper form.
        Forbidden
            You do not have permissions to edit the channel.
        HTTPException
            Editing the channel failed.

        Returns
        --------
        Optional[:class:`.TextChannel`]
            The newly edited text channel. If the edit was only positional
            then ``None`` is returned instead.
        """

        payload = await self._edit(options, reason=reason)
        if payload is not None:
            # the payload will always be the proper channel payload
            return self.__class__(state=self._state, guild=self.guild, data=payload)  # type: ignore
        else:
            return self

    def get_thread(self, thread_id: int, /) -> Optional[Thread]:
        """Returns a thread with the given ID.

        Parameters
        ----------
        thread_id: :class:`int`
            The ID to search for.

        Returns
        -------
        Optional[:class:`Thread`]
            The returned thread or ``None`` if not found.
        """
        return self.guild.get_thread(thread_id)

    async def create_thread(
        self,
        *,
        name: str,
        auto_archive_duration: ThreadArchiveDuration = MISSING,
        slowmode_delay: int = 0,
        content: Optional[str] = None,
        embed: Optional[Embed] = None,
        embeds: Optional[List[Embed]] = None,
        file: Optional[File] = None,
        files: Optional[List[File]] = None,
        stickers: Optional[Sequence[Union[GuildSticker, StickerItem]]] = None,
        nonce: Optional[str] = None,
        allowed_mentions: Optional[AllowedMentions] = None,
        mention_author: Optional[bool] = None,
        view: Optional[ui.View] = None,
        reason: Optional[str] = None,
    ) -> Thread:
        """|coro|

        Creates a thread in this forum channel.

        To create a public thread, you must have :attr:`~nextcord.Permissions.create_public_threads`.
        For a private thread, :attr:`~nextcord.Permissions.create_private_threads` is needed instead.

        Parameters
        ----------
        name: :class:`str`
            The name of the thread.
        auto_archive_duration: :class:`int`
            The duration in minutes before a thread is automatically archived for inactivity.
            If not provided, the channel's default auto archive duration is used.
        reason: :class:`str`
            The reason for creating a new thread. Shows up on the audit log.
        content: Optional[:class:`str`]
            The content of the message to send.
        embed: Optional[:class:`~nextcord.Embed`]
            The rich embed for the content.
        embeds: Optional[List[:class:`~nextcord.Embed`]]
            A list of rich embeds for the content.
        file: :class:`~nextcord.File`
            The file to upload.
        files: Optional[List[:class:`~nextcord.File`]]
            A list of files to upload. Must be a maximum of 10.
        nonce: Optional[:class:`int`]
            The nonce to use for sending this message. If the message was successfully sent,
            then the message will have a nonce with this value.
        allowed_mentions: Optional[:class:`~nextcord.AllowedMentions`]
            Controls the mentions being processed in this message. If this is
            passed, then the object is merged with :attr:`~nextcord.Client.allowed_mentions`.
            The merging behaviour only overrides attributes that have been explicitly passed
            to the object, otherwise it uses the attributes set in :attr:`~nextcord.Client.allowed_mentions`.
            If no object is passed at all then the defaults given by :attr:`~nextcord.Client.allowed_mentions`
            are used instead.

        Raises
        ------
        Forbidden
            You do not have permissions to create a thread.
        HTTPException
            Starting the thread failed.

        Returns
        -------
        :class:`Thread`
            The created thread
        """
        state = self._state
        content = str(content) if content is not None else None

        if embed is not None and embeds is not None:
            raise InvalidArgument("cannot pass both embed and embeds parameter to create_thread()")

        if embed is not None:
            raw_embeds = [embed.to_dict()]
        elif embeds is not None:
            raw_embeds = [embed.to_dict() for embed in embeds]
        else:
            raw_embeds = []

        if stickers is not None:
            raw_stickers = [sticker.id for sticker in stickers]
        else:
            raw_stickers = []

        if allowed_mentions is not None:
            if state.allowed_mentions is not None:
                raw_allowed_mentions = state.allowed_mentions.merge(allowed_mentions).to_dict()
            else:
                raw_allowed_mentions = allowed_mentions.to_dict()
        else:
            raw_allowed_mentions = state.allowed_mentions and state.allowed_mentions.to_dict()

        if mention_author is not None:
            raw_allowed_mentions = raw_allowed_mentions or AllowedMentions().to_dict()
            raw_allowed_mentions["replied_user"] = bool(mention_author)

        if view:
            if not hasattr(view, "__discord_ui_view__"):
                raise InvalidArgument(f"view parameter must be View not {view.__class__!r}")

            components = view.to_components()
        else:
            components = None

        if file is not None and files is not None:
            raise InvalidArgument("cannot pass both file and files parameter to send()")

        if file is not None:
            files = [file]

        if files is not None:
            if not all(isinstance(file, File) for file in files):
                raise TypeError("Files parameter must be a list of type File")

            try:
                data = await state.http.start_thread_in_forum_channel_with_files(
                    self.id,
                    name=name,
                    auto_archive_duration=auto_archive_duration
                    or self.default_auto_archive_duration,
                    rate_limit_per_user=slowmode_delay,
                    files=files,
                    content=content,
                    embeds=raw_embeds,
                    nonce=nonce,
                    allowed_mentions=raw_allowed_mentions,
                    stickers=raw_stickers,
                    components=components,  # type: ignore
                    reason=reason,
                )
            finally:
                for f in files:
                    f.close()
        else:
            data = await state.http.start_thread_in_forum_channel(
                self.id,
                name=name,
                auto_archive_duration=auto_archive_duration or self.default_auto_archive_duration,
                rate_limit_per_user=slowmode_delay,
                content=content,
                embeds=raw_embeds,
                nonce=nonce,
                allowed_mentions=raw_allowed_mentions,
                stickers=raw_stickers,
                components=components,  # type: ignore
                reason=reason,
            )

        if view:
            msg_id = data.get("id")
            state.store_view(view, int(msg_id) if msg_id else None)

        return Thread(guild=self.guild, state=self._state, data=data)

    def archived_threads(
        self,
        *,
        private: bool = False,
        joined: bool = False,
        limit: Optional[int] = 50,
        before: Optional[Union[Snowflake, datetime.datetime]] = None,
    ) -> ArchivedThreadIterator:
        """Returns an :class:`~nextcord.AsyncIterator` that iterates over all archived threads in the guild.

        You must have :attr:`~Permissions.read_message_history` to use this. If iterating over private threads
        then :attr:`~Permissions.manage_threads` is also required.

        Parameters
        ----------
        limit: Optional[:class:`bool`]
            The number of threads to retrieve.
            If ``None``, retrieves every archived thread in the channel. Note, however,
            that this would make it a slow operation.
        before: Optional[Union[:class:`abc.Snowflake`, :class:`datetime.datetime`]]
            Retrieve archived channels before the given date or ID.
        private: :class:`bool`
            Whether to retrieve private archived threads.
        joined: :class:`bool`
            Whether to retrieve private archived threads that you've joined.
            This defaults to ``False``.

            .. note::

                You cannot set ``joined`` to ``True`` and ``private`` to ``False``.

        Raises
        ------
        Forbidden
            You do not have permissions to get archived threads.
        HTTPException
            The request to get the archived threads failed.

        Yields
        ------
        :class:`Thread`
            The archived threads.
        """
        return ArchivedThreadIterator(
            self.id, self.guild, limit=limit, joined=joined, private=private, before=before
        )


class VocalGuildChannel(abc.Connectable, abc.GuildChannel, Hashable):
    __slots__ = (
        "name",
        "id",
        "guild",
        "bitrate",
        "user_limit",
        "_state",
        "position",
        "_overwrites",
        "category_id",
        "rtc_region",
        "video_quality_mode",
        "flags",
    )

    def __init__(
        self,
        *,
        state: ConnectionState,
        guild: Guild,
        data: Union[VoiceChannelPayload, StageChannelPayload],
    ):
        self._state: ConnectionState = state
        self.id: int = int(data["id"])
        self._update(guild, data)

    def _get_voice_client_key(self) -> Tuple[int, str]:
        return self.guild.id, "guild_id"

    def _get_voice_state_pair(self) -> Tuple[int, int]:
        return self.guild.id, self.id

    def _update(self, guild: Guild, data: Union[VoiceChannelPayload, StageChannelPayload]) -> None:
        self.guild = guild
        self.name: str = data["name"]
        rtc = data.get("rtc_region")
        self.rtc_region: Optional[VoiceRegion] = (
            try_enum(VoiceRegion, rtc) if rtc is not None else None
        )
        self.video_quality_mode: VideoQualityMode = try_enum(
            VideoQualityMode, data.get("video_quality_mode", 1)
        )
        self.category_id: Optional[int] = utils._get_as_snowflake(data, "parent_id")
        self.position: int = data["position"]
        self.bitrate: int = data.get("bitrate")
        self.user_limit: int = data.get("user_limit")
        self.flags: ChannelFlags = ChannelFlags._from_value(data.get("flags", 0))
        self._fill_overwrites(data)

    @property
    def _sorting_bucket(self) -> int:
        return ChannelType.voice.value

    @property
    def members(self) -> List[Member]:
        """List[:class:`Member`]: Returns all members that are currently inside this voice channel."""
        ret = []
        for user_id, state in self.guild._voice_states.items():
            if state.channel and state.channel.id == self.id:
                member = self.guild.get_member(user_id)
                if member is not None:
                    ret.append(member)
        return ret

    @property
    def voice_states(self) -> Dict[int, VoiceState]:
        """Returns a mapping of member IDs who have voice states in this channel.

        .. versionadded:: 1.3

        .. note::

            This function is intentionally low level to replace :attr:`members`
            when the member cache is unavailable.

        Returns
        --------
        Mapping[:class:`int`, :class:`VoiceState`]
            The mapping of member ID to a voice state.
        """
        # fmt: off
        return {
            key: value
            for key, value in self.guild._voice_states.items()
            if value.channel and value.channel.id == self.id
        }
        # fmt: on

    @utils.copy_doc(abc.GuildChannel.permissions_for)
    def permissions_for(self, obj: Union[Member, Role], /) -> Permissions:
        base = super().permissions_for(obj)

        # voice channels cannot be edited by people who can't connect to them
        # It also implicitly denies all other voice perms
        if not base.connect:
            denied = Permissions.voice()
            denied.update(manage_channels=True, manage_roles=True)
            base.value &= ~denied.value
        return base


class VoiceChannel(VocalGuildChannel, abc.Messageable):
    """Represents a Discord guild voice channel.

    .. container:: operations

        .. describe:: x == y

            Checks if two channels are equal.

        .. describe:: x != y

            Checks if two channels are not equal.

        .. describe:: hash(x)

            Returns the channel's hash.

        .. describe:: str(x)

            Returns the channel's name.

    Attributes
    -----------
    name: :class:`str`
        The channel name.
    guild: :class:`Guild`
        The guild the channel belongs to.
    id: :class:`int`
        The channel ID.
    category_id: Optional[:class:`int`]
        The category channel ID this channel belongs to, if applicable.
    position: :class:`int`
        The position in the channel list. This is a number that starts at 0. e.g. the
        top channel is position 0.
    bitrate: :class:`int`
        The channel's preferred audio bitrate in bits per second.
    user_limit: :class:`int`
        The channel's limit for number of members that can be in a voice channel.
    rtc_region: Optional[:class:`VoiceRegion`]
        The region for the voice channel's voice communication.
        A value of ``None`` indicates automatic voice region detection.

        .. versionadded:: 1.7
    video_quality_mode: :class:`VideoQualityMode`
        The camera video quality for the voice channel's participants.

        .. versionadded:: 2.0
    last_message_id: Optional[:class:`int`]
        The last message ID of the message sent to this channel. It may
        *not* point to an existing or valid message.

        .. versionadded:: 2.1
    nsfw: :class:`bool`
        If the channel is marked as "not safe for work".

        .. note::

            To check if the channel or the guild of that channel are marked as NSFW, consider :meth:`is_nsfw` instead.

        .. versionadded:: 2.1
<<<<<<< HEAD
    flags: :class:`ChannelFlags`
        Extra features of the channel.

        ..versionadded:: 2.1
=======
>>>>>>> fb356cce
    """

    __slots__ = (
        "last_message_id",
        "nsfw",
    )

    def __repr__(self) -> str:
        attrs = [
            ("id", self.id),
            ("name", self.name),
            ("rtc_region", self.rtc_region),
            ("position", self.position),
            ("bitrate", self.bitrate),
            ("video_quality_mode", self.video_quality_mode),
            ("user_limit", self.user_limit),
            ("category_id", self.category_id),
        ]
        joined = " ".join("%s=%r" % t for t in attrs)
        return f"<{self.__class__.__name__} {joined}>"

    def _update(self, guild: Guild, data: VoiceChannelPayload) -> None:
        VocalGuildChannel._update(self, guild, data)
        self.last_message_id: Optional[int] = utils._get_as_snowflake(data, "last_message_id")
        self.nsfw: bool = data.get("nsfw", False)

    async def _get_channel(self):
        return self

    @property
    def type(self) -> ChannelType:
        """:class:`ChannelType`: The channel's Discord type."""
        return ChannelType.voice

    def is_nsfw(self) -> bool:
        """:class:`bool`: Checks if the channel is NSFW."""
        return self.nsfw

    @property
    def last_message(self) -> Optional[Message]:
        """Fetches the last message from this channel in cache.

        The message might not be valid or point to an existing message.

        .. admonition:: Reliable Fetching
            :class: helpful

            For a slightly more reliable method of fetching the
            last message, consider using either :meth:`history`
            or :meth:`fetch_message` with the :attr:`last_message_id`
            attribute.

        .. versionadded:: 2.1

        Returns
        ---------
        Optional[:class:`Message`]
            The last message in this channel or ``None`` if not found.
        """
        return self._state._get_message(self.last_message_id) if self.last_message_id else None

    @utils.copy_doc(abc.GuildChannel.clone)
    async def clone(
        self, *, name: Optional[str] = None, reason: Optional[str] = None
    ) -> VoiceChannel:
        return await self._clone_impl(
            {"bitrate": self.bitrate, "user_limit": self.user_limit}, name=name, reason=reason
        )

    @overload
    async def edit(
        self,
        *,
        name: str = ...,
        bitrate: int = ...,
        user_limit: int = ...,
        position: int = ...,
        sync_permissions: int = ...,
        category: Optional[CategoryChannel] = ...,
        overwrites: Mapping[Union[Role, Member], PermissionOverwrite] = ...,
        rtc_region: Optional[VoiceRegion] = ...,
        video_quality_mode: VideoQualityMode = ...,
        flags: ChannelFlags = ...,
        reason: Optional[str] = ...,
    ) -> Optional[VoiceChannel]:
        ...

    @overload
    async def edit(self) -> Optional[VoiceChannel]:
        ...

    async def edit(self, *, reason=None, **options):
        """|coro|

        Edits the channel.

        You must have the :attr:`~Permissions.manage_channels` permission to
        use this.

        .. versionchanged:: 1.3
            The ``overwrites`` keyword-only parameter was added.

        .. versionchanged:: 2.0
            Edits are no longer in-place, the newly edited channel is returned instead.

        Parameters
        ----------
        name: :class:`str`
            The new channel's name.
        bitrate: :class:`int`
            The new channel's bitrate.
        user_limit: :class:`int`
            The new channel's user limit.
        position: :class:`int`
            The new channel's position.
        sync_permissions: :class:`bool`
            Whether to sync permissions with the channel's new or pre-existing
            category. Defaults to ``False``.
        category: Optional[:class:`CategoryChannel`]
            The new category for this channel. Can be ``None`` to remove the
            category.
        reason: Optional[:class:`str`]
            The reason for editing this channel. Shows up on the audit log.
        overwrites: :class:`Mapping`
            A :class:`Mapping` of target (either a role or a member) to
            :class:`PermissionOverwrite` to apply to the channel.
        rtc_region: Optional[:class:`VoiceRegion`]
            The new region for the voice channel's voice communication.
            A value of ``None`` indicates automatic voice region detection.

            .. versionadded:: 1.7
        video_quality_mode: :class:`VideoQualityMode`
            The camera video quality for the voice channel's participants.

            .. versionadded:: 2.0

        Raises
        ------
        InvalidArgument
            If the permission overwrite information is not in proper form.
        Forbidden
            You do not have permissions to edit the channel.
        HTTPException
            Editing the channel failed.

        Returns
        --------
        Optional[:class:`.VoiceChannel`]
            The newly edited voice channel. If the edit was only positional
            then ``None`` is returned instead.
        """

        payload = await self._edit(options, reason=reason)
        if payload is not None:
            # the payload will always be the proper channel payload
            return self.__class__(state=self._state, guild=self.guild, data=payload)  # type: ignore

    async def delete_messages(self, messages: Iterable[Snowflake]) -> None:
        """|coro|

        Deletes a list of messages. This is similar to :meth:`Message.delete`
        except it bulk deletes multiple messages.

        As a special case, if the number of messages is 0, then nothing
        is done. If the number of messages is 1 then single message
        delete is done. If it's more than two, then bulk delete is used.

        You cannot bulk delete more than 100 messages or messages that
        are older than 14 days old.

        You must have the :attr:`~Permissions.manage_messages` permission to
        use this.

        .. versionadded:: 2.1

        Parameters
        -----------
        messages: Iterable[:class:`abc.Snowflake`]
            An iterable of messages denoting which ones to bulk delete.

        Raises
        ------
        ClientException
            The number of messages to delete was more than 100.
        Forbidden
            You do not have proper permissions to delete the messages.
        NotFound
            If single delete, then the message was already deleted.
        HTTPException
            Deleting the messages failed.
        """
        if not isinstance(messages, (list, tuple)):
            messages = list(messages)

        if len(messages) == 0:
            return  # do nothing

        if len(messages) == 1:
            message_id: int = messages[0].id
            await self._state.http.delete_message(self.id, message_id)
            return

        if len(messages) > 100:
            raise ClientException("Can only bulk delete messages up to 100 messages")

        message_ids: SnowflakeList = [m.id for m in messages]
        await self._state.http.delete_messages(self.id, message_ids)

    async def purge(
        self,
        *,
        limit: Optional[int] = 100,
        check: Callable[[Message], bool] = MISSING,
        before: Optional[SnowflakeTime] = None,
        after: Optional[SnowflakeTime] = None,
        around: Optional[SnowflakeTime] = None,
        oldest_first: Optional[bool] = False,
        bulk: bool = True,
    ) -> List[Message]:
        """|coro|

        Purges a list of messages that meet the criteria given by the predicate
        ``check``. If a ``check`` is not provided then all messages are deleted
        without discrimination.

        You must have the :attr:`~Permissions.manage_messages` permission to
        delete messages even if they are your own.
        The :attr:`~Permissions.read_message_history` permission is
        also needed to retrieve message history.

        .. versionadded:: 2.1

        Examples
        ---------

        Deleting bot's messages ::

            def is_me(m):
                return m.author == client.user

            deleted = await channel.purge(limit=100, check=is_me)
            await channel.send(f'Deleted {len(deleted)} message(s)')

        Parameters
        -----------
        limit: Optional[:class:`int`]
            The number of messages to search through. This is not the number
            of messages that will be deleted, though it can be.
        check: Callable[[:class:`Message`], :class:`bool`]
            The function used to check if a message should be deleted.
            It must take a :class:`Message` as its sole parameter.
        before: Optional[Union[:class:`abc.Snowflake`, :class:`datetime.datetime`]]
            Same as ``before`` in :meth:`history`.
        after: Optional[Union[:class:`abc.Snowflake`, :class:`datetime.datetime`]]
            Same as ``after`` in :meth:`history`.
        around: Optional[Union[:class:`abc.Snowflake`, :class:`datetime.datetime`]]
            Same as ``around`` in :meth:`history`.
        oldest_first: Optional[:class:`bool`]
            Same as ``oldest_first`` in :meth:`history`.
        bulk: :class:`bool`
            If ``True``, use bulk delete. Setting this to ``False`` is useful for mass-deleting
            a bot's own messages without :attr:`Permissions.manage_messages`. When ``True``, will
            fall back to single delete if messages are older than two weeks.

        Raises
        -------
        Forbidden
            You do not have proper permissions to do the actions required.
        HTTPException
            Purging the messages failed.

        Returns
        --------
        List[:class:`.Message`]
            The list of messages that were deleted.
        """

        if check is MISSING:
            check = lambda m: True

        iterator = self.history(
            limit=limit, before=before, after=after, oldest_first=oldest_first, around=around
        )
        ret: List[Message] = []
        count = 0

        minimum_time = int((time.time() - 14 * 24 * 60 * 60) * 1000.0 - 1420070400000) << 22
        strategy = self.delete_messages if bulk else _single_delete_strategy

        async for message in iterator:
            if count == 100:
                to_delete = ret[-100:]
                await strategy(to_delete)
                count = 0
                await asyncio.sleep(1)

            if not check(message):
                continue

            if message.id < minimum_time:
                # older than 14 days old
                if count == 1:
                    await ret[-1].delete()
                elif count >= 2:
                    to_delete = ret[-count:]
                    await strategy(to_delete)

                count = 0
                strategy = _single_delete_strategy

            count += 1
            ret.append(message)

        # Some messages remaining to poll
        if count >= 2:
            # more than 2 messages -> bulk delete
            to_delete = ret[-count:]
            await strategy(to_delete)
        elif count == 1:
            # delete a single message
            await ret[-1].delete()

        return ret


class StageChannel(VocalGuildChannel):
    """Represents a Discord guild stage channel.

    .. versionadded:: 1.7

    .. container:: operations

        .. describe:: x == y

            Checks if two channels are equal.

        .. describe:: x != y

            Checks if two channels are not equal.

        .. describe:: hash(x)

            Returns the channel's hash.

        .. describe:: str(x)

            Returns the channel's name.

    Attributes
    -----------
    name: :class:`str`
        The channel name.
    guild: :class:`Guild`
        The guild the channel belongs to.
    id: :class:`int`
        The channel ID.
    topic: Optional[:class:`str`]
        The channel's topic. ``None`` if it isn't set.
    category_id: Optional[:class:`int`]
        The category channel ID this channel belongs to, if applicable.
    position: :class:`int`
        The position in the channel list. This is a number that starts at 0. e.g. the
        top channel is position 0.
    bitrate: :class:`int`
        The channel's preferred audio bitrate in bits per second.
    user_limit: :class:`int`
        The channel's limit for number of members that can be in a stage channel.
    rtc_region: Optional[:class:`VoiceRegion`]
        The region for the stage channel's voice communication.
        A value of ``None`` indicates automatic voice region detection.
    video_quality_mode: :class:`VideoQualityMode`
        The camera video quality for the stage channel's participants.

        .. versionadded:: 2.0
    flags: :class:`ChannelFlags`
        Extra features of the channel.

        ..versionadded:: 2.0
    """

    __slots__ = ("topic",)

    def __repr__(self) -> str:
        attrs = [
            ("id", self.id),
            ("name", self.name),
            ("topic", self.topic),
            ("rtc_region", self.rtc_region),
            ("position", self.position),
            ("bitrate", self.bitrate),
            ("video_quality_mode", self.video_quality_mode),
            ("user_limit", self.user_limit),
            ("category_id", self.category_id),
        ]
        joined = " ".join("%s=%r" % t for t in attrs)
        return f"<{self.__class__.__name__} {joined}>"

    def _update(self, guild: Guild, data: StageChannelPayload) -> None:
        super()._update(guild, data)
        self.topic = data.get("topic")

    @property
    def requesting_to_speak(self) -> List[Member]:
        """List[:class:`Member`]: A list of members who are requesting to speak in the stage channel."""
        return [
            member
            for member in self.members
            if member.voice and member.voice.requested_to_speak_at is not None
        ]

    @property
    def speakers(self) -> List[Member]:
        """List[:class:`Member`]: A list of members who have been permitted to speak in the stage channel.

        .. versionadded:: 2.0
        """
        return [
            member
            for member in self.members
            if member.voice
            and not member.voice.suppress
            and member.voice.requested_to_speak_at is None
        ]

    @property
    def listeners(self) -> List[Member]:
        """List[:class:`Member`]: A list of members who are listening in the stage channel.

        .. versionadded:: 2.0
        """
        return [member for member in self.members if member.voice and member.voice.suppress]

    @property
    def moderators(self) -> List[Member]:
        """List[:class:`Member`]: A list of members who are moderating the stage channel.

        .. versionadded:: 2.0
        """
        required_permissions = Permissions.stage_moderator()
        return [
            member
            for member in self.members
            if self.permissions_for(member) >= required_permissions
        ]

    @property
    def type(self) -> ChannelType:
        """:class:`ChannelType`: The channel's Discord type."""
        return ChannelType.stage_voice

    @utils.copy_doc(abc.GuildChannel.clone)
    async def clone(
        self, *, name: Optional[str] = None, reason: Optional[str] = None
    ) -> StageChannel:
        return await self._clone_impl({}, name=name, reason=reason)

    @property
    def instance(self) -> Optional[StageInstance]:
        """Optional[:class:`StageInstance`]: The running stage instance of the stage channel.

        .. versionadded:: 2.0
        """
        return utils.get(self.guild.stage_instances, channel_id=self.id)

    async def create_instance(
        self,
        *,
        topic: str,
        privacy_level: StagePrivacyLevel = MISSING,
        reason: Optional[str] = None,
    ) -> StageInstance:
        """|coro|

        Create a stage instance.

        You must have the :attr:`~Permissions.manage_channels` permission to
        use this.

        .. versionadded:: 2.0

        Parameters
        -----------
        topic: :class:`str`
            The stage instance's topic.
        privacy_level: :class:`StagePrivacyLevel`
            The stage instance's privacy level. Defaults to :attr:`StagePrivacyLevel.guild_only`.
        reason: :class:`str`
            The reason the stage instance was created. Shows up on the audit log.

        Raises
        ------
        InvalidArgument
            If the ``privacy_level`` parameter is not the proper type.
        Forbidden
            You do not have permissions to create a stage instance.
        HTTPException
            Creating a stage instance failed.

        Returns
        --------
        :class:`StageInstance`
            The newly created stage instance.
        """

        payload: Dict[str, Any] = {"channel_id": self.id, "topic": topic}

        if privacy_level is not MISSING:
            if not isinstance(privacy_level, StagePrivacyLevel):
                raise InvalidArgument("privacy_level field must be of type PrivacyLevel")

            payload["privacy_level"] = privacy_level.value

        data = await self._state.http.create_stage_instance(**payload, reason=reason)
        return StageInstance(guild=self.guild, state=self._state, data=data)

    async def fetch_instance(self) -> StageInstance:
        """|coro|

        Gets the running :class:`StageInstance`.

        .. versionadded:: 2.0

        Raises
        -------
        :exc:`.NotFound`
            The stage instance or channel could not be found.
        :exc:`.HTTPException`
            Getting the stage instance failed.

        Returns
        --------
        :class:`StageInstance`
            The stage instance.
        """
        data = await self._state.http.get_stage_instance(self.id)
        return StageInstance(guild=self.guild, state=self._state, data=data)

    @overload
    async def edit(
        self,
        *,
        name: str = ...,
        topic: Optional[str] = ...,
        position: int = ...,
        sync_permissions: int = ...,
        category: Optional[CategoryChannel] = ...,
        overwrites: Mapping[Union[Role, Member], PermissionOverwrite] = ...,
        rtc_region: Optional[VoiceRegion] = ...,
        video_quality_mode: VideoQualityMode = ...,
        flags: ChannelFlags = ...,
        reason: Optional[str] = ...,
    ) -> Optional[StageChannel]:
        ...

    @overload
    async def edit(self) -> Optional[StageChannel]:
        ...

    async def edit(self, *, reason=None, **options):
        """|coro|

        Edits the channel.

        You must have the :attr:`~Permissions.manage_channels` permission to
        use this.

        .. versionchanged:: 2.0
            The ``topic`` parameter must now be set via :attr:`create_instance`.

        .. versionchanged:: 2.0
            Edits are no longer in-place, the newly edited channel is returned instead.

        Parameters
        ----------
        name: :class:`str`
            The new channel's name.
        position: :class:`int`
            The new channel's position.
        sync_permissions: :class:`bool`
            Whether to sync permissions with the channel's new or pre-existing
            category. Defaults to ``False``.
        category: Optional[:class:`CategoryChannel`]
            The new category for this channel. Can be ``None`` to remove the
            category.
        reason: Optional[:class:`str`]
            The reason for editing this channel. Shows up on the audit log.
        overwrites: :class:`Mapping`
            A :class:`Mapping` of target (either a role or a member) to
            :class:`PermissionOverwrite` to apply to the channel.
        rtc_region: Optional[:class:`VoiceRegion`]
            The new region for the stage channel's voice communication.
            A value of ``None`` indicates automatic voice region detection.
        video_quality_mode: :class:`VideoQualityMode`
            The camera video quality for the stage channel's participants.

            .. versionadded:: 2.0

        Raises
        ------
        InvalidArgument
            If the permission overwrite information is not in proper form.
        Forbidden
            You do not have permissions to edit the channel.
        HTTPException
            Editing the channel failed.

        Returns
        --------
        Optional[:class:`.StageChannel`]
            The newly edited stage channel. If the edit was only positional
            then ``None`` is returned instead.
        """

        payload = await self._edit(options, reason=reason)
        if payload is not None:
            # the payload will always be the proper channel payload
            return self.__class__(state=self._state, guild=self.guild, data=payload)  # type: ignore


class CategoryChannel(abc.GuildChannel, Hashable):
    """Represents a Discord channel category.

    These are useful to group channels to logical compartments.

    .. container:: operations

        .. describe:: x == y

            Checks if two channels are equal.

        .. describe:: x != y

            Checks if two channels are not equal.

        .. describe:: hash(x)

            Returns the category's hash.

        .. describe:: str(x)

            Returns the category's name.

    Attributes
    -----------
    name: :class:`str`
        The category name.
    guild: :class:`Guild`
        The guild the category belongs to.
    id: :class:`int`
        The category channel ID.
    position: :class:`int`
        The position in the category list. This is a number that starts at 0. e.g. the
        top category is position 0.
    nsfw: :class:`bool`
        If the channel is marked as "not safe for work".

        .. note::

            To check if the channel or the guild of that channel are marked as NSFW, consider :meth:`is_nsfw` instead.
    flags: :class:`ChannelFlags`
        Extra features of the channel.

        ..versionadded:: 2.0
    """

    __slots__ = (
        "name",
        "id",
        "guild",
        "nsfw",
        "_state",
        "position",
        "_overwrites",
        "category_id",
        "flags",
    )

    def __init__(self, *, state: ConnectionState, guild: Guild, data: CategoryChannelPayload):
        self._state: ConnectionState = state
        self.id: int = int(data["id"])
        self._update(guild, data)

    def __repr__(self) -> str:
        return f"<CategoryChannel id={self.id} name={self.name!r} position={self.position} nsfw={self.nsfw}>"

    def _update(self, guild: Guild, data: CategoryChannelPayload) -> None:
        self.guild: Guild = guild
        self.name: str = data["name"]
        self.category_id: Optional[int] = utils._get_as_snowflake(data, "parent_id")
        self.nsfw: bool = data.get("nsfw", False)
        self.position: int = data["position"]
        self.flags: ChannelFlags = ChannelFlags._from_value(data.get("flags", 0))
        self._fill_overwrites(data)

    @property
    def _sorting_bucket(self) -> int:
        return ChannelType.category.value

    @property
    def type(self) -> ChannelType:
        """:class:`ChannelType`: The channel's Discord type."""
        return ChannelType.category

    def is_nsfw(self) -> bool:
        """:class:`bool`: Checks if the category is NSFW."""
        return self.nsfw

    @utils.copy_doc(abc.GuildChannel.clone)
    async def clone(
        self, *, name: Optional[str] = None, reason: Optional[str] = None
    ) -> CategoryChannel:
        return await self._clone_impl({"nsfw": self.nsfw}, name=name, reason=reason)

    @overload
    async def edit(
        self,
        *,
        name: str = ...,
        position: int = ...,
        nsfw: bool = ...,
        overwrites: Mapping[Union[Role, Member], PermissionOverwrite] = ...,
        flags: ChannelFlags = ...,
        reason: Optional[str] = ...,
    ) -> Optional[CategoryChannel]:
        ...

    @overload
    async def edit(self) -> Optional[CategoryChannel]:
        ...

    async def edit(self, *, reason=None, **options):
        """|coro|

        Edits the channel.

        You must have the :attr:`~Permissions.manage_channels` permission to
        use this.

        .. versionchanged:: 1.3
            The ``overwrites`` keyword-only parameter was added.

        .. versionchanged:: 2.0
            Edits are no longer in-place, the newly edited channel is returned instead.

        Parameters
        ----------
        name: :class:`str`
            The new category's name.
        position: :class:`int`
            The new category's position.
        nsfw: :class:`bool`
            To mark the category as NSFW or not.
        reason: Optional[:class:`str`]
            The reason for editing this category. Shows up on the audit log.
        overwrites: :class:`Mapping`
            A :class:`Mapping` of target (either a role or a member) to
            :class:`PermissionOverwrite` to apply to the channel.

        Raises
        ------
        InvalidArgument
            If position is less than 0 or greater than the number of categories.
        Forbidden
            You do not have permissions to edit the category.
        HTTPException
            Editing the category failed.

        Returns
        --------
        Optional[:class:`.CategoryChannel`]
            The newly edited category channel. If the edit was only positional
            then ``None`` is returned instead.
        """

        payload = await self._edit(options, reason=reason)
        if payload is not None:
            # the payload will always be the proper channel payload
            return self.__class__(state=self._state, guild=self.guild, data=payload)  # type: ignore

    @utils.copy_doc(abc.GuildChannel.move)
    async def move(self, **kwargs):
        kwargs.pop("category", None)
        await super().move(**kwargs)

    @property
    def channels(self) -> List[GuildChannelType]:
        """List[:class:`abc.GuildChannel`]: Returns the channels that are under this category.

        These are sorted by the official Discord UI, which places voice channels below the text channels.
        """

        def comparator(channel):
            return (not isinstance(channel, TextChannel), channel.position)

        ret = [c for c in self.guild.channels if c.category_id == self.id]
        ret.sort(key=comparator)
        return ret

    @property
    def text_channels(self) -> List[TextChannel]:
        """List[:class:`TextChannel`]: Returns the text channels that are under this category."""
        ret = [
            c
            for c in self.guild.channels
            if c.category_id == self.id and isinstance(c, TextChannel)
        ]
        ret.sort(key=lambda c: (c.position, c.id))
        return ret

    @property
    def voice_channels(self) -> List[VoiceChannel]:
        """List[:class:`VoiceChannel`]: Returns the voice channels that are under this category."""
        ret = [
            c
            for c in self.guild.channels
            if c.category_id == self.id and isinstance(c, VoiceChannel)
        ]
        ret.sort(key=lambda c: (c.position, c.id))
        return ret

    @property
    def stage_channels(self) -> List[StageChannel]:
        """List[:class:`StageChannel`]: Returns the stage channels that are under this category.

        .. versionadded:: 1.7
        """
        ret = [
            c
            for c in self.guild.channels
            if c.category_id == self.id and isinstance(c, StageChannel)
        ]
        ret.sort(key=lambda c: (c.position, c.id))
        return ret

    async def create_text_channel(self, name: str, **options: Any) -> TextChannel:
        """|coro|

        A shortcut method to :meth:`Guild.create_text_channel` to create a :class:`TextChannel` in the category.

        Returns
        -------
        :class:`TextChannel`
            The channel that was just created.
        """
        return await self.guild.create_text_channel(name, category=self, **options)

    async def create_voice_channel(self, name: str, **options: Any) -> VoiceChannel:
        """|coro|

        A shortcut method to :meth:`Guild.create_voice_channel` to create a :class:`VoiceChannel` in the category.

        Returns
        -------
        :class:`VoiceChannel`
            The channel that was just created.
        """
        return await self.guild.create_voice_channel(name, category=self, **options)

    async def create_stage_channel(self, name: str, **options: Any) -> StageChannel:
        """|coro|

        A shortcut method to :meth:`Guild.create_stage_channel` to create a :class:`StageChannel` in the category.

        .. versionadded:: 1.7

        Returns
        -------
        :class:`StageChannel`
            The channel that was just created.
        """
        return await self.guild.create_stage_channel(name, category=self, **options)


DMC = TypeVar("DMC", bound="DMChannel")


class DMChannel(abc.Messageable, abc.PrivateChannel, Hashable, PinsMixin):
    """Represents a Discord direct message channel.

    .. container:: operations

        .. describe:: x == y

            Checks if two channels are equal.

        .. describe:: x != y

            Checks if two channels are not equal.

        .. describe:: hash(x)

            Returns the channel's hash.

        .. describe:: str(x)

            Returns a string representation of the channel

    Attributes
    ----------
    recipient: Optional[:class:`User`]
        The user you are participating with in the direct message channel.
        If this channel is received through the gateway, the recipient information
        may not be always available.
    me: :class:`ClientUser`
        The user presenting yourself.
    id: :class:`int`
        The direct message channel ID.
    """

    __slots__ = ("id", "recipient", "me", "_state")

    def __init__(self, *, me: ClientUser, state: ConnectionState, data: DMChannelPayload):
        self._state: ConnectionState = state
        self.recipient: Optional[User] = state.store_user(data["recipients"][0])  # type: ignore
        self.me: ClientUser = me
        self.id: int = int(data["id"])

    async def _get_channel(self):
        return self

    def __str__(self) -> str:
        if self.recipient:
            return f"Direct Message with {self.recipient}"
        return "Direct Message with Unknown User"

    def __repr__(self) -> str:
        return f"<DMChannel id={self.id} recipient={self.recipient!r}>"

    @classmethod
    def _from_message(cls: Type[DMC], state: ConnectionState, channel_id: int) -> DMC:
        self: DMC = cls.__new__(cls)
        self._state = state
        self.id = channel_id
        self.recipient = None
        # state.user won't be None here
        self.me = state.user  # type: ignore
        return self

    @property
    def type(self) -> ChannelType:
        """:class:`ChannelType`: The channel's Discord type."""
        return ChannelType.private

    @property
    def created_at(self) -> datetime.datetime:
        """:class:`datetime.datetime`: Returns the direct message channel's creation time in UTC."""
        return utils.snowflake_time(self.id)

    def permissions_for(self, obj: Any = None, /) -> Permissions:
        """Handles permission resolution for a :class:`User`.

        This function is there for compatibility with other channel types.

        Actual direct messages do not really have the concept of permissions.

        This returns all the Text related permissions set to ``True`` except:

        - :attr:`~Permissions.send_tts_messages`: You cannot send TTS messages in a DM.
        - :attr:`~Permissions.manage_messages`: You cannot delete others messages in a DM.

        Parameters
        -----------
        obj: :class:`User`
            The user to check permissions for. This parameter is ignored
            but kept for compatibility with other ``permissions_for`` methods.

        Returns
        --------
        :class:`Permissions`
            The resolved permissions.
        """

        base = Permissions.text()
        base.read_messages = True
        base.send_tts_messages = False
        base.manage_messages = False
        return base

    def get_partial_message(self, message_id: int, /) -> PartialMessage:
        """Creates a :class:`PartialMessage` from the message ID.

        This is useful if you want to work with a message and only have its ID without
        doing an unnecessary API call.

        .. versionadded:: 1.6

        Parameters
        ------------
        message_id: :class:`int`
            The message ID to create a partial message for.

        Returns
        ---------
        :class:`PartialMessage`
            The partial message.
        """

        from .message import PartialMessage

        return PartialMessage(channel=self, id=message_id)


class GroupChannel(abc.Messageable, abc.PrivateChannel, Hashable, PinsMixin):
    """Represents a Discord group channel.

    .. container:: operations

        .. describe:: x == y

            Checks if two channels are equal.

        .. describe:: x != y

            Checks if two channels are not equal.

        .. describe:: hash(x)

            Returns the channel's hash.

        .. describe:: str(x)

            Returns a string representation of the channel

    Attributes
    ----------
    recipients: List[:class:`User`]
        The users you are participating with in the group channel.
    me: :class:`ClientUser`
        The user presenting yourself.
    id: :class:`int`
        The group channel ID.
    owner: Optional[:class:`User`]
        The user that owns the group channel.
    owner_id: :class:`int`
        The owner ID that owns the group channel.

        .. versionadded:: 2.0
    name: Optional[:class:`str`]
        The group channel's name if provided.
    """

    __slots__ = ("id", "recipients", "owner_id", "owner", "_icon", "name", "me", "_state")

    def __init__(self, *, me: ClientUser, state: ConnectionState, data: GroupChannelPayload):
        self._state: ConnectionState = state
        self.id: int = int(data["id"])
        self.me: ClientUser = me
        self._update_group(data)

    def _update_group(self, data: GroupChannelPayload) -> None:
        self.owner_id: Optional[int] = utils._get_as_snowflake(data, "owner_id")
        self._icon: Optional[str] = data.get("icon")
        self.name: Optional[str] = data.get("name")
        self.recipients: List[User] = [
            self._state.store_user(u) for u in data.get("recipients", [])
        ]

        self.owner: Optional[BaseUser]
        if self.owner_id == self.me.id:
            self.owner = self.me
        else:
            self.owner = utils.find(lambda u: u.id == self.owner_id, self.recipients)

    async def _get_channel(self):
        return self

    def __str__(self) -> str:
        if self.name:
            return self.name

        if len(self.recipients) == 0:
            return "Unnamed"

        return ", ".join(map(lambda x: x.name, self.recipients))

    def __repr__(self) -> str:
        return f"<GroupChannel id={self.id} name={self.name!r}>"

    @property
    def type(self) -> ChannelType:
        """:class:`ChannelType`: The channel's Discord type."""
        return ChannelType.group

    @property
    def icon(self) -> Optional[Asset]:
        """Optional[:class:`Asset`]: Returns the channel's icon asset if available."""
        if self._icon is None:
            return None
        return Asset._from_icon(self._state, self.id, self._icon, path="channel")

    @property
    def created_at(self) -> datetime.datetime:
        """:class:`datetime.datetime`: Returns the channel's creation time in UTC."""
        return utils.snowflake_time(self.id)

    def permissions_for(self, obj: Snowflake, /) -> Permissions:
        """Handles permission resolution for a :class:`User`.

        This function is there for compatibility with other channel types.

        Actual direct messages do not really have the concept of permissions.

        This returns all the Text related permissions set to ``True`` except:

        - :attr:`~Permissions.send_tts_messages`: You cannot send TTS messages in a DM.
        - :attr:`~Permissions.manage_messages`: You cannot delete others messages in a DM.

        This also checks the kick_members permission if the user is the owner.

        Parameters
        -----------
        obj: :class:`~abc.Snowflake`
            The user to check permissions for.

        Returns
        --------
        :class:`Permissions`
            The resolved permissions for the user.
        """

        base = Permissions.text()
        base.read_messages = True
        base.send_tts_messages = False
        base.manage_messages = False
        base.mention_everyone = True

        if obj.id == self.owner_id:
            base.kick_members = True

        return base

    async def leave(self) -> None:
        """|coro|

        Leave the group.

        If you are the only one in the group, this deletes it as well.

        Raises
        -------
        HTTPException
            Leaving the group failed.
        """

        await self._state.http.leave_group(self.id)


class PartialMessageable(abc.Messageable, Hashable):
    """Represents a partial messageable to aid with working messageable channels when
    only a channel ID are present.

    The only way to construct this class is through :meth:`Client.get_partial_messageable`.

    Note that this class is trimmed down and has no rich attributes.

    .. versionadded:: 2.0

    .. container:: operations

        .. describe:: x == y

            Checks if two partial messageables are equal.

        .. describe:: x != y

            Checks if two partial messageables are not equal.

        .. describe:: hash(x)

            Returns the partial messageable's hash.

    Attributes
    -----------
    id: :class:`int`
        The channel ID associated with this partial messageable.
    type: Optional[:class:`ChannelType`]
        The channel type associated with this partial messageable, if given.
    """

    def __init__(self, state: ConnectionState, id: int, type: Optional[ChannelType] = None):
        self._state: ConnectionState = state
        self._channel: Object = Object(id=id)
        self.id: int = id
        self.type: Optional[ChannelType] = type

    async def _get_channel(self) -> Object:
        return self._channel

    def get_partial_message(self, message_id: int, /) -> PartialMessage:
        """Creates a :class:`PartialMessage` from the message ID.

        This is useful if you want to work with a message and only have its ID without
        doing an unnecessary API call.

        Parameters
        ------------
        message_id: :class:`int`
            The message ID to create a partial message for.

        Returns
        ---------
        :class:`PartialMessage`
            The partial message.
        """

        from .message import PartialMessage

        return PartialMessage(channel=self, id=message_id)


def _guild_channel_factory(channel_type: int):
    value = try_enum(ChannelType, channel_type)
    if value is ChannelType.text:
        return TextChannel, value
    elif value is ChannelType.voice:
        return VoiceChannel, value
    elif value is ChannelType.category:
        return CategoryChannel, value
    elif value is ChannelType.news:
        return TextChannel, value
    elif value is ChannelType.stage_voice:
        return StageChannel, value
    elif value is ChannelType.forum:
        return ForumChannel, value
    else:
        return None, value


def _channel_factory(channel_type: int):
    cls, value = _guild_channel_factory(channel_type)
    if value is ChannelType.private:
        return DMChannel, value
    elif value is ChannelType.group:
        return GroupChannel, value
    else:
        return cls, value


def _threaded_channel_factory(channel_type: int):
    cls, value = _channel_factory(channel_type)
    if value in (ChannelType.private_thread, ChannelType.public_thread, ChannelType.news_thread):
        return Thread, value
    return cls, value


def _threaded_guild_channel_factory(channel_type: int):
    cls, value = _guild_channel_factory(channel_type)
    if value in (ChannelType.private_thread, ChannelType.public_thread, ChannelType.news_thread):
        return Thread, value
    return cls, value<|MERGE_RESOLUTION|>--- conflicted
+++ resolved
@@ -1426,13 +1426,10 @@
             To check if the channel or the guild of that channel are marked as NSFW, consider :meth:`is_nsfw` instead.
 
         .. versionadded:: 2.1
-<<<<<<< HEAD
     flags: :class:`ChannelFlags`
         Extra features of the channel.
 
         ..versionadded:: 2.1
-=======
->>>>>>> fb356cce
     """
 
     __slots__ = (
