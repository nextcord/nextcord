"""
The MIT License (MIT)

Copyright (c) 2015-2021 Rapptz
Copyright (c) 2022-present tag-epic

Permission is hereby granted, free of charge, to any person obtaining a
copy of this software and associated documentation files (the "Software"),
to deal in the Software without restriction, including without limitation
the rights to use, copy, modify, merge, publish, distribute, sublicense,
and/or sell copies of the Software, and to permit persons to whom the
Software is furnished to do so, subject to the following conditions:

The above copyright notice and this permission notice shall be included in
all copies or substantial portions of the Software.

THE SOFTWARE IS PROVIDED "AS IS", WITHOUT WARRANTY OF ANY KIND, EXPRESS
OR IMPLIED, INCLUDING BUT NOT LIMITED TO THE WARRANTIES OF MERCHANTABILITY,
FITNESS FOR A PARTICULAR PURPOSE AND NONINFRINGEMENT. IN NO EVENT SHALL THE
AUTHORS OR COPYRIGHT HOLDERS BE LIABLE FOR ANY CLAIM, DAMAGES OR OTHER
LIABILITY, WHETHER IN AN ACTION OF CONTRACT, TORT OR OTHERWISE, ARISING
FROM, OUT OF OR IN CONNECTION WITH THE SOFTWARE OR THE USE OR OTHER
DEALINGS IN THE SOFTWARE.
"""

from __future__ import annotations

import asyncio
import datetime
import time
from typing import (
    TYPE_CHECKING,
    Any,
    Callable,
    Dict,
    Iterable,
    List,
    Mapping,
    Optional,
    Sequence,
    Tuple,
    Type,
    TypeVar,
    Union,
    overload,
)

from . import abc, ui, utils
from .asset import Asset
from .enums import ChannelType, StagePrivacyLevel, VideoQualityMode, VoiceRegion, try_enum
from .errors import ClientException, InvalidArgument
from .file import File
from .flags import ChannelFlags
from .iterators import ArchivedThreadIterator
from .mentions import AllowedMentions
from .mixins import Hashable, PinsMixin
from .object import Object
from .permissions import PermissionOverwrite, Permissions
from .stage_instance import StageInstance
from .threads import Thread
from .utils import MISSING

__all__ = (
    "TextChannel",
    "VoiceChannel",
    "StageChannel",
    "DMChannel",
    "CategoryChannel",
    "GroupChannel",
    "PartialMessageable",
    "ForumChannel",
)

if TYPE_CHECKING:
    from .abc import Snowflake, SnowflakeTime
<<<<<<< HEAD
    from .embeds import Embed
    from .guild import Guild, GuildChannel as GuildChannelType
    from .member import Member, VoiceState
    from .message import Message, MessageReference, PartialMessage
=======
    from .file import File
    from .guild import Guild, GuildChannel as GuildChannelType
    from .member import Member, VoiceState
    from .message import Attachment, Message, PartialMessage
>>>>>>> a525bfda
    from .role import Role
    from .state import ConnectionState
    from .sticker import GuildSticker, StickerItem
    from .types.channel import (
        CategoryChannel as CategoryChannelPayload,
        DMChannel as DMChannelPayload,
        ForumChannel as ForumChannelPayload,
        GroupDMChannel as GroupChannelPayload,
        StageChannel as StageChannelPayload,
        TextChannel as TextChannelPayload,
        VoiceChannel as VoiceChannelPayload,
    )
    from .types.snowflake import SnowflakeList
    from .types.threads import ThreadArchiveDuration
    from .user import BaseUser, ClientUser, User
    from .webhook import Webhook


async def _single_delete_strategy(messages: Iterable[Message]):
    for m in messages:
        await m.delete()


class TextChannel(abc.Messageable, abc.GuildChannel, Hashable, PinsMixin):
    """Represents a Discord guild text channel.

    .. container:: operations

        .. describe:: x == y

            Checks if two channels are equal.

        .. describe:: x != y

            Checks if two channels are not equal.

        .. describe:: hash(x)

            Returns the channel's hash.

        .. describe:: str(x)

            Returns the channel's name.

    Attributes
    -----------
    name: :class:`str`
        The channel name.
    guild: :class:`Guild`
        The guild the channel belongs to.
    id: :class:`int`
        The channel ID.
    category_id: Optional[:class:`int`]
        The category channel ID this channel belongs to, if applicable.
    topic: Optional[:class:`str`]
        The channel's topic. ``None`` if it doesn't exist.
    position: :class:`int`
        The position in the channel list. This is a number that starts at 0. e.g. the
        top channel is position 0.
    last_message_id: Optional[:class:`int`]
        The last message ID of the message sent to this channel. It may
        *not* point to an existing or valid message.
    slowmode_delay: :class:`int`
        The number of seconds a member must wait between sending messages
        in this channel. A value of `0` denotes that it is disabled.
        Bots and users with :attr:`~Permissions.manage_channels` or
        :attr:`~Permissions.manage_messages` bypass slowmode.
    flags: :class:`ChannelFlags`
        Extra features of the channel.

        ..versionadded:: 2.1
    nsfw: :class:`bool`
        If the channel is marked as "not safe for work".

        .. note::

            To check if the channel or the guild of that channel are marked as NSFW, consider :meth:`is_nsfw` instead.
    default_auto_archive_duration: :class:`int`
        The default auto archive duration in minutes for threads created in this channel.

        .. versionadded:: 2.0
    """

    __slots__ = (
        "name",
        "id",
        "guild",
        "topic",
        "_state",
        "nsfw",
        "category_id",
        "position",
        "slowmode_delay",
        "_overwrites",
        "_type",
        "last_message_id",
        "default_auto_archive_duration",
        "flags",
    )

    def __init__(self, *, state: ConnectionState, guild: Guild, data: TextChannelPayload):
        self._state: ConnectionState = state
        self.id: int = int(data["id"])
        self._type: int = data["type"]
        self._update(guild, data)

    def __repr__(self) -> str:
        attrs = [
            ("id", self.id),
            ("name", self.name),
            ("position", self.position),
            ("nsfw", self.nsfw),
            ("news", self.is_news()),
            ("category_id", self.category_id),
        ]
        joined = " ".join("%s=%r" % t for t in attrs)
        return f"<{self.__class__.__name__} {joined}>"

    def _update(self, guild: Guild, data: TextChannelPayload) -> None:
        self.guild: Guild = guild
        self.name: str = data["name"]
        self.category_id: Optional[int] = utils._get_as_snowflake(data, "parent_id")
        self.topic: Optional[str] = data.get("topic")
        self.position: int = data["position"]
        self.nsfw: bool = data.get("nsfw", False)
        # Does this need coercion into `int`? No idea yet.
        self.slowmode_delay: int = data.get("rate_limit_per_user", 0)
        self.default_auto_archive_duration: ThreadArchiveDuration = data.get(
            "default_auto_archive_duration", 1440
        )
        self.flags: ChannelFlags = ChannelFlags._from_value(data.get("flags", 0))
        self._type: int = data.get("type", self._type)
        self.last_message_id: Optional[int] = utils._get_as_snowflake(data, "last_message_id")
        self._fill_overwrites(data)

    async def _get_channel(self):
        return self

    @property
    def type(self) -> ChannelType:
        """:class:`ChannelType`: The channel's Discord type."""
        return try_enum(ChannelType, self._type)

    @property
    def _sorting_bucket(self) -> int:
        return ChannelType.text.value

    @utils.copy_doc(abc.GuildChannel.permissions_for)
    def permissions_for(self, obj: Union[Member, Role], /) -> Permissions:
        base = super().permissions_for(obj)

        # text channels do not have voice related permissions
        denied = Permissions.voice()
        base.value &= ~denied.value
        return base

    @property
    def members(self) -> List[Member]:
        """List[:class:`Member`]: Returns all members that can see this channel."""
        return [m for m in self.guild.members if self.permissions_for(m).read_messages]

    @property
    def threads(self) -> List[Thread]:
        """List[:class:`Thread`]: Returns all the threads that you can see.

        .. versionadded:: 2.0
        """
        return [thread for thread in self.guild._threads.values() if thread.parent_id == self.id]

    def is_nsfw(self) -> bool:
        """:class:`bool`: Checks if the channel is NSFW."""
        return self.nsfw

    def is_news(self) -> bool:
        """:class:`bool`: Checks if the channel is a news channel."""
        return self._type == ChannelType.news.value

    @property
    def last_message(self) -> Optional[Message]:
        """Fetches the last message from this channel in cache.

        The message might not be valid or point to an existing message.

        .. admonition:: Reliable Fetching
            :class: helpful

            For a slightly more reliable method of fetching the
            last message, consider using either :meth:`history`
            or :meth:`fetch_message` with the :attr:`last_message_id`
            attribute.

        Returns
        ---------
        Optional[:class:`Message`]
            The last message in this channel or ``None`` if not found.
        """
        return self._state._get_message(self.last_message_id) if self.last_message_id else None

    @overload
    async def edit(
        self,
        *,
        reason: Optional[str] = ...,
        name: str = ...,
        topic: str = ...,
        position: int = ...,
        nsfw: bool = ...,
        sync_permissions: bool = ...,
        category: Optional[CategoryChannel] = ...,
        slowmode_delay: int = ...,
        default_auto_archive_duration: ThreadArchiveDuration = ...,
        type: ChannelType = ...,
        overwrites: Mapping[Union[Role, Member, Snowflake], PermissionOverwrite] = ...,
        flags: ChannelFlags = ...,
    ) -> Optional[TextChannel]:
        ...

    @overload
    async def edit(self) -> Optional[TextChannel]:
        ...

    async def edit(self, *, reason=None, **options):
        """|coro|

        Edits the channel.

        You must have the :attr:`~Permissions.manage_channels` permission to
        use this.

        .. versionchanged:: 1.3
            The ``overwrites`` keyword-only parameter was added.

        .. versionchanged:: 1.4
            The ``type`` keyword-only parameter was added.

        .. versionchanged:: 2.0
            Edits are no longer in-place, the newly edited channel is returned instead.

        Parameters
        ----------
        name: :class:`str`
            The new channel name.
        topic: :class:`str`
            The new channel's topic.
        position: :class:`int`
            The new channel's position.
        nsfw: :class:`bool`
            To mark the channel as NSFW or not.
        sync_permissions: :class:`bool`
            Whether to sync permissions with the channel's new or pre-existing
            category. Defaults to ``False``.
        category: Optional[:class:`CategoryChannel`]
            The new category for this channel. Can be ``None`` to remove the
            category.
        slowmode_delay: :class:`int`
            Specifies the slowmode rate limit for user in this channel, in seconds.
            A value of `0` disables slowmode. The maximum value possible is `21600`.
        type: :class:`ChannelType`
            Change the type of this text channel. Currently, only conversion between
            :attr:`ChannelType.text` and :attr:`ChannelType.news` is supported. This
            is only available to guilds that contain ``NEWS`` in :attr:`Guild.features`.
        reason: Optional[:class:`str`]
            The reason for editing this channel. Shows up on the audit log.
        overwrites: :class:`Mapping`
            A :class:`Mapping` of target (either a role or a member) to
            :class:`PermissionOverwrite` to apply to the channel.
        default_auto_archive_duration: :class:`int`
            The new default auto archive duration in minutes for threads created in this channel.
            Must be one of ``60``, ``1440``, ``4320``, or ``10080``.

        Raises
        ------
        InvalidArgument
            If position is less than 0 or greater than the number of channels, or if
            the permission overwrite information is not in proper form.
        Forbidden
            You do not have permissions to edit the channel.
        HTTPException
            Editing the channel failed.

        Returns
        --------
        Optional[:class:`.TextChannel`]
            The newly edited text channel. If the edit was only positional
            then ``None`` is returned instead.
        """

        payload = await self._edit(options, reason=reason)
        if payload is not None:
            # the payload will always be the proper channel payload
            return self.__class__(state=self._state, guild=self.guild, data=payload)  # type: ignore

    @utils.copy_doc(abc.GuildChannel.clone)
    async def clone(
        self, *, name: Optional[str] = None, reason: Optional[str] = None
    ) -> TextChannel:
        return await self._clone_impl(
            {"topic": self.topic, "nsfw": self.nsfw, "rate_limit_per_user": self.slowmode_delay},
            name=name,
            reason=reason,
        )

    async def delete_messages(self, messages: Iterable[Snowflake]) -> None:
        """|coro|

        Deletes a list of messages. This is similar to :meth:`Message.delete`
        except it bulk deletes multiple messages.

        As a special case, if the number of messages is 0, then nothing
        is done. If the number of messages is 1 then single message
        delete is done. If it's more than two, then bulk delete is used.

        You cannot bulk delete more than 100 messages or messages that
        are older than 14 days old.

        You must have the :attr:`~Permissions.manage_messages` permission to
        use this.

        Parameters
        -----------
        messages: Iterable[:class:`abc.Snowflake`]
            An iterable of messages denoting which ones to bulk delete.

        Raises
        ------
        ClientException
            The number of messages to delete was more than 100.
        Forbidden
            You do not have proper permissions to delete the messages.
        NotFound
            If single delete, then the message was already deleted.
        HTTPException
            Deleting the messages failed.
        """
        if not isinstance(messages, (list, tuple)):
            messages = list(messages)

        if len(messages) == 0:
            return  # do nothing

        if len(messages) == 1:
            message_id: int = messages[0].id
            await self._state.http.delete_message(self.id, message_id)
            return

        if len(messages) > 100:
            raise ClientException("Can only bulk delete messages up to 100 messages")

        message_ids: SnowflakeList = [m.id for m in messages]
        await self._state.http.delete_messages(self.id, message_ids)

    async def purge(
        self,
        *,
        limit: Optional[int] = 100,
        check: Callable[[Message], bool] = MISSING,
        before: Optional[SnowflakeTime] = None,
        after: Optional[SnowflakeTime] = None,
        around: Optional[SnowflakeTime] = None,
        oldest_first: Optional[bool] = False,
        bulk: bool = True,
    ) -> List[Message]:
        """|coro|

        Purges a list of messages that meet the criteria given by the predicate
        ``check``. If a ``check`` is not provided then all messages are deleted
        without discrimination.

        You must have the :attr:`~Permissions.manage_messages` permission to
        delete messages even if they are your own.
        The :attr:`~Permissions.read_message_history` permission is
        also needed to retrieve message history.

        Examples
        ---------

        Deleting bot's messages ::

            def is_me(m):
                return m.author == client.user

            deleted = await channel.purge(limit=100, check=is_me)
            await channel.send(f'Deleted {len(deleted)} message(s)')

        Parameters
        -----------
        limit: Optional[:class:`int`]
            The number of messages to search through. This is not the number
            of messages that will be deleted, though it can be.
        check: Callable[[:class:`Message`], :class:`bool`]
            The function used to check if a message should be deleted.
            It must take a :class:`Message` as its sole parameter.
        before: Optional[Union[:class:`abc.Snowflake`, :class:`datetime.datetime`]]
            Same as ``before`` in :meth:`history`.
        after: Optional[Union[:class:`abc.Snowflake`, :class:`datetime.datetime`]]
            Same as ``after`` in :meth:`history`.
        around: Optional[Union[:class:`abc.Snowflake`, :class:`datetime.datetime`]]
            Same as ``around`` in :meth:`history`.
        oldest_first: Optional[:class:`bool`]
            Same as ``oldest_first`` in :meth:`history`.
        bulk: :class:`bool`
            If ``True``, use bulk delete. Setting this to ``False`` is useful for mass-deleting
            a bot's own messages without :attr:`Permissions.manage_messages`. When ``True``, will
            fall back to single delete if messages are older than two weeks.

        Raises
        -------
        Forbidden
            You do not have proper permissions to do the actions required.
        HTTPException
            Purging the messages failed.

        Returns
        --------
        List[:class:`.Message`]
            The list of messages that were deleted.
        """

        if check is MISSING:
            check = lambda m: True

        iterator = self.history(
            limit=limit, before=before, after=after, oldest_first=oldest_first, around=around
        )
        ret: List[Message] = []
        count = 0

        minimum_time = int((time.time() - 14 * 24 * 60 * 60) * 1000.0 - 1420070400000) << 22
        strategy = self.delete_messages if bulk else _single_delete_strategy

        async for message in iterator:
            if count == 100:
                to_delete = ret[-100:]
                await strategy(to_delete)
                count = 0
                await asyncio.sleep(1)

            if not check(message):
                continue

            if message.id < minimum_time:
                # older than 14 days old
                if count == 1:
                    await ret[-1].delete()
                elif count >= 2:
                    to_delete = ret[-count:]
                    await strategy(to_delete)

                count = 0
                strategy = _single_delete_strategy

            count += 1
            ret.append(message)

        # Some messages remaining to poll
        if count >= 2:
            # more than 2 messages -> bulk delete
            to_delete = ret[-count:]
            await strategy(to_delete)
        elif count == 1:
            # delete a single message
            await ret[-1].delete()

        return ret

    async def webhooks(self) -> List[Webhook]:
        """|coro|

        Gets the list of webhooks from this channel.

        Requires :attr:`~.Permissions.manage_webhooks` permissions.

        Raises
        -------
        Forbidden
            You don't have permissions to get the webhooks.

        Returns
        --------
        List[:class:`Webhook`]
            The webhooks for this channel.
        """

        from .webhook import Webhook

        data = await self._state.http.channel_webhooks(self.id)
        return [Webhook.from_state(d, state=self._state) for d in data]

    async def create_webhook(
        self,
        *,
        name: str,
        avatar: Optional[Union[bytes, Asset, Attachment, File]] = None,
        reason: Optional[str] = None,
    ) -> Webhook:
        """|coro|

        Creates a webhook for this channel.

        Requires :attr:`~.Permissions.manage_webhooks` permissions.

        .. versionchanged:: 1.1
            Added the ``reason`` keyword-only parameter.

        .. versionchanged:: 2.1
            The ``avatar`` parameter now accepts :class:`File`, :class:`Attachment`, and :class:`Asset`.

        Parameters
        -------------
        name: :class:`str`
            The webhook's name.
        avatar: Optional[Union[:class:`bytes`, :class:`Asset`, :class:`Attachment`, :class:`File`]]
            A :term:`py:bytes-like object`, :class:`File`, :class:`Attachment`,
            or :class:`Asset` representing the webhook's default avatar.
            This operates similarly to :meth:`~ClientUser.edit`.
        reason: Optional[:class:`str`]
            The reason for creating this webhook. Shows up in the audit logs.

        Raises
        -------
        HTTPException
            Creating the webhook failed.
        Forbidden
            You do not have permissions to create a webhook.

        Returns
        --------
        :class:`Webhook`
            The created webhook.
        """

        from .webhook import Webhook

        avatar_base64 = await utils._obj_to_base64_data(avatar)

        data = await self._state.http.create_webhook(
            self.id, name=str(name), avatar=avatar_base64, reason=reason
        )
        return Webhook.from_state(data, state=self._state)

    async def follow(self, *, destination: TextChannel, reason: Optional[str] = None) -> Webhook:
        """
        Follows a channel using a webhook.

        Only news channels can be followed.

        .. note::

            The webhook returned will not provide a token to do webhook
            actions, as Discord does not provide it.

        .. versionadded:: 1.3

        Parameters
        -----------
        destination: :class:`TextChannel`
            The channel you would like to follow from.
        reason: Optional[:class:`str`]
            The reason for following the channel. Shows up on the destination guild's audit log.

            .. versionadded:: 1.4

        Raises
        -------
        HTTPException
            Following the channel failed.
        Forbidden
            You do not have the permissions to create a webhook.

        Returns
        --------
        :class:`Webhook`
            The created webhook.
        """

        if not self.is_news():
            raise ClientException("The channel must be a news channel.")

        if not isinstance(destination, TextChannel):
            raise InvalidArgument(f"Expected TextChannel received {destination.__class__.__name__}")

        from .webhook import Webhook

        data = await self._state.http.follow_webhook(
            self.id, webhook_channel_id=destination.id, reason=reason
        )
        return Webhook._as_follower(data, channel=destination, user=self._state.user)

    def get_partial_message(self, message_id: int, /) -> PartialMessage:
        """Creates a :class:`PartialMessage` from the message ID.

        This is useful if you want to work with a message and only have its ID without
        doing an unnecessary API call.

        .. versionadded:: 1.6

        Parameters
        ------------
        message_id: :class:`int`
            The message ID to create a partial message for.

        Returns
        ---------
        :class:`PartialMessage`
            The partial message.
        """

        from .message import PartialMessage

        return PartialMessage(channel=self, id=message_id)

    def get_thread(self, thread_id: int, /) -> Optional[Thread]:
        """Returns a thread with the given ID.

        .. versionadded:: 2.0

        Parameters
        -----------
        thread_id: :class:`int`
            The ID to search for.

        Returns
        --------
        Optional[:class:`Thread`]
            The returned thread or ``None`` if not found.
        """
        return self.guild.get_thread(thread_id)

    async def create_thread(
        self,
        *,
        name: str,
        message: Optional[Snowflake] = None,
        auto_archive_duration: ThreadArchiveDuration = MISSING,
        type: Optional[ChannelType] = None,
        reason: Optional[str] = None,
    ) -> Thread:
        """|coro|

        Creates a thread in this text channel.

        To create a public thread, you must have :attr:`~nextcord.Permissions.create_public_threads`.
        For a private thread, :attr:`~nextcord.Permissions.create_private_threads` is needed instead.

        .. versionadded:: 2.0

        Parameters
        -----------
        name: :class:`str`
            The name of the thread.
        message: Optional[:class:`abc.Snowflake`]
            A snowflake representing the message to create the thread with.
            If ``None`` is passed then a private thread is created.
            Defaults to ``None``.
        auto_archive_duration: :class:`int`
            The duration in minutes before a thread is automatically archived for inactivity.
            If not provided, the channel's default auto archive duration is used.
        type: Optional[:class:`ChannelType`]
            The type of thread to create. If a ``message`` is passed then this parameter
            is ignored, as a thread created with a message is always a public thread.
            By default this creates a private thread if this is ``None``.
        reason: :class:`str`
            The reason for creating a new thread. Shows up on the audit log.

        Raises
        -------
        Forbidden
            You do not have permissions to create a thread.
        HTTPException
            Starting the thread failed.

        Returns
        --------
        :class:`Thread`
            The created thread
        """

        if type is None:
            type = ChannelType.private_thread

        if message is None:
            data = await self._state.http.start_thread_without_message(
                self.id,
                name=name,
                auto_archive_duration=auto_archive_duration or self.default_auto_archive_duration,
                type=type.value,
                reason=reason,
            )
        else:
            data = await self._state.http.start_thread_with_message(
                self.id,
                message.id,
                name=name,
                auto_archive_duration=auto_archive_duration or self.default_auto_archive_duration,
                reason=reason,
            )

        return Thread(guild=self.guild, state=self._state, data=data)

    def archived_threads(
        self,
        *,
        private: bool = False,
        joined: bool = False,
        limit: Optional[int] = 50,
        before: Optional[Union[Snowflake, datetime.datetime]] = None,
    ) -> ArchivedThreadIterator:
        """Returns an :class:`~nextcord.AsyncIterator` that iterates over all archived threads in the guild.

        You must have :attr:`~Permissions.read_message_history` to use this. If iterating over private threads
        then :attr:`~Permissions.manage_threads` is also required.

        .. versionadded:: 2.0

        Parameters
        ----------
        limit: Optional[:class:`int`]
            The number of threads to retrieve.
            If ``None``, retrieves every archived thread in the channel. Note, however,
            that this would make it a slow operation.
            This defaults to ``50``.
        before: Optional[Union[:class:`abc.Snowflake`, :class:`datetime.datetime`]]
            Retrieve archived channels before the given date or ID.
        private: :class:`bool`
            Whether to retrieve private archived threads.
            This defaults to ``False``.
        joined: :class:`bool`
            Whether to retrieve private archived threads that you've joined.
            This defaults to ``False``.

            .. warning::

                You cannot set ``joined`` to ``True`` and ``private`` to ``False``.

        Raises
        ------
        Forbidden
            You do not have permissions to get archived threads.
        HTTPException
            The request to get the archived threads failed.

        Yields
        ------
        :class:`Thread`
            The archived threads.
        """

        return ArchivedThreadIterator(
            self.id, self.guild, limit=limit, joined=joined, private=private, before=before
        )


class ForumChannel(abc.GuildChannel, Hashable):
    """Represents a Discord guild forum channel.

    .. versionadded:: 2.1

    .. container:: operations

        .. describe:: x == y

            Checks if two channels are equal.

        .. describe:: x != y

            Checks if two channels are not equal.

        .. describe:: hash(x)

            Returns the channel's hash.

        .. describe:: str(x)

            Returns the channel's name.

    Attributes
    ----------
    id: :class:`int`
        The snowflake ID of this channel.
    guild: :class:`Guild`
        The guild this channel belongs to.
    name: :class:`str`
        The name of this channel.
    category_id: Optional[:class:`int`]
        The ID of the :class:`CategoryChannel` this channel belongs to, if any.
    topic: :class:`str`
        The topic of this channel, if any. This is what is shown in the "Guidelines" section visually.
    position: :class:`int`
        The position in the channel list, where the first channel is ``0``.
    nsfw: :class:`bool`
        If this channel is marked as NSFW.
    slowmode_delay: :class:`int`
        The delay in seconds which members must wait between sending messages.
    flags: :class:`ChannelFlags`
        The flags that detail features of this channel.
    default_auto_archive_duration: :class:`int`
        The archive duration which threads from this channel inherit by default.
    last_message_id: :class:`int`
        The snowflake ID of the message starting the last thread in this channel.
    """

    __slots__ = (
        "id",
        "guild",
        "name",
        "category_id",
        "position",
        "topic",
        "nsfw",
        "flags",
        "slowmode_delay",
        "default_auto_archive_duration",
        "last_message_id",
        "_state",
        "_type",
        "_overwrites",
    )

    def __init__(self, *, state: ConnectionState, guild: Guild, data: ForumChannelPayload):
        self._state: ConnectionState = state
        self.id: int = int(data["id"])
        self._type: int = data["type"]
        self._update(guild, data)

    def _update(self, guild: Guild, data: ForumChannelPayload) -> None:
        self.guild = guild
        self.name = data["name"]
        self.category_id: Optional[int] = utils._get_as_snowflake(data, "parent_id")
        self.topic: Optional[str] = data.get("topic")
        self.position: int = data["position"]
        self.nsfw: bool = data.get("nsfw", False)
        # Does this need coercion into `int`? No idea yet.
        self.slowmode_delay: int = data.get("rate_limit_per_user", 0)
        self.flags: ChannelFlags = ChannelFlags._from_value(data.get("flags", 0))
        self.default_auto_archive_duration: ThreadArchiveDuration = data.get(
            "default_auto_archive_duration", 1440
        )
        self.last_message_id: Optional[int] = utils._get_as_snowflake(data, "last_message_id")
        self._fill_overwrites(data)

    async def _get_channel(self):
        return self

    @property
    def type(self) -> ChannelType:
        """:class:`ChannelType`: The channel's Discord type."""
        return try_enum(ChannelType, self._type)

    @property
    def _sorting_bucket(self) -> int:
        return ChannelType.text.value

    @utils.copy_doc(abc.GuildChannel.permissions_for)
    def permissions_for(self, obj: Union[Member, Role], /) -> Permissions:
        base = super().permissions_for(obj)

        # forum channels do not have voice related permissions
        denied = Permissions.voice()
        base.value &= ~denied.value
        return base

    @property
    def members(self) -> List[Member]:
        """List[:class:`Member`]: Returns all members that can see this channel."""
        return [m for m in self.guild.members if self.permissions_for(m).read_messages]

    @property
    def threads(self) -> List[Thread]:
        """List[:class:`Thread`]: Returns all the threads of this channel."""
        return [thread for thread in self.guild._threads.values() if thread.parent_id == self.id]

    def is_nsfw(self) -> bool:
        """:class:`bool`: Checks if the channel is NSFW."""
        return self.nsfw

    @property
    def last_message(self) -> Optional[Message]:
        """Fetches the message that started the last thread from this channel in cache.

        The message might not be valid or point to an existing message.

        .. admonition:: Reliable Fetching
            :class: helpful

            For a slightly more reliable method of fetching the
            last message, consider using either :meth:`history`
            or :meth:`fetch_message` with the :attr:`last_message_id`
            attribute.

        Returns
        -------
        Optional[:class:`Message`]
            The message that started the last thread in this channel or ``None`` if not found.
        """
        return self._state._get_message(self.last_message_id) if self.last_message_id else None

    @overload
    async def edit(
        self,
        *,
        name: str = ...,
        topic: str = ...,
        position: int = ...,
        nsfw: bool = ...,
        sync_permissions: bool = ...,
        category: Optional[CategoryChannel] = ...,
        slowmode_delay: int = ...,
        default_auto_archive_duration: ThreadArchiveDuration = ...,
        overwrites: Mapping[Union[Role, Member, Snowflake], PermissionOverwrite] = ...,
        flags: ChannelFlags = ...,
        reason: Optional[str] = ...,
    ) -> ForumChannel:
        ...

    @overload
    async def edit(self) -> ForumChannel:
        ...

    async def edit(self, *, reason=None, **options) -> ForumChannel:
        """|coro|

        Edits the channel.

        You must have the :attr:`~Permissions.manage_channels` permission to
        use this.

        Parameters
        ----------
        name: :class:`str`
            The new channel name.
        topic: :class:`str`
            The new channel's topic.
        position: :class:`int`
            The new channel's position.
        nsfw: :class:`bool`
            To mark the channel as NSFW or not.
        sync_permissions: :class:`bool`
            Whether to sync permissions with the channel's new or pre-existing
            category. Defaults to ``False``.
        category: Optional[:class:`CategoryChannel`]
            The new category for this channel. Can be ``None`` to remove the
            category.
        slowmode_delay: :class:`int`
            Specifies the slowmode rate limit for user in this channel, in seconds.
            A value of `0` disables slowmode. The maximum value possible is `21600`.
        reason: Optional[:class:`str`]
            The reason for editing this channel. Shows up on the audit log.
        overwrites: :class:`Mapping`
            A :class:`Mapping` of target (either a role or a member) to
            :class:`PermissionOverwrite` to apply to the channel.
        default_auto_archive_duration: :class:`int`
            The new default auto archive duration in minutes for threads created in this channel.
            Must be one of ``60``, ``1440``, ``4320``, or ``10080``.

        Raises
        ------
        InvalidArgument
            If position is less than 0 or greater than the number of channels, or if
            the permission overwrite information is not in proper form.
        Forbidden
            You do not have permissions to edit the channel.
        HTTPException
            Editing the channel failed.

        Returns
        -------
        :class:`.ForumChannel`
            The newly edited forum channel.
        """

        payload = await self._edit(options, reason=reason)
        if payload is not None:
            # the payload will always be the proper channel payload
            return self.__class__(state=self._state, guild=self.guild, data=payload)  # type: ignore
        else:
            return self

    def get_thread(self, thread_id: int, /) -> Optional[Thread]:
        """Returns a thread with the given ID.

        Parameters
        ----------
        thread_id: :class:`int`
            The ID to search for.

        Returns
        -------
        Optional[:class:`Thread`]
            The returned thread or ``None`` if not found.
        """
        return self.guild.get_thread(thread_id)

    async def create_thread(
        self,
        *,
        name: str,
        auto_archive_duration: ThreadArchiveDuration = MISSING,
        slowmode_delay: int = 0,
        content: Optional[str] = None,
        embed: Optional[Embed] = None,
        embeds: Optional[List[Embed]] = None,
        file: Optional[File] = None,
        files: Optional[List[File]] = None,
        stickers: Optional[Sequence[Union[GuildSticker, StickerItem]]] = None,
        nonce: Optional[str] = None,
        allowed_mentions: Optional[AllowedMentions] = None,
        mention_author: Optional[bool] = None,
        view: Optional[ui.View] = None,
        reason: Optional[str] = None,
    ) -> Thread:
        """|coro|

        Creates a thread in this forum channel.

        To create a public thread, you must have
        :attr:`~nextcord.Permissions.create_public_threads`.
        For a private thread, :attr:`~nextcord.Permissions.create_private_threads`
        is needed instead.

        Parameters
        ----------
        name: :class:`str`
            The name of the thread.
        auto_archive_duration: :class:`int`
            The duration in minutes before a thread is automatically archived for inactivity.
            If not provided, the channel's default auto archive duration is used.
        reason: :class:`str`
            The reason for creating a new thread. Shows up on the audit log.
        content: Optional[:class:`str`]
            The content of the message to send.
        embed: Optional[:class:`~nextcord.Embed`]
            The rich embed for the content.
        embeds: Optional[List[:class:`~nextcord.Embed`]]
            A list of rich embeds for the content.
        file: :class:`~nextcord.File`
            The file to upload.
        files: Optional[List[:class:`~nextcord.File`]]
            A list of files to upload. Must be a maximum of 10.
        nonce: Optional[:class:`int`]
            The nonce to use for sending this message. If the message was successfully sent,
            then the message will have a nonce with this value.
        allowed_mentions: Optional[:class:`~nextcord.AllowedMentions`]
            Controls the mentions being processed in this message. If this is
            passed, then the object is merged with :attr:`~nextcord.Client.allowed_mentions`.
            The merging behaviour only overrides attributes that have been explicitly passed
            to the object, otherwise it uses the attributes set in :attr:`~nextcord.Client.allowed_mentions`.
            If no object is passed at all then the defaults given by :attr:`~nextcord.Client.allowed_mentions`
            are used instead.

        Raises
        ------
        Forbidden
            You do not have permissions to create a thread.
        HTTPException
            Starting the thread failed.
        InvalidArgument
            You cannot pass both ``embed`` and ``embeds`` parameters.

        Returns
        -------
        :class:`Thread`
            The created thread.
        """
        state = self._state
        content = str(content) if content is not None else None

        if embed is not None and embeds is not None:
            raise InvalidArgument("Cannot pass both embed and embeds parameter to create_thread()")

        if embed is not None:
            raw_embeds = [embed.to_dict()]
        elif embeds is not None:
            raw_embeds = [embed.to_dict() for embed in embeds]
        else:
            raw_embeds = []

        if stickers is not None:
            raw_stickers = [sticker.id for sticker in stickers]
        else:
            raw_stickers = []

        if allowed_mentions is not None:
            if state.allowed_mentions is not None:
                raw_allowed_mentions = state.allowed_mentions.merge(allowed_mentions).to_dict()
            else:
                raw_allowed_mentions = allowed_mentions.to_dict()
        else:
            raw_allowed_mentions = state.allowed_mentions and state.allowed_mentions.to_dict()

        if mention_author is not None:
            raw_allowed_mentions = raw_allowed_mentions or AllowedMentions().to_dict()
            raw_allowed_mentions["replied_user"] = bool(mention_author)

        if view:
            if not hasattr(view, "__discord_ui_view__"):
                raise InvalidArgument(f"View parameter must be View not {view.__class__!r}")

            components = view.to_components()
        else:
            components = None

        if file is not None and files is not None:
            raise InvalidArgument("Cannot pass both file and files parameter to send()")

        if file is not None:
            files = [file]

        if files is not None:
            if not all(isinstance(file, File) for file in files):
                raise TypeError("Files parameter must be a list of type File")

            try:
                data = await state.http.start_thread_in_forum_channel_with_files(
                    self.id,
                    name=name,
                    auto_archive_duration=auto_archive_duration
                    or self.default_auto_archive_duration,
                    rate_limit_per_user=slowmode_delay,
                    files=files,
                    content=content,
                    embeds=raw_embeds,
                    nonce=nonce,
                    allowed_mentions=raw_allowed_mentions,
                    stickers=raw_stickers,
                    components=components,  # type: ignore
                    reason=reason,
                )
            finally:
                for f in files:
                    f.close()
        else:
            data = await state.http.start_thread_in_forum_channel(
                self.id,
                name=name,
                auto_archive_duration=auto_archive_duration or self.default_auto_archive_duration,
                rate_limit_per_user=slowmode_delay,
                content=content,
                embeds=raw_embeds,
                nonce=nonce,
                allowed_mentions=raw_allowed_mentions,
                stickers=raw_stickers,
                components=components,  # type: ignore
                reason=reason,
            )

        if view:
            msg_id = data.get("id")
            state.store_view(view, int(msg_id) if msg_id else None)

        return Thread(guild=self.guild, state=self._state, data=data)

    def archived_threads(
        self,
        *,
        private: bool = False,
        joined: bool = False,
        limit: Optional[int] = 50,
        before: Optional[Union[Snowflake, datetime.datetime]] = None,
    ) -> ArchivedThreadIterator:
        """Returns an :class:`~nextcord.AsyncIterator` that iterates over all archived threads in the guild.

        You must have :attr:`~Permissions.read_message_history` to use this.
        If iterating over private threads then :attr:`~Permissions.manage_threads` is also required.

        Parameters
        ----------
        limit: Optional[:class:`bool`]
            The number of threads to retrieve.
            If ``None``, retrieves every archived thread in the channel. Note, however,
            that this would make it a slow operation.
        before: Optional[Union[:class:`abc.Snowflake`, :class:`datetime.datetime`]]
            Retrieve archived channels before the given date or ID.
        private: :class:`bool`
            Whether to retrieve private archived threads.
        joined: :class:`bool`
            Whether to retrieve private archived threads that you've joined.
            This defaults to ``False``.

        .. note::

            You cannot set ``joined`` to ``True`` and ``private`` to ``False``.

        Raises
        ------
        Forbidden
            You do not have permissions to get archived threads.
        HTTPException
            The request to get the archived threads failed.

        Yields
        ------
        :class:`Thread`
            The archived threads.
        """
        return ArchivedThreadIterator(
            self.id, self.guild, limit=limit, joined=joined, private=private, before=before
        )


class VocalGuildChannel(abc.Connectable, abc.GuildChannel, Hashable):
    __slots__ = (
        "name",
        "id",
        "guild",
        "bitrate",
        "user_limit",
        "_state",
        "position",
        "_overwrites",
        "category_id",
        "rtc_region",
        "video_quality_mode",
        "flags",
    )

    def __init__(
        self,
        *,
        state: ConnectionState,
        guild: Guild,
        data: Union[VoiceChannelPayload, StageChannelPayload],
    ):
        self._state: ConnectionState = state
        self.id: int = int(data["id"])
        self._update(guild, data)

    def _get_voice_client_key(self) -> Tuple[int, str]:
        return self.guild.id, "guild_id"

    def _get_voice_state_pair(self) -> Tuple[int, int]:
        return self.guild.id, self.id

    def _update(self, guild: Guild, data: Union[VoiceChannelPayload, StageChannelPayload]) -> None:
        self.guild = guild
        self.name: str = data["name"]
        rtc = data.get("rtc_region")
        self.rtc_region: Optional[VoiceRegion] = (
            try_enum(VoiceRegion, rtc) if rtc is not None else None
        )
        self.video_quality_mode: VideoQualityMode = try_enum(
            VideoQualityMode, data.get("video_quality_mode", 1)
        )
        self.category_id: Optional[int] = utils._get_as_snowflake(data, "parent_id")
        self.position: int = data["position"]
        self.bitrate: int = data.get("bitrate")
        self.user_limit: int = data.get("user_limit")
        self.flags: ChannelFlags = ChannelFlags._from_value(data.get("flags", 0))
        self._fill_overwrites(data)

    @property
    def _sorting_bucket(self) -> int:
        return ChannelType.voice.value

    @property
    def members(self) -> List[Member]:
        """List[:class:`Member`]: Returns all members that are currently inside this voice channel."""
        ret = []
        for user_id, state in self.guild._voice_states.items():
            if state.channel and state.channel.id == self.id:
                member = self.guild.get_member(user_id)
                if member is not None:
                    ret.append(member)
        return ret

    @property
    def voice_states(self) -> Dict[int, VoiceState]:
        """Returns a mapping of member IDs who have voice states in this channel.

        .. versionadded:: 1.3

        .. note::

            This function is intentionally low level to replace :attr:`members`
            when the member cache is unavailable.

        Returns
        --------
        Mapping[:class:`int`, :class:`VoiceState`]
            The mapping of member ID to a voice state.
        """
        # fmt: off
        return {
            key: value
            for key, value in self.guild._voice_states.items()
            if value.channel and value.channel.id == self.id
        }
        # fmt: on

    @utils.copy_doc(abc.GuildChannel.permissions_for)
    def permissions_for(self, obj: Union[Member, Role], /) -> Permissions:
        base = super().permissions_for(obj)

        # voice channels cannot be edited by people who can't connect to them
        # It also implicitly denies all other voice perms
        if not base.connect:
            denied = Permissions.voice()
            denied.update(manage_channels=True, manage_roles=True)
            base.value &= ~denied.value
        return base


class VoiceChannel(VocalGuildChannel, abc.Messageable):
    """Represents a Discord guild voice channel.

    .. container:: operations

        .. describe:: x == y

            Checks if two channels are equal.

        .. describe:: x != y

            Checks if two channels are not equal.

        .. describe:: hash(x)

            Returns the channel's hash.

        .. describe:: str(x)

            Returns the channel's name.

    Attributes
    -----------
    name: :class:`str`
        The channel name.
    guild: :class:`Guild`
        The guild the channel belongs to.
    id: :class:`int`
        The channel ID.
    category_id: Optional[:class:`int`]
        The category channel ID this channel belongs to, if applicable.
    position: :class:`int`
        The position in the channel list. This is a number that starts at 0. e.g. the
        top channel is position 0.
    bitrate: :class:`int`
        The channel's preferred audio bitrate in bits per second.
    user_limit: :class:`int`
        The channel's limit for number of members that can be in a voice channel.
    rtc_region: Optional[:class:`VoiceRegion`]
        The region for the voice channel's voice communication.
        A value of ``None`` indicates automatic voice region detection.

        .. versionadded:: 1.7
    video_quality_mode: :class:`VideoQualityMode`
        The camera video quality for the voice channel's participants.

        .. versionadded:: 2.0
    last_message_id: Optional[:class:`int`]
        The last message ID of the message sent to this channel. It may
        *not* point to an existing or valid message.

        .. versionadded:: 2.1
    nsfw: :class:`bool`
        If the channel is marked as "not safe for work".

        .. note::

            To check if the channel or the guild of that channel are marked as NSFW, consider :meth:`is_nsfw` instead.

        .. versionadded:: 2.1
    flags: :class:`ChannelFlags`
        Extra features of the channel.

        ..versionadded:: 2.1
    """

    __slots__ = (
        "last_message_id",
        "nsfw",
    )

    def __repr__(self) -> str:
        attrs = [
            ("id", self.id),
            ("name", self.name),
            ("rtc_region", self.rtc_region),
            ("position", self.position),
            ("bitrate", self.bitrate),
            ("video_quality_mode", self.video_quality_mode),
            ("user_limit", self.user_limit),
            ("category_id", self.category_id),
        ]
        joined = " ".join("%s=%r" % t for t in attrs)
        return f"<{self.__class__.__name__} {joined}>"

    def _update(self, guild: Guild, data: VoiceChannelPayload) -> None:
        VocalGuildChannel._update(self, guild, data)
        self.last_message_id: Optional[int] = utils._get_as_snowflake(data, "last_message_id")
        self.nsfw: bool = data.get("nsfw", False)

    async def _get_channel(self):
        return self

    @property
    def type(self) -> ChannelType:
        """:class:`ChannelType`: The channel's Discord type."""
        return ChannelType.voice

    def is_nsfw(self) -> bool:
        """:class:`bool`: Checks if the channel is NSFW."""
        return self.nsfw

    @property
    def last_message(self) -> Optional[Message]:
        """Fetches the last message from this channel in cache.

        The message might not be valid or point to an existing message.

        .. admonition:: Reliable Fetching
            :class: helpful

            For a slightly more reliable method of fetching the
            last message, consider using either :meth:`history`
            or :meth:`fetch_message` with the :attr:`last_message_id`
            attribute.

        .. versionadded:: 2.1

        Returns
        ---------
        Optional[:class:`Message`]
            The last message in this channel or ``None`` if not found.
        """
        return self._state._get_message(self.last_message_id) if self.last_message_id else None

    @utils.copy_doc(abc.GuildChannel.clone)
    async def clone(
        self, *, name: Optional[str] = None, reason: Optional[str] = None
    ) -> VoiceChannel:
        return await self._clone_impl(
            {"bitrate": self.bitrate, "user_limit": self.user_limit}, name=name, reason=reason
        )

    @overload
    async def edit(
        self,
        *,
        name: str = ...,
        bitrate: int = ...,
        user_limit: int = ...,
        position: int = ...,
        sync_permissions: int = ...,
        category: Optional[CategoryChannel] = ...,
        overwrites: Mapping[Union[Role, Member], PermissionOverwrite] = ...,
        rtc_region: Optional[VoiceRegion] = ...,
        video_quality_mode: VideoQualityMode = ...,
        flags: ChannelFlags = ...,
        reason: Optional[str] = ...,
    ) -> Optional[VoiceChannel]:
        ...

    @overload
    async def edit(self) -> Optional[VoiceChannel]:
        ...

    async def edit(self, *, reason=None, **options):
        """|coro|

        Edits the channel.

        You must have the :attr:`~Permissions.manage_channels` permission to
        use this.

        .. versionchanged:: 1.3
            The ``overwrites`` keyword-only parameter was added.

        .. versionchanged:: 2.0
            Edits are no longer in-place, the newly edited channel is returned instead.

        Parameters
        ----------
        name: :class:`str`
            The new channel's name.
        bitrate: :class:`int`
            The new channel's bitrate.
        user_limit: :class:`int`
            The new channel's user limit.
        position: :class:`int`
            The new channel's position.
        sync_permissions: :class:`bool`
            Whether to sync permissions with the channel's new or pre-existing
            category. Defaults to ``False``.
        category: Optional[:class:`CategoryChannel`]
            The new category for this channel. Can be ``None`` to remove the
            category.
        reason: Optional[:class:`str`]
            The reason for editing this channel. Shows up on the audit log.
        overwrites: :class:`Mapping`
            A :class:`Mapping` of target (either a role or a member) to
            :class:`PermissionOverwrite` to apply to the channel.
        rtc_region: Optional[:class:`VoiceRegion`]
            The new region for the voice channel's voice communication.
            A value of ``None`` indicates automatic voice region detection.

            .. versionadded:: 1.7
        video_quality_mode: :class:`VideoQualityMode`
            The camera video quality for the voice channel's participants.

            .. versionadded:: 2.0

        Raises
        ------
        InvalidArgument
            If the permission overwrite information is not in proper form.
        Forbidden
            You do not have permissions to edit the channel.
        HTTPException
            Editing the channel failed.

        Returns
        --------
        Optional[:class:`.VoiceChannel`]
            The newly edited voice channel. If the edit was only positional
            then ``None`` is returned instead.
        """

        payload = await self._edit(options, reason=reason)
        if payload is not None:
            # the payload will always be the proper channel payload
            return self.__class__(state=self._state, guild=self.guild, data=payload)  # type: ignore

    async def delete_messages(self, messages: Iterable[Snowflake]) -> None:
        """|coro|

        Deletes a list of messages. This is similar to :meth:`Message.delete`
        except it bulk deletes multiple messages.

        As a special case, if the number of messages is 0, then nothing
        is done. If the number of messages is 1 then single message
        delete is done. If it's more than two, then bulk delete is used.

        You cannot bulk delete more than 100 messages or messages that
        are older than 14 days old.

        You must have the :attr:`~Permissions.manage_messages` permission to
        use this.

        .. versionadded:: 2.1

        Parameters
        -----------
        messages: Iterable[:class:`abc.Snowflake`]
            An iterable of messages denoting which ones to bulk delete.

        Raises
        ------
        ClientException
            The number of messages to delete was more than 100.
        Forbidden
            You do not have proper permissions to delete the messages.
        NotFound
            If single delete, then the message was already deleted.
        HTTPException
            Deleting the messages failed.
        """
        if not isinstance(messages, (list, tuple)):
            messages = list(messages)

        if len(messages) == 0:
            return  # do nothing

        if len(messages) == 1:
            message_id: int = messages[0].id
            await self._state.http.delete_message(self.id, message_id)
            return

        if len(messages) > 100:
            raise ClientException("Can only bulk delete messages up to 100 messages")

        message_ids: SnowflakeList = [m.id for m in messages]
        await self._state.http.delete_messages(self.id, message_ids)

    async def purge(
        self,
        *,
        limit: Optional[int] = 100,
        check: Callable[[Message], bool] = MISSING,
        before: Optional[SnowflakeTime] = None,
        after: Optional[SnowflakeTime] = None,
        around: Optional[SnowflakeTime] = None,
        oldest_first: Optional[bool] = False,
        bulk: bool = True,
    ) -> List[Message]:
        """|coro|

        Purges a list of messages that meet the criteria given by the predicate
        ``check``. If a ``check`` is not provided then all messages are deleted
        without discrimination.

        You must have the :attr:`~Permissions.manage_messages` permission to
        delete messages even if they are your own.
        The :attr:`~Permissions.read_message_history` permission is
        also needed to retrieve message history.

        .. versionadded:: 2.1

        Examples
        ---------

        Deleting bot's messages ::

            def is_me(m):
                return m.author == client.user

            deleted = await channel.purge(limit=100, check=is_me)
            await channel.send(f'Deleted {len(deleted)} message(s)')

        Parameters
        -----------
        limit: Optional[:class:`int`]
            The number of messages to search through. This is not the number
            of messages that will be deleted, though it can be.
        check: Callable[[:class:`Message`], :class:`bool`]
            The function used to check if a message should be deleted.
            It must take a :class:`Message` as its sole parameter.
        before: Optional[Union[:class:`abc.Snowflake`, :class:`datetime.datetime`]]
            Same as ``before`` in :meth:`history`.
        after: Optional[Union[:class:`abc.Snowflake`, :class:`datetime.datetime`]]
            Same as ``after`` in :meth:`history`.
        around: Optional[Union[:class:`abc.Snowflake`, :class:`datetime.datetime`]]
            Same as ``around`` in :meth:`history`.
        oldest_first: Optional[:class:`bool`]
            Same as ``oldest_first`` in :meth:`history`.
        bulk: :class:`bool`
            If ``True``, use bulk delete. Setting this to ``False`` is useful for mass-deleting
            a bot's own messages without :attr:`Permissions.manage_messages`. When ``True``, will
            fall back to single delete if messages are older than two weeks.

        Raises
        -------
        Forbidden
            You do not have proper permissions to do the actions required.
        HTTPException
            Purging the messages failed.

        Returns
        --------
        List[:class:`.Message`]
            The list of messages that were deleted.
        """

        if check is MISSING:
            check = lambda m: True

        iterator = self.history(
            limit=limit, before=before, after=after, oldest_first=oldest_first, around=around
        )
        ret: List[Message] = []
        count = 0

        minimum_time = int((time.time() - 14 * 24 * 60 * 60) * 1000.0 - 1420070400000) << 22
        strategy = self.delete_messages if bulk else _single_delete_strategy

        async for message in iterator:
            if count == 100:
                to_delete = ret[-100:]
                await strategy(to_delete)
                count = 0
                await asyncio.sleep(1)

            if not check(message):
                continue

            if message.id < minimum_time:
                # older than 14 days old
                if count == 1:
                    await ret[-1].delete()
                elif count >= 2:
                    to_delete = ret[-count:]
                    await strategy(to_delete)

                count = 0
                strategy = _single_delete_strategy

            count += 1
            ret.append(message)

        # Some messages remaining to poll
        if count >= 2:
            # more than 2 messages -> bulk delete
            to_delete = ret[-count:]
            await strategy(to_delete)
        elif count == 1:
            # delete a single message
            await ret[-1].delete()

        return ret


class StageChannel(VocalGuildChannel):
    """Represents a Discord guild stage channel.

    .. versionadded:: 1.7

    .. container:: operations

        .. describe:: x == y

            Checks if two channels are equal.

        .. describe:: x != y

            Checks if two channels are not equal.

        .. describe:: hash(x)

            Returns the channel's hash.

        .. describe:: str(x)

            Returns the channel's name.

    Attributes
    -----------
    name: :class:`str`
        The channel name.
    guild: :class:`Guild`
        The guild the channel belongs to.
    id: :class:`int`
        The channel ID.
    topic: Optional[:class:`str`]
        The channel's topic. ``None`` if it isn't set.
    category_id: Optional[:class:`int`]
        The category channel ID this channel belongs to, if applicable.
    position: :class:`int`
        The position in the channel list. This is a number that starts at 0. e.g. the
        top channel is position 0.
    bitrate: :class:`int`
        The channel's preferred audio bitrate in bits per second.
    user_limit: :class:`int`
        The channel's limit for number of members that can be in a stage channel.
    rtc_region: Optional[:class:`VoiceRegion`]
        The region for the stage channel's voice communication.
        A value of ``None`` indicates automatic voice region detection.
    video_quality_mode: :class:`VideoQualityMode`
        The camera video quality for the stage channel's participants.

        .. versionadded:: 2.0
    flags: :class:`ChannelFlags`
        Extra features of the channel.

        ..versionadded:: 2.1
    """

    __slots__ = ("topic",)

    def __repr__(self) -> str:
        attrs = [
            ("id", self.id),
            ("name", self.name),
            ("topic", self.topic),
            ("rtc_region", self.rtc_region),
            ("position", self.position),
            ("bitrate", self.bitrate),
            ("video_quality_mode", self.video_quality_mode),
            ("user_limit", self.user_limit),
            ("category_id", self.category_id),
        ]
        joined = " ".join("%s=%r" % t for t in attrs)
        return f"<{self.__class__.__name__} {joined}>"

    def _update(self, guild: Guild, data: StageChannelPayload) -> None:
        super()._update(guild, data)
        self.topic = data.get("topic")

    @property
    def requesting_to_speak(self) -> List[Member]:
        """List[:class:`Member`]: A list of members who are requesting to speak in the stage channel."""
        return [
            member
            for member in self.members
            if member.voice and member.voice.requested_to_speak_at is not None
        ]

    @property
    def speakers(self) -> List[Member]:
        """List[:class:`Member`]: A list of members who have been permitted to speak in the stage channel.

        .. versionadded:: 2.0
        """
        return [
            member
            for member in self.members
            if member.voice
            and not member.voice.suppress
            and member.voice.requested_to_speak_at is None
        ]

    @property
    def listeners(self) -> List[Member]:
        """List[:class:`Member`]: A list of members who are listening in the stage channel.

        .. versionadded:: 2.0
        """
        return [member for member in self.members if member.voice and member.voice.suppress]

    @property
    def moderators(self) -> List[Member]:
        """List[:class:`Member`]: A list of members who are moderating the stage channel.

        .. versionadded:: 2.0
        """
        required_permissions = Permissions.stage_moderator()
        return [
            member
            for member in self.members
            if self.permissions_for(member) >= required_permissions
        ]

    @property
    def type(self) -> ChannelType:
        """:class:`ChannelType`: The channel's Discord type."""
        return ChannelType.stage_voice

    @utils.copy_doc(abc.GuildChannel.clone)
    async def clone(
        self, *, name: Optional[str] = None, reason: Optional[str] = None
    ) -> StageChannel:
        return await self._clone_impl({}, name=name, reason=reason)

    @property
    def instance(self) -> Optional[StageInstance]:
        """Optional[:class:`StageInstance`]: The running stage instance of the stage channel.

        .. versionadded:: 2.0
        """
        return utils.get(self.guild.stage_instances, channel_id=self.id)

    async def create_instance(
        self,
        *,
        topic: str,
        privacy_level: StagePrivacyLevel = MISSING,
        reason: Optional[str] = None,
    ) -> StageInstance:
        """|coro|

        Create a stage instance.

        You must have the :attr:`~Permissions.manage_channels` permission to
        use this.

        .. versionadded:: 2.0

        Parameters
        -----------
        topic: :class:`str`
            The stage instance's topic.
        privacy_level: :class:`StagePrivacyLevel`
            The stage instance's privacy level. Defaults to :attr:`StagePrivacyLevel.guild_only`.
        reason: :class:`str`
            The reason the stage instance was created. Shows up on the audit log.

        Raises
        ------
        InvalidArgument
            If the ``privacy_level`` parameter is not the proper type.
        Forbidden
            You do not have permissions to create a stage instance.
        HTTPException
            Creating a stage instance failed.

        Returns
        --------
        :class:`StageInstance`
            The newly created stage instance.
        """

        payload: Dict[str, Any] = {"channel_id": self.id, "topic": topic}

        if privacy_level is not MISSING:
            if not isinstance(privacy_level, StagePrivacyLevel):
                raise InvalidArgument("privacy_level field must be of type PrivacyLevel")

            payload["privacy_level"] = privacy_level.value

        data = await self._state.http.create_stage_instance(**payload, reason=reason)
        return StageInstance(guild=self.guild, state=self._state, data=data)

    async def fetch_instance(self) -> StageInstance:
        """|coro|

        Gets the running :class:`StageInstance`.

        .. versionadded:: 2.0

        Raises
        -------
        :exc:`.NotFound`
            The stage instance or channel could not be found.
        :exc:`.HTTPException`
            Getting the stage instance failed.

        Returns
        --------
        :class:`StageInstance`
            The stage instance.
        """
        data = await self._state.http.get_stage_instance(self.id)
        return StageInstance(guild=self.guild, state=self._state, data=data)

    @overload
    async def edit(
        self,
        *,
        name: str = ...,
        topic: Optional[str] = ...,
        position: int = ...,
        sync_permissions: int = ...,
        category: Optional[CategoryChannel] = ...,
        overwrites: Mapping[Union[Role, Member], PermissionOverwrite] = ...,
        rtc_region: Optional[VoiceRegion] = ...,
        video_quality_mode: VideoQualityMode = ...,
        flags: ChannelFlags = ...,
        reason: Optional[str] = ...,
    ) -> Optional[StageChannel]:
        ...

    @overload
    async def edit(self) -> Optional[StageChannel]:
        ...

    async def edit(self, *, reason=None, **options):
        """|coro|

        Edits the channel.

        You must have the :attr:`~Permissions.manage_channels` permission to
        use this.

        .. versionchanged:: 2.0
            The ``topic`` parameter must now be set via :attr:`create_instance`.

        .. versionchanged:: 2.0
            Edits are no longer in-place, the newly edited channel is returned instead.

        Parameters
        ----------
        name: :class:`str`
            The new channel's name.
        position: :class:`int`
            The new channel's position.
        sync_permissions: :class:`bool`
            Whether to sync permissions with the channel's new or pre-existing
            category. Defaults to ``False``.
        category: Optional[:class:`CategoryChannel`]
            The new category for this channel. Can be ``None`` to remove the
            category.
        reason: Optional[:class:`str`]
            The reason for editing this channel. Shows up on the audit log.
        overwrites: :class:`Mapping`
            A :class:`Mapping` of target (either a role or a member) to
            :class:`PermissionOverwrite` to apply to the channel.
        rtc_region: Optional[:class:`VoiceRegion`]
            The new region for the stage channel's voice communication.
            A value of ``None`` indicates automatic voice region detection.
        video_quality_mode: :class:`VideoQualityMode`
            The camera video quality for the stage channel's participants.

            .. versionadded:: 2.0

        Raises
        ------
        InvalidArgument
            If the permission overwrite information is not in proper form.
        Forbidden
            You do not have permissions to edit the channel.
        HTTPException
            Editing the channel failed.

        Returns
        --------
        Optional[:class:`.StageChannel`]
            The newly edited stage channel. If the edit was only positional
            then ``None`` is returned instead.
        """

        payload = await self._edit(options, reason=reason)
        if payload is not None:
            # the payload will always be the proper channel payload
            return self.__class__(state=self._state, guild=self.guild, data=payload)  # type: ignore


class CategoryChannel(abc.GuildChannel, Hashable):
    """Represents a Discord channel category.

    These are useful to group channels to logical compartments.

    .. container:: operations

        .. describe:: x == y

            Checks if two channels are equal.

        .. describe:: x != y

            Checks if two channels are not equal.

        .. describe:: hash(x)

            Returns the category's hash.

        .. describe:: str(x)

            Returns the category's name.

    Attributes
    -----------
    name: :class:`str`
        The category name.
    guild: :class:`Guild`
        The guild the category belongs to.
    id: :class:`int`
        The category channel ID.
    position: :class:`int`
        The position in the category list. This is a number that starts at 0. e.g. the
        top category is position 0.
    nsfw: :class:`bool`
        If the channel is marked as "not safe for work".

        .. note::

            To check if the channel or the guild of that channel are marked as NSFW, consider :meth:`is_nsfw` instead.
    flags: :class:`ChannelFlags`
        Extra features of the channel.

        ..versionadded:: 2.1
    """

    __slots__ = (
        "name",
        "id",
        "guild",
        "nsfw",
        "_state",
        "position",
        "_overwrites",
        "category_id",
        "flags",
    )

    def __init__(self, *, state: ConnectionState, guild: Guild, data: CategoryChannelPayload):
        self._state: ConnectionState = state
        self.id: int = int(data["id"])
        self._update(guild, data)

    def __repr__(self) -> str:
        return f"<CategoryChannel id={self.id} name={self.name!r} position={self.position} nsfw={self.nsfw}>"

    def _update(self, guild: Guild, data: CategoryChannelPayload) -> None:
        self.guild: Guild = guild
        self.name: str = data["name"]
        self.category_id: Optional[int] = utils._get_as_snowflake(data, "parent_id")
        self.nsfw: bool = data.get("nsfw", False)
        self.position: int = data["position"]
        self.flags: ChannelFlags = ChannelFlags._from_value(data.get("flags", 0))
        self._fill_overwrites(data)

    @property
    def _sorting_bucket(self) -> int:
        return ChannelType.category.value

    @property
    def type(self) -> ChannelType:
        """:class:`ChannelType`: The channel's Discord type."""
        return ChannelType.category

    def is_nsfw(self) -> bool:
        """:class:`bool`: Checks if the category is NSFW."""
        return self.nsfw

    @utils.copy_doc(abc.GuildChannel.clone)
    async def clone(
        self, *, name: Optional[str] = None, reason: Optional[str] = None
    ) -> CategoryChannel:
        return await self._clone_impl({"nsfw": self.nsfw}, name=name, reason=reason)

    @overload
    async def edit(
        self,
        *,
        name: str = ...,
        position: int = ...,
        nsfw: bool = ...,
        overwrites: Mapping[Union[Role, Member], PermissionOverwrite] = ...,
        flags: ChannelFlags = ...,
        reason: Optional[str] = ...,
    ) -> Optional[CategoryChannel]:
        ...

    @overload
    async def edit(self) -> Optional[CategoryChannel]:
        ...

    async def edit(self, *, reason=None, **options):
        """|coro|

        Edits the channel.

        You must have the :attr:`~Permissions.manage_channels` permission to
        use this.

        .. versionchanged:: 1.3
            The ``overwrites`` keyword-only parameter was added.

        .. versionchanged:: 2.0
            Edits are no longer in-place, the newly edited channel is returned instead.

        Parameters
        ----------
        name: :class:`str`
            The new category's name.
        position: :class:`int`
            The new category's position.
        nsfw: :class:`bool`
            To mark the category as NSFW or not.
        reason: Optional[:class:`str`]
            The reason for editing this category. Shows up on the audit log.
        overwrites: :class:`Mapping`
            A :class:`Mapping` of target (either a role or a member) to
            :class:`PermissionOverwrite` to apply to the channel.

        Raises
        ------
        InvalidArgument
            If position is less than 0 or greater than the number of categories.
        Forbidden
            You do not have permissions to edit the category.
        HTTPException
            Editing the category failed.

        Returns
        --------
        Optional[:class:`.CategoryChannel`]
            The newly edited category channel. If the edit was only positional
            then ``None`` is returned instead.
        """

        payload = await self._edit(options, reason=reason)
        if payload is not None:
            # the payload will always be the proper channel payload
            return self.__class__(state=self._state, guild=self.guild, data=payload)  # type: ignore

    @utils.copy_doc(abc.GuildChannel.move)
    async def move(self, **kwargs):
        kwargs.pop("category", None)
        await super().move(**kwargs)

    @property
    def channels(self) -> List[GuildChannelType]:
        """List[:class:`abc.GuildChannel`]: Returns the channels that are under this category.

        These are sorted by the official Discord UI, which places voice channels below the text channels.
        """

        def comparator(channel):
            return (not isinstance(channel, TextChannel), channel.position)

        ret = [c for c in self.guild.channels if c.category_id == self.id]
        ret.sort(key=comparator)
        return ret

    @property
    def text_channels(self) -> List[TextChannel]:
        """List[:class:`TextChannel`]: Returns the text channels that are under this category."""
        ret = [
            c
            for c in self.guild.channels
            if c.category_id == self.id and isinstance(c, TextChannel)
        ]
        ret.sort(key=lambda c: (c.position, c.id))
        return ret

    @property
    def voice_channels(self) -> List[VoiceChannel]:
        """List[:class:`VoiceChannel`]: Returns the voice channels that are under this category."""
        ret = [
            c
            for c in self.guild.channels
            if c.category_id == self.id and isinstance(c, VoiceChannel)
        ]
        ret.sort(key=lambda c: (c.position, c.id))
        return ret

    @property
    def stage_channels(self) -> List[StageChannel]:
        """List[:class:`StageChannel`]: Returns the stage channels that are under this category.

        .. versionadded:: 1.7
        """
        ret = [
            c
            for c in self.guild.channels
            if c.category_id == self.id and isinstance(c, StageChannel)
        ]
        ret.sort(key=lambda c: (c.position, c.id))
        return ret

    async def create_text_channel(self, name: str, **options: Any) -> TextChannel:
        """|coro|

        A shortcut method to :meth:`Guild.create_text_channel` to create a :class:`TextChannel` in the category.

        Returns
        -------
        :class:`TextChannel`
            The channel that was just created.
        """
        return await self.guild.create_text_channel(name, category=self, **options)

    async def create_voice_channel(self, name: str, **options: Any) -> VoiceChannel:
        """|coro|

        A shortcut method to :meth:`Guild.create_voice_channel` to create a :class:`VoiceChannel` in the category.

        Returns
        -------
        :class:`VoiceChannel`
            The channel that was just created.
        """
        return await self.guild.create_voice_channel(name, category=self, **options)

    async def create_stage_channel(self, name: str, **options: Any) -> StageChannel:
        """|coro|

        A shortcut method to :meth:`Guild.create_stage_channel` to create a :class:`StageChannel` in the category.

        .. versionadded:: 1.7

        Returns
        -------
        :class:`StageChannel`
            The channel that was just created.
        """
        return await self.guild.create_stage_channel(name, category=self, **options)

    async def create_forum_channel(self, name: str, **options: Any) -> ForumChannel:
        """|coro|

        A shortcut method to :meth:`Guild.create_forum_channel` to create a :class:`ForumChannel`
        in the category.

        .. versionadded:: 2.1

        Returns
        -------
        :class:`ForumChannel`
            The channel that was just created.
        """
        return await self.guild.create_forum_channel(name, category=self, **options)


DMC = TypeVar("DMC", bound="DMChannel")


class DMChannel(abc.Messageable, abc.PrivateChannel, Hashable, PinsMixin):
    """Represents a Discord direct message channel.

    .. container:: operations

        .. describe:: x == y

            Checks if two channels are equal.

        .. describe:: x != y

            Checks if two channels are not equal.

        .. describe:: hash(x)

            Returns the channel's hash.

        .. describe:: str(x)

            Returns a string representation of the channel

    Attributes
    ----------
    recipient: Optional[:class:`User`]
        The user you are participating with in the direct message channel.
        If this channel is received through the gateway, the recipient information
        may not be always available.
    me: :class:`ClientUser`
        The user presenting yourself.
    id: :class:`int`
        The direct message channel ID.
    """

    __slots__ = ("id", "recipient", "me", "_state")

    def __init__(self, *, me: ClientUser, state: ConnectionState, data: DMChannelPayload):
        self._state: ConnectionState = state
        self.recipient: Optional[User] = state.store_user(data["recipients"][0])  # type: ignore
        self.me: ClientUser = me
        self.id: int = int(data["id"])

    async def _get_channel(self):
        return self

    def __str__(self) -> str:
        if self.recipient:
            return f"Direct Message with {self.recipient}"
        return "Direct Message with Unknown User"

    def __repr__(self) -> str:
        return f"<DMChannel id={self.id} recipient={self.recipient!r}>"

    @classmethod
    def _from_message(cls: Type[DMC], state: ConnectionState, channel_id: int) -> DMC:
        self: DMC = cls.__new__(cls)
        self._state = state
        self.id = channel_id
        self.recipient = None
        # state.user won't be None here
        self.me = state.user  # type: ignore
        return self

    @property
    def type(self) -> ChannelType:
        """:class:`ChannelType`: The channel's Discord type."""
        return ChannelType.private

    @property
    def created_at(self) -> datetime.datetime:
        """:class:`datetime.datetime`: Returns the direct message channel's creation time in UTC."""
        return utils.snowflake_time(self.id)

    def permissions_for(self, obj: Any = None, /) -> Permissions:
        """Handles permission resolution for a :class:`User`.

        This function is there for compatibility with other channel types.

        Actual direct messages do not really have the concept of permissions.

        This returns all the Text related permissions set to ``True`` except:

        - :attr:`~Permissions.send_tts_messages`: You cannot send TTS messages in a DM.
        - :attr:`~Permissions.manage_messages`: You cannot delete others messages in a DM.

        Parameters
        -----------
        obj: :class:`User`
            The user to check permissions for. This parameter is ignored
            but kept for compatibility with other ``permissions_for`` methods.

        Returns
        --------
        :class:`Permissions`
            The resolved permissions.
        """

        base = Permissions.text()
        base.read_messages = True
        base.send_tts_messages = False
        base.manage_messages = False
        return base

    def get_partial_message(self, message_id: int, /) -> PartialMessage:
        """Creates a :class:`PartialMessage` from the message ID.

        This is useful if you want to work with a message and only have its ID without
        doing an unnecessary API call.

        .. versionadded:: 1.6

        Parameters
        ------------
        message_id: :class:`int`
            The message ID to create a partial message for.

        Returns
        ---------
        :class:`PartialMessage`
            The partial message.
        """

        from .message import PartialMessage

        return PartialMessage(channel=self, id=message_id)


class GroupChannel(abc.Messageable, abc.PrivateChannel, Hashable, PinsMixin):
    """Represents a Discord group channel.

    .. container:: operations

        .. describe:: x == y

            Checks if two channels are equal.

        .. describe:: x != y

            Checks if two channels are not equal.

        .. describe:: hash(x)

            Returns the channel's hash.

        .. describe:: str(x)

            Returns a string representation of the channel

    Attributes
    ----------
    recipients: List[:class:`User`]
        The users you are participating with in the group channel.
    me: :class:`ClientUser`
        The user presenting yourself.
    id: :class:`int`
        The group channel ID.
    owner: Optional[:class:`User`]
        The user that owns the group channel.
    owner_id: :class:`int`
        The owner ID that owns the group channel.

        .. versionadded:: 2.0
    name: Optional[:class:`str`]
        The group channel's name if provided.
    """

    __slots__ = ("id", "recipients", "owner_id", "owner", "_icon", "name", "me", "_state")

    def __init__(self, *, me: ClientUser, state: ConnectionState, data: GroupChannelPayload):
        self._state: ConnectionState = state
        self.id: int = int(data["id"])
        self.me: ClientUser = me
        self._update_group(data)

    def _update_group(self, data: GroupChannelPayload) -> None:
        self.owner_id: Optional[int] = utils._get_as_snowflake(data, "owner_id")
        self._icon: Optional[str] = data.get("icon")
        self.name: Optional[str] = data.get("name")
        self.recipients: List[User] = [
            self._state.store_user(u) for u in data.get("recipients", [])
        ]

        self.owner: Optional[BaseUser]
        if self.owner_id == self.me.id:
            self.owner = self.me
        else:
            self.owner = utils.find(lambda u: u.id == self.owner_id, self.recipients)

    async def _get_channel(self):
        return self

    def __str__(self) -> str:
        if self.name:
            return self.name

        if len(self.recipients) == 0:
            return "Unnamed"

        return ", ".join(map(lambda x: x.name, self.recipients))

    def __repr__(self) -> str:
        return f"<GroupChannel id={self.id} name={self.name!r}>"

    @property
    def type(self) -> ChannelType:
        """:class:`ChannelType`: The channel's Discord type."""
        return ChannelType.group

    @property
    def icon(self) -> Optional[Asset]:
        """Optional[:class:`Asset`]: Returns the channel's icon asset if available."""
        if self._icon is None:
            return None
        return Asset._from_icon(self._state, self.id, self._icon, path="channel")

    @property
    def created_at(self) -> datetime.datetime:
        """:class:`datetime.datetime`: Returns the channel's creation time in UTC."""
        return utils.snowflake_time(self.id)

    def permissions_for(self, obj: Snowflake, /) -> Permissions:
        """Handles permission resolution for a :class:`User`.

        This function is there for compatibility with other channel types.

        Actual direct messages do not really have the concept of permissions.

        This returns all the Text related permissions set to ``True`` except:

        - :attr:`~Permissions.send_tts_messages`: You cannot send TTS messages in a DM.
        - :attr:`~Permissions.manage_messages`: You cannot delete others messages in a DM.

        This also checks the kick_members permission if the user is the owner.

        Parameters
        -----------
        obj: :class:`~abc.Snowflake`
            The user to check permissions for.

        Returns
        --------
        :class:`Permissions`
            The resolved permissions for the user.
        """

        base = Permissions.text()
        base.read_messages = True
        base.send_tts_messages = False
        base.manage_messages = False
        base.mention_everyone = True

        if obj.id == self.owner_id:
            base.kick_members = True

        return base

    async def leave(self) -> None:
        """|coro|

        Leave the group.

        If you are the only one in the group, this deletes it as well.

        Raises
        -------
        HTTPException
            Leaving the group failed.
        """

        await self._state.http.leave_group(self.id)


class PartialMessageable(abc.Messageable, Hashable):
    """Represents a partial messageable to aid with working messageable channels when
    only a channel ID are present.

    The only way to construct this class is through :meth:`Client.get_partial_messageable`.

    Note that this class is trimmed down and has no rich attributes.

    .. versionadded:: 2.0

    .. container:: operations

        .. describe:: x == y

            Checks if two partial messageables are equal.

        .. describe:: x != y

            Checks if two partial messageables are not equal.

        .. describe:: hash(x)

            Returns the partial messageable's hash.

    Attributes
    -----------
    id: :class:`int`
        The channel ID associated with this partial messageable.
    type: Optional[:class:`ChannelType`]
        The channel type associated with this partial messageable, if given.
    """

    def __init__(self, state: ConnectionState, id: int, type: Optional[ChannelType] = None):
        self._state: ConnectionState = state
        self._channel: Object = Object(id=id)
        self.id: int = id
        self.type: Optional[ChannelType] = type

    async def _get_channel(self) -> Object:
        return self._channel

    def get_partial_message(self, message_id: int, /) -> PartialMessage:
        """Creates a :class:`PartialMessage` from the message ID.

        This is useful if you want to work with a message and only have its ID without
        doing an unnecessary API call.

        Parameters
        ------------
        message_id: :class:`int`
            The message ID to create a partial message for.

        Returns
        ---------
        :class:`PartialMessage`
            The partial message.
        """

        from .message import PartialMessage

        return PartialMessage(channel=self, id=message_id)


def _guild_channel_factory(channel_type: int):
    value = try_enum(ChannelType, channel_type)
    if value is ChannelType.text:
        return TextChannel, value
    elif value is ChannelType.voice:
        return VoiceChannel, value
    elif value is ChannelType.category:
        return CategoryChannel, value
    elif value is ChannelType.news:
        return TextChannel, value
    elif value is ChannelType.stage_voice:
        return StageChannel, value
    elif value is ChannelType.forum:
        return ForumChannel, value
    else:
        return None, value


def _channel_factory(channel_type: int):
    cls, value = _guild_channel_factory(channel_type)
    if value is ChannelType.private:
        return DMChannel, value
    elif value is ChannelType.group:
        return GroupChannel, value
    else:
        return cls, value


def _threaded_channel_factory(channel_type: int):
    cls, value = _channel_factory(channel_type)
    if value in (ChannelType.private_thread, ChannelType.public_thread, ChannelType.news_thread):
        return Thread, value
    return cls, value


def _threaded_guild_channel_factory(channel_type: int):
    cls, value = _guild_channel_factory(channel_type)
    if value in (ChannelType.private_thread, ChannelType.public_thread, ChannelType.news_thread):
        return Thread, value
    return cls, value<|MERGE_RESOLUTION|>--- conflicted
+++ resolved
@@ -73,17 +73,10 @@
 
 if TYPE_CHECKING:
     from .abc import Snowflake, SnowflakeTime
-<<<<<<< HEAD
     from .embeds import Embed
     from .guild import Guild, GuildChannel as GuildChannelType
     from .member import Member, VoiceState
-    from .message import Message, MessageReference, PartialMessage
-=======
-    from .file import File
-    from .guild import Guild, GuildChannel as GuildChannelType
-    from .member import Member, VoiceState
     from .message import Attachment, Message, PartialMessage
->>>>>>> a525bfda
     from .role import Role
     from .state import ConnectionState
     from .sticker import GuildSticker, StickerItem
