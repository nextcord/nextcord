--- conflicted
+++ resolved
@@ -99,22 +99,11 @@
     from .permissions import Permissions
     from .state import ConnectionState
     from .template import Template
-<<<<<<< HEAD
     from .message import Attachment
     from .file import File
     from .types.guild import Ban as BanPayload
     from .types.guild import Guild as GuildPayload
     from .types.guild import GuildFeature, MFALevel
-=======
-    from .types.guild import (
-        Ban as BanPayload,
-        Guild as GuildPayload,
-        GuildFeature,
-        MFALevel,
-        RolePositionUpdate,
-    )
-    from .types.integration import IntegrationType
->>>>>>> 6d50931a
     from .types.scheduled_events import ScheduledEvent as ScheduledEventPayload
     from .types.snowflake import SnowflakeList
     from .types.sticker import CreateGuildSticker
@@ -1601,7 +1590,6 @@
             fields["afk_timeout"] = afk_timeout
 
         if icon is not MISSING:
-<<<<<<< HEAD
             fields['icon'] = await utils._obj_to_base64_data(icon)
 
         if banner is not MISSING:
@@ -1612,30 +1600,6 @@
 
         if discovery_splash is not MISSING:
             fields['discovery_splash'] = await utils._obj_to_base64_data(discovery_splash)
-=======
-            if icon is None:
-                fields["icon"] = icon
-            else:
-                fields["icon"] = utils._bytes_to_base64_data(icon)
-
-        if banner is not MISSING:
-            if banner is None:
-                fields["banner"] = banner
-            else:
-                fields["banner"] = utils._bytes_to_base64_data(banner)
-
-        if splash is not MISSING:
-            if splash is None:
-                fields["splash"] = splash
-            else:
-                fields["splash"] = utils._bytes_to_base64_data(splash)
-
-        if discovery_splash is not MISSING:
-            if discovery_splash is None:
-                fields["discovery_splash"] = discovery_splash
-            else:
-                fields["discovery_splash"] = utils._bytes_to_base64_data(discovery_splash)
->>>>>>> 6d50931a
 
         if default_notifications is not MISSING:
             if not isinstance(default_notifications, NotificationLevel):
@@ -2514,26 +2478,13 @@
         :class:`Emoji`
             The created emoji.
         """
-<<<<<<< HEAD
         img_base64 = await utils._obj_to_base64_data(image)
-=======
-
-        img = utils._bytes_to_base64_data(image)
-
-        role_ids: SnowflakeList
->>>>>>> 6d50931a
         if roles:
             role_ids = [role.id for role in roles]
         else:
             role_ids = []
 
-<<<<<<< HEAD
         data = await self._state.http.create_custom_emoji(self.id, name, img_base64, roles=role_ids, reason=reason)
-=======
-        data = await self._state.http.create_custom_emoji(
-            self.id, name, img, roles=role_ids, reason=reason
-        )
->>>>>>> 6d50931a
         return self._state.store_emoji(self, data)
 
     async def delete_emoji(self, emoji: Snowflake, *, reason: Optional[str] = None) -> None:
@@ -2703,21 +2654,10 @@
             fields["name"] = name
 
         if icon is not MISSING:
-<<<<<<< HEAD
             if isinstance(icon, str):
                 fields['unicode_emoji'] = icon
             else:
                 fields['icon'] = await utils._obj_to_base64_data(icon)
-=======
-            if icon is None:
-                fields["icon"] = icon
-            elif isinstance(icon, str):
-                fields["unicode_emoji"] = icon
-            elif isinstance(icon, File):
-                fields["icon"] = utils._bytes_to_base64_data(icon.fp.read())
-            else:
-                fields["icon"] = utils._bytes_to_base64_data(icon)
->>>>>>> 6d50931a
 
         data = await self._state.http.create_role(self.id, reason=reason, **fields)
         role = Role(guild=self, data=data, state=self._state)
@@ -3328,29 +3268,19 @@
             The type of event
         image: Optional[Union[:class:`bytes`, :class:`Asset`, :class:`Attachment`, :class:`File`]]
             A :term:`py:bytes-like object` representing the cover image.
-<<<<<<< HEAD
         reason: Optional[:class:`str`]
             The reason for creating this scheduled_event. Shows up in the audit logs.
-=======
->>>>>>> 6d50931a
 
         Returns
         -------
         :class:`ScheduledEvent`
             The created event object.
         """
-<<<<<<< HEAD
         payload: Dict[str, Any] = {
             'name': name,
             'entity_type': entity_type.value,
             'scheduled_start_time': start_time.isoformat()
         }
-=======
-        payload: Dict[str, Any] = {}
-        payload["name"] = name
-        payload["entity_type"] = entity_type.value
-        payload["scheduled_start_time"] = start_time.isoformat()
->>>>>>> 6d50931a
         if channel is not MISSING:
             payload["channel_id"] = channel.id
         if metadata is not MISSING:
@@ -3360,16 +3290,10 @@
         if end_time is not MISSING:
             payload["scheduled_end_time"] = end_time.isoformat()
         if description is not MISSING:
-<<<<<<< HEAD
             payload['description'] = description
         if image is not None:
             payload['image'] = await utils._obj_to_base64_data(image)
 
-=======
-            payload["description"] = description
-        if image is not MISSING:
-            payload["image"] = utils._bytes_to_base64_data(image)
->>>>>>> 6d50931a
         data = await self._state.http.create_event(self.id, reason=reason, **payload)
         return self._store_scheduled_event(data)
 
