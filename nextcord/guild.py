--- conflicted
+++ resolved
@@ -3053,23 +3053,7 @@
         HTTPException
             Banning failed.
         """
-<<<<<<< HEAD
         if delete_message_seconds is None:
-=======
-        if delete_message_days is not None and delete_message_seconds is not None:
-            raise InvalidArgument(
-                "Cannot pass both delete_message_days and delete_message_seconds."
-            )
-        if delete_message_days is not None:
-            warnings.warn(
-                DeprecationWarning(
-                    "delete_message_days is deprecated, use delete_message_seconds instead.",
-                ),
-                stacklevel=2,
-            )
-            delete_message_seconds = delete_message_days * 24 * 60 * 60
-        elif delete_message_seconds is None:
->>>>>>> e7ad18de
             # Default to one day
             delete_message_seconds = 24 * 60 * 60
 
