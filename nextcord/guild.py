--- conflicted
+++ resolved
@@ -96,13 +96,9 @@
 
     from .abc import Snowflake, SnowflakeTime
     from .application_command import BaseApplicationCommand
-<<<<<<< HEAD
     from .channel import CategoryChannel, ForumChannel, StageChannel, TextChannel, VoiceChannel
-=======
-    from .channel import CategoryChannel, StageChannel, TextChannel, VoiceChannel
     from .file import File
     from .message import Attachment
->>>>>>> a525bfda
     from .permissions import Permissions
     from .state import ConnectionState
     from .template import Template
