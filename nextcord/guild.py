# SPDX-License-Identifier: MIT

from __future__ import annotations

import copy
import unicodedata
import warnings
from asyncio import Future
from typing import (
    TYPE_CHECKING,
    Any,
    AsyncIterator,
    Callable,
    ClassVar,
    Dict,
    List,
    Literal,
    NamedTuple,
    Optional,
    Sequence,
    Set,
    Tuple,
    Union,
    overload,
)

from . import abc, utils
from .asset import Asset
from .auto_moderation import AutoModerationRule, AutoModerationTriggerMetadata
from .bans import BanEntry
from .channel import (
    CategoryChannel,
    ForumChannel,
    StageChannel,
    TextChannel,
    VoiceChannel,
    _guild_channel_factory,
    _threaded_guild_channel_factory,
)
from .colour import Colour
from .emoji import Emoji
from .enums import (
    AuditLogAction,
    AutoModerationEventType,
    AutoModerationTriggerType,
    ChannelType,
    ContentFilter,
    NotificationLevel,
    NSFWLevel,
    ScheduledEventEntityType,
    ScheduledEventPrivacyLevel,
    VerificationLevel,
    VideoQualityMode,
    VoiceRegion,
    try_enum,
)
from .errors import ClientException, InvalidArgument, InvalidData
from .flags import SystemChannelFlags
from .integrations import Integration, _integration_factory
from .invite import Invite
from .iterators import audit_log_iterator, ban_iterator, member_iterator, scheduled_event_iterator
from .member import Member, VoiceState
from .mixins import Hashable
from .partial_emoji import PartialEmoji
from .permissions import PermissionOverwrite
from .role import Role
from .scheduled_events import EntityMetadata, ScheduledEvent
from .stage_instance import StageInstance
from .sticker import GuildSticker
from .threads import Thread, ThreadMember
from .user import User
from .widget import Widget

__all__ = ("Guild",)

MISSING = utils.MISSING

if TYPE_CHECKING:
    import datetime
    from typing import cast

    from .abc import Snowflake, SnowflakeTime
    from .application_command import BaseApplicationCommand
    from .audit_logs import AuditLogEntry
    from .auto_moderation import AutoModerationAction
    from .channel import ForumTag
    from .enums import ForumLayoutType, SortOrderType
    from .file import File
    from .message import Attachment
    from .permissions import Permissions
    from .state import ConnectionState
    from .template import Template
    from .types.auto_moderation import AutoModerationRuleCreate
    from .types.channel import GuildChannel as GuildChannelPayload
    from .types.guild import (
        Ban as BanPayload,
        Guild as GuildPayload,
        GuildFeature,
        MFALevel,
        RolePositionUpdate,
    )
    from .types.integration import IntegrationType
    from .types.interactions import ApplicationCommand as ApplicationCommandPayload
    from .types.scheduled_events import ScheduledEvent as ScheduledEventPayload
    from .types.snowflake import SnowflakeList
    from .types.sticker import CreateGuildSticker
    from .types.template import CreateTemplate
    from .types.threads import Thread as ThreadPayload
    from .types.voice import GuildVoiceState
    from .voice_client import VoiceProtocol
    from .webhook import Webhook

    VocalGuildChannel = Union[VoiceChannel, StageChannel]
    GuildChannel = Union[VoiceChannel, StageChannel, TextChannel, CategoryChannel, ForumChannel]
    ByCategoryItem = Tuple[Optional[CategoryChannel], List[GuildChannel]]


class _GuildLimit(NamedTuple):
    emoji: int
    stickers: int
    bitrate: float
    filesize: int


class Guild(Hashable):
    """Represents a Discord guild.

    This is referred to as a "server" in the official Discord UI.

    .. container:: operations

        .. describe:: x == y

            Checks if two guilds are equal.

        .. describe:: x != y

            Checks if two guilds are not equal.

        .. describe:: hash(x)

            Returns the guild's hash.

        .. describe:: str(x)

            Returns the guild's name.

    Attributes
    ----------
    name: :class:`str`
        The guild name.
    emojis: Tuple[:class:`Emoji`, ...]
        All emojis that the guild owns.
    stickers: Tuple[:class:`GuildSticker`, ...]
        All stickers that the guild owns.

        .. versionadded:: 2.0
    region: :class:`VoiceRegion`
        The region the guild belongs on. There is a chance that the region
        will be a :class:`str` if the value is not recognised by the enumerator.
    afk_timeout: :class:`int`
        The timeout to get sent to the AFK channel.
    afk_channel: Optional[:class:`VoiceChannel`]
        The channel that denotes the AFK channel. ``None`` if it doesn't exist.
    id: :class:`int`
        The guild's ID.
    owner_id: :class:`int`
        The guild owner's ID. Use :attr:`Guild.owner` instead.
    unavailable: :class:`bool`
        Indicates if the guild is unavailable. If this is ``True`` then the
        reliability of other attributes outside of :attr:`Guild.id` is slim and they might
        all be ``None``. It is best to not do anything with the guild if it is unavailable.

        Check the :func:`on_guild_unavailable` and :func:`on_guild_available` events.
    max_presences: Optional[:class:`int`]
        The maximum amount of presences for the guild.
    max_members: Optional[:class:`int`]
        The maximum amount of members for the guild.

        .. note::

            This attribute is only available via :meth:`.Client.fetch_guild`.
    max_video_channel_users: Optional[:class:`int`]
        The maximum amount of users in a video channel.

        .. versionadded:: 1.4
    description: Optional[:class:`str`]
        The guild's description.
    mfa_level: :class:`int`
        Indicates the guild's two factor authorisation level. If this value is 0 then
        the guild does not require 2FA for their administrative members. If the value is
        1 then they do.
    verification_level: :class:`VerificationLevel`
        The guild's verification level.
    explicit_content_filter: :class:`ContentFilter`
        The guild's explicit content filter.
    default_notifications: :class:`NotificationLevel`
        The guild's notification settings.
    features: List[:class:`str`]
        A list of features that the guild has. The features that a guild can have are
        subject to arbitrary change by Discord.

        They are currently as follows:

        - ``ANIMATED_BANNER``: Guild can upload an animated banner.
        - ``ANIMATED_ICON``: Guild can upload an animated icon.
        - ``AUTO_MODERATION``: Guild has set up auto moderation rules.
        - ``APPLICATION_COMMAND_PERMISSIONS_V2``: Guild is using the old permissions configuration behavior.
        - ``BANNER``: Guild can upload and use a banner. (i.e. :attr:`.banner`)
        - ``COMMUNITY``: Guild is a community server.
        - ``DEVELOPER_SUPPORT_SERVER``: Guild has been set as a support server on the App Directory.
        - ``DISCOVERABLE``: Guild shows up in Server Discovery.
        - ``FEATURABLE``: Guild is able to be featured in Server Discovery.
        - ``INVITES_DISABLED``: Guild has paused invites, preventing new users from joining.
        - ``INVITE_SPLASH``: Guild's invite page can have a special splash.
        - ``MEMBER_VERIFICATION_GATE_ENABLED``: Guild has Membership Screening enabled.
        - ``MONETIZATION_ENABLED``: Guild has enabled monetization.
        - ``MORE_STICKERS``: Guild has increased custom sticker slots.
        - ``NEWS``: Guild can create news channels.
        - ``PARTNERED``: Guild is a partnered server.
        - ``PREVIEW_ENABLED``: Guild can be viewed before being accepted via Membership Screening.
        - ``ROLE_ICONS``: Guild is able to set role icons.
        - ``TICKETED_EVENTS_ENABLED``: Guild has enabled ticketed events.
        - ``VANITY_URL``: Guild can have a vanity invite URL (e.g. discord.gg/discord-api).
        - ``VERIFIED``: Guild is a verified server.
        - ``VIP_REGIONS``: Guild has VIP voice regions.
        - ``WELCOME_SCREEN_ENABLED``: Guild has enabled the welcome screen.

    premium_tier: :class:`int`
        The premium tier for this guild. Corresponds to "Boost Level" in the official UI.
        The number goes from 0 to 3 inclusive.
    premium_subscription_count: :class:`int`
        The number of "boosts" this guild currently has.
    preferred_locale: Optional[:class:`str`]
        The preferred locale for the guild. Used when filtering Server Discovery
        results to a specific language.
    nsfw_level: :class:`NSFWLevel`
        The guild's NSFW level.

        .. versionadded:: 2.0

    approximate_member_count: Optional[:class:`int`]
        The approximate number of members in the guild. This is ``None`` unless the guild is obtained
        using :meth:`Client.fetch_guild` with ``with_counts=True``.

        .. versionadded:: 2.0

    approximate_presence_count: Optional[:class:`int`]
        The approximate number of members currently active in the guild.
        This includes idle, dnd, online, and invisible members. Offline members are excluded.
        This is ``None`` unless the guild is obtained using :meth:`Client.fetch_guild`
        with ``with_counts=True``.

        .. versionadded:: 2.0
    """

    __slots__ = (
        "afk_timeout",
        "afk_channel",
        "name",
        "id",
        "unavailable",
        "region",
        "owner_id",
        "mfa_level",
        "emojis",
        "stickers",
        "features",
        "verification_level",
        "explicit_content_filter",
        "default_notifications",
        "description",
        "max_presences",
        "max_members",
        "max_video_channel_users",
        "premium_tier",
        "premium_subscription_count",
        "preferred_locale",
        "nsfw_level",
        "_application_commands",
        "_members",
        "_channels",
        "_icon",
        "_banner",
        "_state",
        "_roles",
        "_member_count",
        "_large",
        "_splash",
        "_voice_states",
        "_system_channel_id",
        "_system_channel_flags",
        "_discovery_splash",
        "_rules_channel_id",
        "_public_updates_channel_id",
        "_stage_instances",
        "_threads",
        "_scheduled_events",
        "approximate_member_count",
        "approximate_presence_count",
        "_premium_progress_bar_enabled",
    )

    _PREMIUM_GUILD_LIMITS: ClassVar[Dict[Optional[int], _GuildLimit]] = {
        None: _GuildLimit(emoji=50, stickers=5, bitrate=96e3, filesize=25 * 1024 * 1024),
        0: _GuildLimit(emoji=50, stickers=5, bitrate=96e3, filesize=25 * 1024 * 1024),
        1: _GuildLimit(emoji=100, stickers=15, bitrate=128e3, filesize=25 * 1024 * 1024),
        2: _GuildLimit(emoji=150, stickers=30, bitrate=256e3, filesize=50 * 1024 * 1024),
        3: _GuildLimit(emoji=250, stickers=60, bitrate=384e3, filesize=100 * 1024 * 1024),
    }

    def __init__(self, *, data: GuildPayload, state: ConnectionState) -> None:
        self._channels: Dict[int, GuildChannel] = {}
        self._members: Dict[int, Member] = {}
        self._scheduled_events: Dict[int, ScheduledEvent] = {}
        self._voice_states: Dict[int, VoiceState] = {}
        self._threads: Dict[int, Thread] = {}
        self._application_commands: Dict[int, BaseApplicationCommand] = {}
        self._state: ConnectionState = state
        self._from_data(data)

    def _add_channel(self, channel: GuildChannel, /) -> None:
        self._channels[channel.id] = channel

    def _remove_channel(self, channel: Snowflake, /) -> None:
        self._channels.pop(channel.id, None)

    def _voice_state_for(self, user_id: int, /) -> Optional[VoiceState]:
        return self._voice_states.get(user_id)

    def _add_member(self, member: Member, /) -> None:
        self._members[member.id] = member

    def _store_thread(self, payload: ThreadPayload, /) -> Thread:
        thread = Thread(guild=self, state=self._state, data=payload)
        self._threads[thread.id] = thread
        return thread

    def _remove_member(self, member: Snowflake, /) -> None:
        self._members.pop(member.id, None)

    def _add_thread(self, thread: Thread, /) -> None:
        self._threads[thread.id] = thread

    def _remove_thread(self, thread: Snowflake, /) -> None:
        self._threads.pop(thread.id, None)

    def _clear_threads(self) -> None:
        self._threads.clear()

    def _remove_threads_by_channel(self, channel_id: int) -> None:
        to_remove = [k for k, t in self._threads.items() if t.parent_id == channel_id]
        for k in to_remove:
            del self._threads[k]

    def _filter_threads(self, channel_ids: Set[int]) -> Dict[int, Thread]:
        to_remove: Dict[int, Thread] = {
            k: t for k, t in self._threads.items() if t.parent_id in channel_ids
        }
        for k in to_remove:
            del self._threads[k]
        return to_remove

    def _add_scheduled_event(self, event: ScheduledEvent) -> None:
        self._scheduled_events[event.id] = event

    def _remove_scheduled_event(self, event: int) -> None:
        self._scheduled_events.pop(event, None)

    def _store_scheduled_event(self, payload: ScheduledEventPayload) -> ScheduledEvent:
        event = ScheduledEvent(guild=self, state=self._state, data=payload)
        self._scheduled_events[event.id] = event
        return event

    def __str__(self) -> str:
        return self.name or ""

    def __repr__(self) -> str:
        attrs = (
            ("id", self.id),
            ("name", self.name),
            ("shard_id", self.shard_id),
            ("chunked", self.chunked),
            ("member_count", getattr(self, "_member_count", None)),
        )
        inner = " ".join("%s=%r" % t for t in attrs)
        return f"<Guild {inner}>"

    def _update_voice_state(
        self, data: GuildVoiceState, channel_id: int
    ) -> Tuple[Optional[Member], VoiceState, VoiceState]:
        user_id = int(data["user_id"])
        channel = self.get_channel(channel_id)
        try:
            # check if we should remove the voice state from cache
            if channel is None:
                after = self._voice_states.pop(user_id)
            else:
                after = self._voice_states[user_id]

            before = copy.copy(after)
            after._update(data, channel)  # type: ignore
        except KeyError:
            # if we're here then we're getting added into the cache
            after = VoiceState(data=data, channel=channel)  # type: ignore
            before = VoiceState(data=data, channel=None)  # type: ignore
            self._voice_states[user_id] = after

        member = self.get_member(user_id)
        if member is None:
            try:
                member = Member(data=data["member"], state=self._state, guild=self)
            except KeyError:
                member = None

        return member, before, after

    def _add_role(self, role: Role, /) -> None:
        # roles get added to the bottom (position 1, pos 0 is @everyone)
        # so since self.roles has the @everyone role, we can't increment
        # its position because it's stuck at position 0. Luckily x += False
        # is equivalent to adding 0. So we cast the position to a bool and
        # increment it.
        for r in self._roles.values():
            r.position += not r.is_default()

        self._roles[role.id] = role

    def _remove_role(self, role_id: int, /) -> Role:
        # this raises KeyError if it fails..
        role = self._roles.pop(role_id)

        # since it didn't, we can change the positions now
        # basically the same as above except we only decrement
        # the position if we're above the role we deleted.
        for r in self._roles.values():
            r.position -= r.position > role.position

        return role

    def _from_data(self, guild: GuildPayload) -> None:
        # according to Stan, this is always available even if the guild is unavailable
        # I don't have this guarantee when someone updates the guild.
        member_count = guild.get("member_count", None)
        if member_count is not None:
            self._member_count: int = member_count

        self.name: str = guild.get("name")
        self.region: VoiceRegion = try_enum(VoiceRegion, guild.get("region"))
        self.verification_level: VerificationLevel = try_enum(
            VerificationLevel, guild.get("verification_level")
        )
        self.default_notifications: NotificationLevel = try_enum(
            NotificationLevel, guild.get("default_message_notifications")
        )
        self.explicit_content_filter: ContentFilter = try_enum(
            ContentFilter, guild.get("explicit_content_filter", 0)
        )
        self.afk_timeout: int = guild.get("afk_timeout")
        self._icon: Optional[str] = guild.get("icon")
        self._banner: Optional[str] = guild.get("banner")
        self.unavailable: bool = guild.get("unavailable", False)
        self.id: int = int(guild["id"])
        self._roles: Dict[int, Role] = {}
        state = self._state  # speed up attribute access
        for r in guild.get("roles", []):
            role = Role(guild=self, data=r, state=state)
            self._roles[role.id] = role

        self.mfa_level: MFALevel = guild.get("mfa_level")
        self.emojis: Tuple[Emoji, ...] = tuple(
            map(lambda d: state.store_emoji(self, d), guild.get("emojis", []))
        )
        self.stickers: Tuple[GuildSticker, ...] = tuple(
            map(lambda d: state.store_sticker(self, d), guild.get("stickers", []))
        )
        self.features: List[GuildFeature] = guild.get("features", [])
        self._splash: Optional[str] = guild.get("splash")
        self._system_channel_id: Optional[int] = utils.get_as_snowflake(guild, "system_channel_id")
        self.description: Optional[str] = guild.get("description")
        self.max_presences: Optional[int] = guild.get("max_presences")
        self.max_members: Optional[int] = guild.get("max_members")
        self.max_video_channel_users: Optional[int] = guild.get("max_video_channel_users")
        self.premium_tier: int = guild.get("premium_tier", 0)
        self.premium_subscription_count: int = guild.get("premium_subscription_count") or 0
        self._system_channel_flags: int = guild.get("system_channel_flags", 0)
        self.preferred_locale: Optional[str] = guild.get("preferred_locale")
        self._discovery_splash: Optional[str] = guild.get("discovery_splash")
        self._rules_channel_id: Optional[int] = utils.get_as_snowflake(guild, "rules_channel_id")
        self._public_updates_channel_id: Optional[int] = utils.get_as_snowflake(
            guild, "public_updates_channel_id"
        )
        self.nsfw_level: NSFWLevel = try_enum(NSFWLevel, guild.get("nsfw_level", 0))
        self.approximate_presence_count = guild.get("approximate_presence_count")
        self.approximate_member_count = guild.get("approximate_member_count")

        self._stage_instances: Dict[int, StageInstance] = {}
        for s in guild.get("stage_instances", []):
            stage_instance = StageInstance(guild=self, data=s, state=state)
            self._stage_instances[stage_instance.id] = stage_instance

        cache_joined = self._state.member_cache_flags.joined
        self_id = self._state.self_id
        for mdata in guild.get("members", []):
            member = Member(data=mdata, guild=self, state=state)  # type: ignore
            if cache_joined or member.id == self_id:
                self._add_member(member)

        self._sync(guild)
        self._large: Optional[bool] = None if member_count is None else self._member_count >= 250

        self.owner_id: Optional[int] = utils.get_as_snowflake(guild, "owner_id")
        self.afk_channel: Optional[VocalGuildChannel] = self.get_channel(utils.get_as_snowflake(guild, "afk_channel_id"))  # type: ignore

        for obj in guild.get("voice_states", []):
            self._update_voice_state(obj, int(obj["channel_id"]))

        for event in guild.get("guild_scheduled_events") or []:
            self._store_scheduled_event(event)

        self._premium_progress_bar_enabled: Optional[bool] = guild.get(
            "premium_progress_bar_enabled"
        )

    # TODO: refactor/remove?
    def _sync(self, data: GuildPayload) -> None:
        try:
            self._large = data["large"]
        except KeyError:
            pass

        empty_tuple = tuple()
        for presence in data.get("presences", []):
            user_id = int(presence["user"]["id"])
            member = self.get_member(user_id)
            if member is not None:
                member._presence_update(presence, empty_tuple)  # type: ignore

        if "channels" in data:
            channels = data["channels"]
            for c in channels:
                factory, _ = _guild_channel_factory(c["type"])
                if factory:
                    self._add_channel(factory(guild=self, data=c, state=self._state))  # type: ignore

        if "threads" in data:
            threads = data["threads"]
            for thread in threads:
                self._add_thread(Thread(guild=self, state=self._state, data=thread))

    @property
    def channels(self) -> List[GuildChannel]:
        """List[:class:`abc.GuildChannel`]: A list of channels that belong to this guild."""
        return list(self._channels.values())

    @property
    def threads(self) -> List[Thread]:
        """List[:class:`Thread`]: A list of threads that you have permission to view.

        .. versionadded:: 2.0
        """
        return list(self._threads.values())

    @property
    def large(self) -> bool:
        """:class:`bool`: Indicates if the guild is a 'large' guild.

        A large guild is defined as having more than ``large_threshold`` count
        members, which for this library is set to the maximum of 250.
        """
        if self._large is None:
            try:
                return self._member_count >= 250
            except AttributeError:
                return len(self._members) >= 250
        return self._large

    @property
    def invites_disabled(self) -> bool:
        """:class:`bool`: Indicates if the guild's invites are paused.

        .. versionadded:: 2.4
        """
        return "INVITES_DISABLED" in self.features

    @property
    def voice_channels(self) -> List[VoiceChannel]:
        """List[:class:`VoiceChannel`]: A list of voice channels that belong to this guild.

        This is sorted by the position and are in UI order from top to bottom.
        """
        r = [ch for ch in self._channels.values() if isinstance(ch, VoiceChannel)]
        r.sort(key=lambda c: (c.position, c.id))
        return r

    @property
    def stage_channels(self) -> List[StageChannel]:
        """List[:class:`StageChannel`]: A list of stage channels that belong to this guild.

        .. versionadded:: 1.7

        This is sorted by the position and are in UI order from top to bottom.
        """
        r = [ch for ch in self._channels.values() if isinstance(ch, StageChannel)]
        r.sort(key=lambda c: (c.position, c.id))
        return r

    @property
    def me(self) -> Member:
        """:class:`Member`: Similar to :attr:`Client.user` except an instance of :class:`Member`.
        This is essentially used to get the member version of yourself.
        """
        self_id = self._state.user.id  # type: ignore
        # The self member is *always* cached
        return self.get_member(self_id)  # type: ignore

    @property
    def voice_client(self) -> Optional[VoiceProtocol]:
        """Optional[:class:`VoiceProtocol`]: Returns the :class:`VoiceProtocol` associated with this guild, if any."""
        return self._state._get_voice_client(self.id)

    @property
    def text_channels(self) -> List[TextChannel]:
        """List[:class:`TextChannel`]: A list of text channels that belong to this guild.

        This is sorted by the position and are in UI order from top to bottom.
        """
        r = [ch for ch in self._channels.values() if isinstance(ch, TextChannel)]
        r.sort(key=lambda c: (c.position, c.id))
        return r

    @property
    def categories(self) -> List[CategoryChannel]:
        """List[:class:`CategoryChannel`]: A list of categories that belong to this guild.

        This is sorted by the position and are in UI order from top to bottom.
        """
        r = [ch for ch in self._channels.values() if isinstance(ch, CategoryChannel)]
        r.sort(key=lambda c: (c.position, c.id))
        return r

    @property
    def forum_channels(self) -> List[ForumChannel]:
        """List[:class:`ForumChannel`]: A list of forum channels that belong to this guild.

        This is sorted by the position and are in UI order from top to bottom.
        """
        r = [ch for ch in self._channels.values() if isinstance(ch, ForumChannel)]
        r.sort(key=lambda c: (c.position, c.id))
        return r

    @property
    def scheduled_events(self) -> List[ScheduledEvent]:
        """List[:class:`ScheduledEvent`]: A list of scheduled events in this guild.

        .. versionadded:: 2.0
        """
        return list(self._scheduled_events.values())

    @property
    def premium_progress_bar_enabled(self) -> Optional[bool]:
        """Optional[:class:`bool`:] Whether the premium boost progress bar is enabled.

        .. versionadded:: 2.6
        """
        return self._premium_progress_bar_enabled

    def by_category(self) -> List[ByCategoryItem]:
        """Returns every :class:`CategoryChannel` and their associated channels.

        These channels and categories are sorted in the official Discord UI order.

        If the channels do not have a category, then the first element of the tuple is
        ``None``.

        Returns
        -------
        List[Tuple[Optional[:class:`CategoryChannel`], List[:class:`abc.GuildChannel`]]]:
            The categories and their associated channels.
        """
        grouped: Dict[Optional[int], List[GuildChannel]] = {}
        for channel in self._channels.values():
            if isinstance(channel, CategoryChannel):
                grouped.setdefault(channel.id, [])
                continue

            try:
                grouped[channel.category_id].append(channel)
            except KeyError:
                grouped[channel.category_id] = [channel]

        def key(t: ByCategoryItem) -> Tuple[Tuple[int, int], List[GuildChannel]]:
            k, v = t
            return ((k.position, k.id) if k else (-1, -1), v)

        _get = self._channels.get
        as_list: List[ByCategoryItem] = [(_get(k), v) for k, v in grouped.items()]  # type: ignore
        as_list.sort(key=key)
        for _, channels in as_list:
            channels.sort(key=lambda c: (c._sorting_bucket, c.position, c.id))
        return as_list

    def _resolve_channel(self, id: Optional[int], /) -> Optional[Union[GuildChannel, Thread]]:
        if id is None:
            return

        return self._channels.get(id) or self._threads.get(id)

    def get_channel_or_thread(self, channel_id: int, /) -> Optional[Union[Thread, GuildChannel]]:
        """Returns a channel or thread with the given ID.

        .. versionadded:: 2.0

        Parameters
        ----------
        channel_id: :class:`int`
            The ID to search for.

        Returns
        -------
        Optional[Union[:class:`Thread`, :class:`.abc.GuildChannel`]]
            The returned channel or thread or ``None`` if not found.
        """
        return self._channels.get(channel_id) or self._threads.get(channel_id)

    def get_channel(self, channel_id: int, /) -> Optional[GuildChannel]:
        """Returns a channel with the given ID.

        .. note::

            This does *not* search for threads.

        Parameters
        ----------
        channel_id: :class:`int`
            The ID to search for.

        Returns
        -------
        Optional[:class:`.abc.GuildChannel`]
            The returned channel or ``None`` if not found.
        """
        return self._channels.get(channel_id)

    def get_thread(self, thread_id: int, /) -> Optional[Thread]:
        """Returns a thread with the given ID.

        .. versionadded:: 2.0

        Parameters
        ----------
        thread_id: :class:`int`
            The ID to search for.

        Returns
        -------
        Optional[:class:`Thread`]
            The returned thread or ``None`` if not found.
        """
        return self._threads.get(thread_id)

    @property
    def system_channel(self) -> Optional[TextChannel]:
        """Optional[:class:`TextChannel`]: Returns the guild's channel used for system messages.

        If no channel is set, then this returns ``None``.
        """
        channel_id = self._system_channel_id
        return channel_id and self._channels.get(channel_id)  # type: ignore

    @property
    def system_channel_flags(self) -> SystemChannelFlags:
        """:class:`SystemChannelFlags`: Returns the guild's system channel settings."""
        return SystemChannelFlags._from_value(self._system_channel_flags)

    @property
    def rules_channel(self) -> Optional[TextChannel]:
        """Optional[:class:`TextChannel`]: Return's the guild's channel used for the rules.
        The guild must be a Community guild.

        If no channel is set, then this returns ``None``.

        .. versionadded:: 1.3
        """
        channel_id = self._rules_channel_id
        return channel_id and self._channels.get(channel_id)  # type: ignore

    @property
    def public_updates_channel(self) -> Optional[TextChannel]:
        """Optional[:class:`TextChannel`]: Return's the guild's channel where admins and
        moderators of the guilds receive notices from Discord. The guild must be a
        Community guild.

        If no channel is set, then this returns ``None``.

        .. versionadded:: 1.4
        """
        channel_id = self._public_updates_channel_id
        return channel_id and self._channels.get(channel_id)  # type: ignore

    @property
    def emoji_limit(self) -> int:
        """:class:`int`: The maximum number of emoji slots this guild has."""
        more_emoji = 200 if "MORE_EMOJI" in self.features else 50
        return max(more_emoji, self._PREMIUM_GUILD_LIMITS[self.premium_tier].emoji)

    @property
    def sticker_limit(self) -> int:
        """:class:`int`: The maximum number of sticker slots this guild has.

        .. versionadded:: 2.0
        """
        more_stickers = 60 if "MORE_STICKERS" in self.features else 5
        return max(more_stickers, self._PREMIUM_GUILD_LIMITS[self.premium_tier].stickers)

    @property
    def bitrate_limit(self) -> float:
        """:class:`float`: The maximum bitrate for voice channels this guild can have."""
        vip_guild = (
            self._PREMIUM_GUILD_LIMITS[1].bitrate if "VIP_REGIONS" in self.features else 96e3
        )
        return max(vip_guild, self._PREMIUM_GUILD_LIMITS[self.premium_tier].bitrate)

    @property
    def filesize_limit(self) -> int:
        """:class:`int`: The maximum number of bytes files can have when uploaded to this guild."""
        return self._PREMIUM_GUILD_LIMITS[self.premium_tier].filesize

    @property
    def members(self) -> List[Member]:
        """List[:class:`Member`]: A list of members that belong to this guild."""
        return list(self._members.values())

    @property
    def bots(self) -> List[Member]:
        """List[:class:`Member`]: A list of bots that belong to this guild.

        .. warning::

            Due to a Discord limitation, in order for this attribute to remain up-to-date and
            accurate, it requires :attr:`Intents.members` to be specified.

        .. versionadded:: 2.0"""
        return [m for m in self._members.values() if m.bot]

    @property
    def humans(self) -> List[Member]:
        """List[:class:`Member`]: A list of user accounts that belong to this guild.

        .. warning::

            Due to a Discord limitation, in order for this attribute to remain up-to-date and
            accurate, it requires :attr:`Intents.members` to be specified.

        .. versionadded:: 2.0"""
        return [m for m in self._members.values() if not m.bot]

    def get_member(self, user_id: int, /) -> Optional[Member]:
        """Returns a member with the given ID.

        Parameters
        ----------
        user_id: :class:`int`
            The ID to search for.

        Returns
        -------
        Optional[:class:`Member`]
            The member or ``None`` if not found.
        """
        return self._members.get(user_id)

    @property
    def premium_subscribers(self) -> List[Member]:
        """List[:class:`Member`]: A list of members who have "boosted" this guild."""
        return [member for member in self.members if member.premium_since is not None]

    @property
    def roles(self) -> List[Role]:
        """List[:class:`Role`]: Returns a :class:`list` of the guild's roles in hierarchy order.

        The first element of this list will be the lowest role in the
        hierarchy.
        """
        return sorted(self._roles.values())

    def get_role(self, role_id: int, /) -> Optional[Role]:
        """Returns a role with the given ID.

        Parameters
        ----------
        role_id: :class:`int`
            The ID to search for.

        Returns
        -------
        Optional[:class:`Role`]
            The role or ``None`` if not found.
        """
        return self._roles.get(role_id)

    @property
    def default_role(self) -> Role:
        """:class:`Role`: Gets the @everyone role that all members have by default."""
        # The @everyone role is *always* given
        return self.get_role(self.id)  # type: ignore

    @property
    def premium_subscriber_role(self) -> Optional[Role]:
        """Optional[:class:`Role`]: Gets the premium subscriber role, AKA "boost" role, in this guild.

        .. versionadded:: 1.6
        """
        for role in self._roles.values():
            if role.is_premium_subscriber():
                return role
        return None

    @property
    def self_role(self) -> Optional[Role]:
        """Optional[:class:`Role`]: Gets the role associated with this client's user, if any.

        .. versionadded:: 1.6
        """
        self_id = self._state.self_id
        for role in self._roles.values():
            tags = role.tags
            if tags and tags.bot_id == self_id:
                return role
        return None

    @property
    def stage_instances(self) -> List[StageInstance]:
        """List[:class:`StageInstance`]: Returns a :class:`list` of the guild's stage instances that
        are currently running.

        .. versionadded:: 2.0
        """
        return list(self._stage_instances.values())

    def get_stage_instance(self, stage_instance_id: int, /) -> Optional[StageInstance]:
        """Returns a stage instance with the given ID.

        .. versionadded:: 2.0

        Parameters
        ----------
        stage_instance_id: :class:`int`
            The ID to search for.

        Returns
        -------
        Optional[:class:`StageInstance`]
            The stage instance or ``None`` if not found.
        """
        return self._stage_instances.get(stage_instance_id)

    @property
    def owner(self) -> Optional[Member]:
        """Optional[:class:`Member`]: The member that owns the guild."""
        return self.get_member(self.owner_id)  # type: ignore

    @property
    def icon(self) -> Optional[Asset]:
        """Optional[:class:`Asset`]: Returns the guild's icon asset, if available."""
        if self._icon is None:
            return None
        return Asset._from_guild_icon(self._state, self.id, self._icon)

    @property
    def banner(self) -> Optional[Asset]:
        """Optional[:class:`Asset`]: Returns the guild's banner asset, if available."""
        if self._banner is None:
            return None
        return Asset._from_guild_image(self._state, self.id, self._banner, path="banners")

    @property
    def splash(self) -> Optional[Asset]:
        """Optional[:class:`Asset`]: Returns the guild's invite splash asset, if available."""
        if self._splash is None:
            return None
        return Asset._from_guild_image(self._state, self.id, self._splash, path="splashes")

    @property
    def discovery_splash(self) -> Optional[Asset]:
        """Optional[:class:`Asset`]: Returns the guild's discovery splash asset, if available."""
        if self._discovery_splash is None:
            return None
        return Asset._from_guild_image(
            self._state, self.id, self._discovery_splash, path="discovery-splashes"
        )

    @property
    def member_count(self) -> Optional[int]:
        """Optional[:class:`int`]: Returns the true member count, if available.

        .. warning::

            Due to a Discord limitation, in order for this attribute to remain up-to-date and
            accurate, it requires :attr:`Intents.members` to be specified.

        """
        return getattr(self, "_member_count", None)

    @property
    def chunked(self) -> bool:
        """:class:`bool`: Returns a boolean indicating if the guild is "chunked".

        A chunked guild means that :attr:`member_count` is equal to the
        number of members stored in the internal :attr:`members` cache.

        If this value returns ``False``, then you should request for
        offline members.
        """
        count = getattr(self, "_member_count", None)
        if count is None:
            return False
        return count == len(self._members)

    @property
    def shard_id(self) -> int:
        """:class:`int`: Returns the shard ID for this guild if applicable."""
        count = self._state.shard_count
        if count is None:
            return 0
        return (self.id >> 22) % count

    @property
    def created_at(self) -> datetime.datetime:
        """:class:`datetime.datetime`: Returns the guild's creation time in UTC."""
        return utils.snowflake_time(self.id)

    def get_member_named(self, name: str, /) -> Optional[Member]:
        """Returns the first member found that matches the name provided.

        The name can have an optional discriminator argument, e.g. "Jake#0001"
        or "Jake" will both do the lookup. However the former will give a more
        precise result. Note that the discriminator must have all 4 digits
        for this to work.

        If a nickname is passed, then it is looked up via the nickname. Note
        however, that a nickname + discriminator combo will not lookup the nickname
        but rather the username + discriminator combo due to nickname + discriminator
        not being unique.

        If no member is found, ``None`` is returned.

        Parameters
        ----------
        name: :class:`str`
            The name of the member to lookup with an optional discriminator.

        Returns
        -------
        Optional[:class:`Member`]
            The member in this guild with the associated name. If not found
            then ``None`` is returned.
        """

        result = None
        members = self.members
        if len(name) > 5 and name[-5] == "#":
            # The 5 length is checking to see if #0000 is in the string,
            # as a#0000 has a length of 6, the minimum for a potential
            # discriminator lookup.
            potential_discriminator = name[-4:]

            # do the actual lookup and return if found
            # if it isn't found then we'll do a full name lookup below.
            result = utils.get(members, name=name[:-5], discriminator=potential_discriminator)
            if result is not None:
                return result

        def pred(m: Member) -> bool:
            return m.nick == name or m.name == name

        return utils.find(pred, members)

    def _create_channel(
        self,
        name: str,
        channel_type: ChannelType,
        overwrites: Dict[Union[Role, Member], PermissionOverwrite] = MISSING,
        category: Optional[Snowflake] = None,
        **options: Any,
    ):
        if overwrites is MISSING:
            overwrites = {}
        elif not isinstance(overwrites, dict):
            raise InvalidArgument("overwrites parameter expects a dict.")

        perms = []
        for target, perm in overwrites.items():
            if not isinstance(perm, PermissionOverwrite):
                raise InvalidArgument(
                    f"Expected PermissionOverwrite received {perm.__class__.__name__}"
                )

            allow, deny = perm.pair()
            payload = {"allow": allow.value, "deny": deny.value, "id": target.id}

            if isinstance(target, Role):
                payload["type"] = abc._Overwrites.ROLE
            else:
                payload["type"] = abc._Overwrites.MEMBER

            perms.append(payload)

        parent_id = category.id if category else None
        return self._state.http.create_channel(
            self.id,
            channel_type.value,
            name=name,
            parent_id=parent_id,
            permission_overwrites=perms,
            **options,
        )

    async def create_text_channel(
        self,
        name: str,
        *,
        reason: Optional[str] = None,
        category: Optional[CategoryChannel] = None,
        position: int = MISSING,
        topic: str = MISSING,
        slowmode_delay: int = MISSING,
        nsfw: bool = MISSING,
        overwrites: Dict[Union[Role, Member], PermissionOverwrite] = MISSING,
        default_thread_slowmode_delay: int = MISSING,
    ) -> TextChannel:
        """|coro|

        Creates a :class:`TextChannel` for the guild.

        Note that you need the :attr:`~Permissions.manage_channels` permission
        to create the channel.

        The ``overwrites`` parameter can be used to create a 'secret'
        channel upon creation. This parameter expects a :class:`dict` of
        overwrites with the target (either a :class:`Member` or a :class:`Role`)
        as the key and a :class:`PermissionOverwrite` as the value.

        .. note::

            Creating a channel of a specified position will not update the position of
            other channels to follow suit. A follow-up call to :meth:`~TextChannel.edit`
            will be required to update the position of the channel in the channel list.

        Examples
        --------

        Creating a basic channel:

        .. code-block:: python3

            channel = await guild.create_text_channel('cool-channel')

        Creating a "secret" channel:

        .. code-block:: python3

            overwrites = {
                guild.default_role: nextcord.PermissionOverwrite(read_messages=False),
                guild.me: nextcord.PermissionOverwrite(read_messages=True)
            }

            channel = await guild.create_text_channel('secret', overwrites=overwrites)

        Parameters
        ----------
        name: :class:`str`
            The channel's name.
        overwrites: Dict[Union[:class:`Role`, :class:`Member`], :class:`PermissionOverwrite`]
            A :class:`dict` of target (either a role or a member) to
            :class:`PermissionOverwrite` to apply upon creation of a channel.
            Useful for creating secret channels.
        category: Optional[:class:`CategoryChannel`]
            The category to place the newly created channel under.
            The permissions will be automatically synced to category if no
            overwrites are provided.
        position: :class:`int`
            The position in the channel list. This is a number that starts
            at 0. e.g. the top channel is position 0.
        topic: :class:`str`
            The new channel's topic.
        slowmode_delay: :class:`int`
            Specifies the slowmode rate limit for user in this channel, in seconds.
            The maximum value possible is ``21600``.
        nsfw: :class:`bool`
            To mark the channel as NSFW or not.
        reason: Optional[:class:`str`]
            The reason for creating this channel. Shows up on the audit log.

        Raises
        ------
        Forbidden
            You do not have the proper permissions to create this channel.
        HTTPException
            Creating the channel failed.
        InvalidArgument
            The permission overwrite information is not in proper form.

        Returns
        -------
        :class:`TextChannel`
            The channel that was just created.
        """

        options = {}
        if position is not MISSING:
            options["position"] = position

        if topic is not MISSING:
            options["topic"] = topic

        if slowmode_delay is not MISSING:
            options["rate_limit_per_user"] = slowmode_delay

        if nsfw is not MISSING:
            options["nsfw"] = nsfw

        if default_thread_slowmode_delay is not MISSING:
            options["default_thread_rate_limit_per_user"] = default_thread_slowmode_delay

        data = await self._create_channel(
            name,
            overwrites=overwrites,
            channel_type=ChannelType.text,
            category=category,
            reason=reason,
            **options,
        )
        channel = TextChannel(state=self._state, guild=self, data=data)  # type: ignore
        # payload *should* contain all text channel info

        # temporarily add to the cache
        self._channels[channel.id] = channel
        return channel

    async def create_voice_channel(
        self,
        name: str,
        *,
        reason: Optional[str] = None,
        category: Optional[CategoryChannel] = None,
        position: int = MISSING,
        bitrate: int = MISSING,
        user_limit: int = MISSING,
        rtc_region: Optional[VoiceRegion] = MISSING,
        video_quality_mode: VideoQualityMode = MISSING,
        overwrites: Dict[Union[Role, Member], PermissionOverwrite] = MISSING,
    ) -> VoiceChannel:
        """|coro|

        This is similar to :meth:`create_text_channel` except makes a :class:`VoiceChannel` instead.

        Parameters
        ----------
        name: :class:`str`
            The channel's name.
        overwrites: Dict[Union[:class:`Role`, :class:`Member`], :class:`PermissionOverwrite`]
            A :class:`dict` of target (either a role or a member) to
            :class:`PermissionOverwrite` to apply upon creation of a channel.
            Useful for creating secret channels.
        category: Optional[:class:`CategoryChannel`]
            The category to place the newly created channel under.
            The permissions will be automatically synced to category if no
            overwrites are provided.
        position: :class:`int`
            The position in the channel list. This is a number that starts
            at 0. e.g. the top channel is position 0.
        bitrate: :class:`int`
            The channel's preferred audio bitrate in bits per second.
        user_limit: :class:`int`
            The channel's limit for number of members that can be in a voice channel.
        rtc_region: Optional[:class:`VoiceRegion`]
            The region for the voice channel's voice communication.
            A value of ``None`` indicates automatic voice region detection.

            .. versionadded:: 1.7
        video_quality_mode: :class:`VideoQualityMode`
            The camera video quality for the voice channel's participants.

            .. versionadded:: 2.0
        reason: Optional[:class:`str`]
            The reason for creating this channel. Shows up on the audit log.

        Raises
        ------
        Forbidden
            You do not have the proper permissions to create this channel.
        HTTPException
            Creating the channel failed.
        InvalidArgument
            The permission overwrite information is not in proper form.

        Returns
        -------
        :class:`VoiceChannel`
            The channel that was just created.
        """
        options = {}
        if position is not MISSING:
            options["position"] = position

        if bitrate is not MISSING:
            options["bitrate"] = bitrate

        if user_limit is not MISSING:
            options["user_limit"] = user_limit

        if rtc_region is not MISSING:
            options["rtc_region"] = None if rtc_region is None else str(rtc_region)

        if video_quality_mode is not MISSING:
            options["video_quality_mode"] = video_quality_mode.value

        data = await self._create_channel(
            name,
            overwrites=overwrites,
            channel_type=ChannelType.voice,
            category=category,
            reason=reason,
            **options,
        )
        channel = VoiceChannel(state=self._state, guild=self, data=data)  # type: ignore
        # payload *should* contain all voice channel info

        # temporarily add to the cache
        self._channels[channel.id] = channel
        return channel

    async def create_stage_channel(
        self,
        name: str,
        *,
        topic: str,
        position: int = MISSING,
        overwrites: Dict[Union[Role, Member], PermissionOverwrite] = MISSING,
        category: Optional[CategoryChannel] = None,
        reason: Optional[str] = None,
    ) -> StageChannel:
        """|coro|

        This is similar to :meth:`create_text_channel` except makes a :class:`StageChannel` instead.

        .. versionadded:: 1.7

        Parameters
        ----------
        name: :class:`str`
            The channel's name.
        topic: :class:`str`
            The new channel's topic.
        overwrites: Dict[Union[:class:`Role`, :class:`Member`], :class:`PermissionOverwrite`]
            A :class:`dict` of target (either a role or a member) to
            :class:`PermissionOverwrite` to apply upon creation of a channel.
            Useful for creating secret channels.
        category: Optional[:class:`CategoryChannel`]
            The category to place the newly created channel under.
            The permissions will be automatically synced to category if no
            overwrites are provided.
        position: :class:`int`
            The position in the channel list. This is a number that starts
            at 0. e.g. the top channel is position 0.
        reason: Optional[:class:`str`]
            The reason for creating this channel. Shows up on the audit log.

        Raises
        ------
        Forbidden
            You do not have the proper permissions to create this channel.
        HTTPException
            Creating the channel failed.
        InvalidArgument
            The permission overwrite information is not in proper form.

        Returns
        -------
        :class:`StageChannel`
            The channel that was just created.
        """

        options: Dict[str, Any] = {
            "topic": topic,
        }
        if position is not MISSING:
            options["position"] = position

        data = await self._create_channel(
            name,
            overwrites=overwrites,
            channel_type=ChannelType.stage_voice,
            category=category,
            reason=reason,
            **options,
        )
        channel = StageChannel(state=self._state, guild=self, data=data)  # type: ignore
        # payload *should* contain all stage channel info

        # temporarily add to the cache
        self._channels[channel.id] = channel
        return channel

    async def create_category(
        self,
        name: str,
        *,
        overwrites: Dict[Union[Role, Member], PermissionOverwrite] = MISSING,
        reason: Optional[str] = None,
        position: int = MISSING,
    ) -> CategoryChannel:
        """|coro|

        Same as :meth:`create_text_channel` except makes a :class:`CategoryChannel` instead.

        .. note::

            The ``category`` parameter is not supported in this function since categories
            cannot have categories.

        Raises
        ------
        Forbidden
            You do not have the proper permissions to create this channel.
        HTTPException
            Creating the channel failed.
        InvalidArgument
            The permission overwrite information is not in proper form.

        Returns
        -------
        :class:`CategoryChannel`
            The channel that was just created.
        """
        options: Dict[str, Any] = {}
        if position is not MISSING:
            options["position"] = position

        data = await self._create_channel(
            name, overwrites=overwrites, channel_type=ChannelType.category, reason=reason, **options
        )
        channel = CategoryChannel(state=self._state, guild=self, data=data)  # type: ignore
        # payload *should* contain all category channel info

        # temporarily add to the cache
        self._channels[channel.id] = channel
        return channel

    async def create_forum_channel(
        self,
        name: str,
        *,
        topic: str,
        position: int = MISSING,
        overwrites: Dict[Union[Role, Member], PermissionOverwrite] = MISSING,
        category: Optional[CategoryChannel] = None,
        default_thread_slowmode_delay: int = MISSING,
        default_reaction: Optional[Union[Emoji, PartialEmoji, str]] = MISSING,
        available_tags: List[ForumTag] = MISSING,
        reason: Optional[str] = None,
        default_sort_order: SortOrderType = MISSING,
        default_forum_layout: Optional[ForumLayoutType] = None,
    ) -> ForumChannel:
        """|coro|

        This is similar to :meth:`create_text_channel` except makes a :class:`ForumChannel` instead.

        .. versionadded:: 2.1

        .. versionchanged:: 2.5

            Added the ``default_forum_layout`` parameter.

        Parameters
        ----------
        name: :class:`str`
            The channel's name.
        topic: :class:`str`
            The new channel's topic.
        overwrites: Dict[Union[:class:`Role`, :class:`Member`], :class:`PermissionOverwrite`]
            A :class:`dict` of target (either a role or a member) to
            :class:`PermissionOverwrite` to apply upon creation of a channel.
            Useful for creating secret channels.
        category: Optional[:class:`CategoryChannel`]
            The category to place the newly created channel under.
            The permissions will be automatically synced to category if no
            overwrites are provided.
        position: :class:`int`
            The position in the channel list. This is a number that starts
            at 0. e.g. the top channel is position 0.
        reason: Optional[:class:`str`]
            The reason for creating this channel. Shows up on the audit log.
        default_sort_order: Optional[:class:`SortOrderType`]
            The default sort order used to sort posts in this channel.

            .. versionadded:: 2.3
        default_thread_slowmode_delay: :class:`int`
            The default slowmode delay for threads created in this channel.
            Must be between ``0`` and ``21600``.

            .. versionadded:: 2.4
        default_reaction: Optional[Union[:class:`Emoji`, :class:`PartialEmoji`, :class:`str`]]
            The default reaction for threads created in this channel.

            .. versionadded:: 2.4
        available_tags: List[:class:`ForumTag`]
            The available tags for threads created in this channel.

            .. versionadded:: 2.4
        default_forum_layout: Optional[:class:`ForumLayoutType`]
            The default layout type used to display posts in this forum.

        Raises
        ------
        Forbidden
            You do not have the proper permissions to create this channel.
        HTTPException
            Creating the channel failed.
        InvalidArgument
            The permission overwrite information is not in proper form.

        Returns
        -------
        :class:`ForumChannel`
            The channel that was just created.
        """

        options: Dict[str, Any] = {
            "topic": topic,
        }
        if position is not MISSING:
            options["position"] = position

        if default_sort_order is not MISSING:
            options["default_sort_order"] = default_sort_order.value

        if default_thread_slowmode_delay is not MISSING:
            options["default_thread_rate_limit_per_user"] = default_thread_slowmode_delay

        if available_tags is not MISSING:
            options["available_tags"] = [tag.payload for tag in available_tags]

        if default_reaction is not MISSING:
            if isinstance(default_reaction, str):
                default_reaction = PartialEmoji.from_str(default_reaction)

            if default_reaction is None:
                options["default_reaction_emoji"] = None
            else:
                options["default_reaction_emoji"] = (
                    {
                        "emoji_id": default_reaction.id,
                    }
                    if default_reaction.id is not None
                    else {
                        "emoji_name": default_reaction.name,
                    }
                )

        if default_forum_layout is not None:
            options["default_forum_layout"] = default_forum_layout.value

        data = await self._create_channel(
            name,
            overwrites=overwrites,
            channel_type=ChannelType.forum,
            category=category,
            reason=reason,
            **options,
        )
        channel = ForumChannel(state=self._state, guild=self, data=data)  # type: ignore
        # payload *should* contain all forum channel info

        # temporarily add to the cache
        self._channels[channel.id] = channel
        return channel

    create_category_channel = create_category

    async def leave(self) -> None:
        """|coro|

        Leaves the guild.

        .. note::

            You cannot leave the guild that you own, you must delete it instead
            via :meth:`delete`.

        Raises
        ------
        HTTPException
            Leaving the guild failed.
        """
        await self._state.http.leave_guild(self.id)

    async def delete(self) -> None:
        """|coro|

        Deletes the guild. You must be the guild owner to delete the
        guild.

        Raises
        ------
        HTTPException
            Deleting the guild failed.
        Forbidden
            You do not have permissions to delete the guild.
        """

        await self._state.http.delete_guild(self.id)

    async def edit(
        self,
        *,
        reason: Optional[str] = MISSING,
        name: str = MISSING,
        description: Optional[str] = MISSING,
        icon: Optional[Union[bytes, Asset, Attachment, File]] = MISSING,
        banner: Optional[Union[bytes, Asset, Attachment, File]] = MISSING,
        splash: Optional[Union[bytes, Asset, Attachment, File]] = MISSING,
        discovery_splash: Optional[Union[bytes, Asset, Attachment, File]] = MISSING,
        community: bool = MISSING,
        region: Optional[Union[str, VoiceRegion]] = MISSING,
        afk_channel: Optional[VoiceChannel] = MISSING,
        owner: Snowflake = MISSING,
        afk_timeout: int = MISSING,
        default_notifications: NotificationLevel = MISSING,
        verification_level: VerificationLevel = MISSING,
        explicit_content_filter: ContentFilter = MISSING,
        vanity_code: str = MISSING,
        system_channel: Optional[TextChannel] = MISSING,
        system_channel_flags: SystemChannelFlags = MISSING,
        preferred_locale: str = MISSING,
        rules_channel: Optional[TextChannel] = MISSING,
        public_updates_channel: Optional[TextChannel] = MISSING,
        invites_disabled: bool = MISSING,
        premium_progress_bar_enabled: bool = MISSING,
    ) -> Guild:
        r"""|coro|

        Edits the guild.

        You must have the :attr:`~Permissions.manage_guild` permission
        to edit the guild.

        .. versionchanged:: 1.4
            The ``rules_channel`` and ``public_updates_channel`` keyword-only parameters were added.

        .. versionchanged:: 2.0
            The ``discovery_splash`` and ``community`` keyword-only parameters were added.

        .. versionchanged:: 2.0
            The newly updated guild is returned.

        .. versionchanged:: 2.1
            The ``icon``, ``banner``, ``splash``, ``discovery_splash``
            parameters now accept :class:`File`, :class:`Attachment`, and :class:`Asset`.

        .. versionchanged:: 2.4
            The ``invites_disabled`` parameter has been added.

        .. versionchanged:: 2.6
            The ``premium_progress_bar_enabled`` parameter has been added.

        Parameters
        ----------
        name: :class:`str`
            The new name of the guild.
        description: Optional[:class:`str`]
            The new description of the guild. Could be ``None`` for no description.
            This is only available to guilds that contain ``PUBLIC`` in :attr:`Guild.features`.
        icon: Optional[Union[:class:`bytes`, :class:`Asset`, :class:`Attachment`, :class:`File`]]
            A :term:`py:bytes-like object`, :class:`File`, :class:`Attachment`, or :class:`Asset`
            representing the icon. Only PNG/JPEG is supported. GIF is only available to guilds that contain
            ``ANIMATED_ICON`` in :attr:`Guild.features`. Could be ``None`` to denote removal of the icon.
        banner: Optional[Union[:class:`bytes`, :class:`Asset`, :class:`Attachment`, :class:`File`]]
            A :term:`py:bytes-like object`, :class:`File`, :class:`Attachment`, or :class:`Asset`
            representing the banner. Could be ``None`` to denote removal of the banner.
            This is only available to guilds that contain ``BANNER`` in :attr:`Guild.features`.
        splash: Optional[Union[:class:`bytes`, :class:`Asset`, :class:`Attachment`, :class:`File`]]
            A :term:`py:bytes-like object`, :class:`File`, :class:`Attachment`, or :class:`Asset`
            representing the invite splash. Only PNG/JPEG supported. Could be ``None`` to denote removing the
            splash. This is only available to guilds that contain ``INVITE_SPLASH`` in :attr:`Guild.features`.
        discovery_splash: Optional[Union[:class:`bytes`, :class:`Asset`, :class:`Attachment`, :class:`File`]]
            A :term:`py:bytes-like object`, :class:`File`, :class:`Attachment`, or :class:`Asset`
            representing the discovery splash. Only PNG/JPEG supported. Could be ``None`` to denote removing the
            splash. This is only available to guilds that contain ``DISCOVERABLE`` in :attr:`Guild.features`.
        community: :class:`bool`
            Whether the guild should be a Community guild. If set to ``True``\, both ``rules_channel``
            and ``public_updates_channel`` parameters are required.
        region: Union[:class:`str`, :class:`VoiceRegion`]
            The new region for the guild's voice communication.
        afk_channel: Optional[:class:`VoiceChannel`]
            The new channel that is the AFK channel. Could be ``None`` for no AFK channel.
        afk_timeout: :class:`int`
            The number of seconds until someone is moved to the AFK channel.
        owner: :class:`Member`
            The new owner of the guild to transfer ownership to. Note that you must
            be owner of the guild to do this.
        verification_level: :class:`VerificationLevel`
            The new verification level for the guild.
        default_notifications: :class:`NotificationLevel`
            The new default notification level for the guild.
        explicit_content_filter: :class:`ContentFilter`
            The new explicit content filter for the guild.
        vanity_code: :class:`str`
            The new vanity code for the guild.
        system_channel: Optional[:class:`TextChannel`]
            The new channel that is used for the system channel. Could be ``None`` for no system channel.
        system_channel_flags: :class:`SystemChannelFlags`
            The new system channel settings to use with the new system channel.
        preferred_locale: :class:`str`
            The new preferred locale for the guild. Used as the primary language in the guild.
            If set, this must be an ISO 639 code, e.g. ``en-US`` or ``ja`` or ``zh-CN``.
        rules_channel: Optional[:class:`TextChannel`]
            The new channel that is used for rules. This is only available to
            guilds that contain ``PUBLIC`` in :attr:`Guild.features`. Could be ``None`` for no rules
            channel.
        public_updates_channel: Optional[:class:`TextChannel`]
            The new channel that is used for public updates from Discord. This is only available to
            guilds that contain ``PUBLIC`` in :attr:`Guild.features`. Could be ``None`` for no
            public updates channel.
        invites_disabled: :class:`bool`
            Whether the invites should be paused for the guild.
            This will prevent new users from joining said guild.
        premium_progress_bar_enabled: :class:`bool`
            Whether the premium guild boost progress bar is enabled.
        reason: Optional[:class:`str`]
            The reason for editing this guild. Shows up on the audit log.

        Raises
        ------
        Forbidden
            You do not have permissions to edit the guild.
        HTTPException
            Editing the guild failed.
        InvalidArgument
            The image format passed in to ``icon`` is invalid. It must be
            PNG or JPG. This is also raised if you are not the owner of the
            guild and request an ownership transfer.

        Returns
        -------
        :class:`Guild`
            The newly updated guild. Note that this has the same limitations as
            mentioned in :meth:`Client.fetch_guild` and may not have full data.
        """

        http = self._state.http

        if vanity_code is not MISSING:
            await http.change_vanity_code(self.id, vanity_code, reason=reason)

        fields: Dict[str, Any] = {}
        if name is not MISSING:
            fields["name"] = name

        if description is not MISSING:
            fields["description"] = description

        if preferred_locale is not MISSING:
            fields["preferred_locale"] = preferred_locale

        if afk_timeout is not MISSING:
            fields["afk_timeout"] = afk_timeout

        if icon is not MISSING:
            fields["icon"] = await utils.obj_to_base64_data(icon)

        if banner is not MISSING:
            fields["banner"] = await utils.obj_to_base64_data(banner)

        if splash is not MISSING:
            fields["splash"] = await utils.obj_to_base64_data(splash)

        if discovery_splash is not MISSING:
            fields["discovery_splash"] = await utils.obj_to_base64_data(discovery_splash)

        if default_notifications is not MISSING:
            if not isinstance(default_notifications, NotificationLevel):
                raise InvalidArgument(
                    "default_notifications field must be of type NotificationLevel"
                )
            fields["default_message_notifications"] = default_notifications.value

        if afk_channel is not MISSING:
            if afk_channel is None:
                fields["afk_channel_id"] = afk_channel
            else:
                fields["afk_channel_id"] = afk_channel.id

        if system_channel is not MISSING:
            if system_channel is None:
                fields["system_channel_id"] = system_channel
            else:
                fields["system_channel_id"] = system_channel.id

        if rules_channel is not MISSING:
            if rules_channel is None:
                fields["rules_channel_id"] = rules_channel
            else:
                fields["rules_channel_id"] = rules_channel.id

        if public_updates_channel is not MISSING:
            if public_updates_channel is None:
                fields["public_updates_channel_id"] = public_updates_channel
            else:
                fields["public_updates_channel_id"] = public_updates_channel.id

        if owner is not MISSING:
            if self.owner_id != self._state.self_id:
                raise InvalidArgument("To transfer ownership you must be the owner of the guild.")

            fields["owner_id"] = owner.id

        if region is not MISSING:
            fields["region"] = str(region)

        if verification_level is not MISSING:
            if not isinstance(verification_level, VerificationLevel):
                raise InvalidArgument("verification_level field must be of type VerificationLevel")

            fields["verification_level"] = verification_level.value

        if explicit_content_filter is not MISSING:
            if not isinstance(explicit_content_filter, ContentFilter):
                raise InvalidArgument("explicit_content_filter field must be of type ContentFilter")

            fields["explicit_content_filter"] = explicit_content_filter.value

        if system_channel_flags is not MISSING:
            if not isinstance(system_channel_flags, SystemChannelFlags):
                raise InvalidArgument(
                    "system_channel_flags field must be of type SystemChannelFlags"
                )

            fields["system_channel_flags"] = system_channel_flags.value

        if premium_progress_bar_enabled is not MISSING:
            fields["premium_progress_bar_enabled"] = premium_progress_bar_enabled

        if community is not MISSING:
            features = []
            if community:
                if "rules_channel_id" in fields and "public_updates_channel_id" in fields:
                    features.append("COMMUNITY")
                else:
                    raise InvalidArgument(
                        "community field requires both rules_channel and public_updates_channel fields to be provided"
                    )

            fields["features"] = features

        if invites_disabled is not MISSING:
            features = self.features.copy()

            if invites_disabled:
                features.append("INVITES_DISABLED")
            else:
                if "INVITES_DISABLED" in features:
                    features.remove("INVITES_DISABLED")

            fields["features"] = features

        data = await http.edit_guild(self.id, reason=reason, **fields)
        return Guild(data=data, state=self._state)

    async def fetch_channels(self) -> Sequence[GuildChannel]:
        """|coro|

        Retrieves all :class:`abc.GuildChannel` that the guild has.

        .. note::

            This method is an API call. For general usage, consider :attr:`channels` instead.

        .. versionadded:: 1.2

        Raises
        ------
        InvalidData
            An unknown channel type was received from Discord.
        HTTPException
            Retrieving the channels failed.

        Returns
        -------
        Sequence[:class:`abc.GuildChannel`]
            All channels in the guild.
        """
        data = await self._state.http.get_all_guild_channels(self.id)

        def convert(d):
            factory, _ = _guild_channel_factory(d["type"])
            if factory is None:
                raise InvalidData("Unknown channel type {type} for channel ID {id}.".format_map(d))

            channel = factory(guild=self, state=self._state, data=d)
            return channel

        return [convert(d) for d in data]

    async def active_threads(self) -> List[Thread]:
        """|coro|

        Returns a list of active :class:`Thread` that the client can access.

        This includes both private and public threads.

        .. versionadded:: 2.0

        Raises
        ------
        HTTPException
            The request to get the active threads failed.

        Returns
        -------
        List[:class:`Thread`]
            The active threads
        """
        data = await self._state.http.get_active_threads(self.id)
        threads = [Thread(guild=self, state=self._state, data=d) for d in data.get("threads", [])]
        thread_lookup: Dict[int, Thread] = {thread.id: thread for thread in threads}
        for member in data.get("members", []):
            thread = thread_lookup.get(int(member["id"]))
            if thread is not None:
                thread._add_member(ThreadMember(parent=thread, data=member))

        return threads

    # TODO: Remove Optional typing here when async iterators are refactored
    def fetch_members(
        self, *, limit: Optional[int] = 1000, after: Optional[SnowflakeTime] = None
    ) -> AsyncIterator[Member]:
        """|asynciter|

        Returns an async iterator that enables receiving the guild's members. In order to use this,
        :meth:`Intents.members` must be enabled.

        .. note::

            This method is an API call. For general usage, consider :attr:`members` instead.

        .. versionadded:: 1.3

        All parameters are optional.

        Parameters
        ----------
        limit: Optional[:class:`int`]
            The number of members to retrieve. Defaults to 1000.
            Pass ``None`` to fetch all members. Note that this is potentially slow.
        after: Optional[Union[:class:`.abc.Snowflake`, :class:`datetime.datetime`]]
            Retrieve members after this date or object.
            If a datetime is provided, it is recommended to use a UTC aware datetime.
            If the datetime is naive, it is assumed to be local time.

        Raises
        ------
        ClientException
            The members intent is not enabled.
        HTTPException
            Getting the members failed.

        Yields
        ------
        :class:`.Member`
            The member with the member data parsed.

        Examples
        --------

        Usage ::

            async for member in guild.fetch_members(limit=150):
                print(member.name)
        """

        if not self._state._intents.members:
            raise ClientException("Intents.members must be enabled to use this.")

        return member_iterator(self, limit=limit, after=after)

    async def fetch_member(self, member_id: int, /) -> Member:
        """|coro|

        Retrieves a :class:`Member` from a guild ID, and a member ID.

        .. note::

            This method is an API call. If you have :attr:`Intents.members` and member cache enabled, consider :meth:`get_member` instead.

        Parameters
        ----------
        member_id: :class:`int`
            The member's ID to fetch from.

        Raises
        ------
        Forbidden
            You do not have access to the guild.
        HTTPException
            Fetching the member failed.

        Returns
        -------
        :class:`Member`
            The member from the member ID.
        """
        data = await self._state.http.get_member(self.id, member_id)
        return Member(data=data, state=self._state, guild=self)

    async def fetch_ban(self, user: Snowflake) -> BanEntry:
        """|coro|

        Retrieves the :class:`BanEntry` for a user.

        You must have the :attr:`~Permissions.ban_members` permission
        to get this information.

        Parameters
        ----------
        user: :class:`abc.Snowflake`
            The user to get ban information from.

        Raises
        ------
        Forbidden
            You do not have proper permissions to get the information.
        NotFound
            This user is not banned.
        HTTPException
            An error occurred while fetching the information.

        Returns
        -------
        :class:`BanEntry`
            The :class:`BanEntry` object for the specified user.
        """
        data: BanPayload = await self._state.http.get_ban(user.id, self.id)
        return BanEntry(user=User(state=self._state, data=data["user"]), reason=data["reason"])

    async def fetch_channel(self, channel_id: int, /) -> Union[GuildChannel, Thread]:
        """|coro|

        Retrieves a :class:`.abc.GuildChannel` or :class:`.Thread` with the specified ID.

        .. note::

            This method is an API call. For general usage, consider :meth:`get_channel_or_thread` instead.

        .. versionadded:: 2.0

        Raises
        ------
        :exc:`.InvalidData`
            An unknown channel type was received from Discord
            or the guild the channel belongs to is not the same
            as the one in this object points to.
        :exc:`.HTTPException`
            Retrieving the channel failed.
        :exc:`.NotFound`
            Invalid Channel ID.
        :exc:`.Forbidden`
            You do not have permission to fetch this channel.

        Returns
        -------
        Union[:class:`.abc.GuildChannel`, :class:`.Thread`]
            The channel from the ID.
        """
        data = await self._state.http.get_channel(channel_id)

        factory, ch_type = _threaded_guild_channel_factory(data["type"])
        if factory is None:
            raise InvalidData("Unknown channel type {type} for channel ID {id}.".format_map(data))

        if ch_type in (ChannelType.group, ChannelType.private):
            raise InvalidData("Channel ID resolved to a private channel")

        if TYPE_CHECKING:
            data = cast(GuildChannelPayload, data)

        guild_id = int(data["guild_id"])
        if self.id != guild_id:
            raise InvalidData("Guild ID resolved to a different guild")

        channel: GuildChannel = factory(guild=self, state=self._state, data=data)  # type: ignore
        return channel

    def bans(
        self,
        *,
        limit: Optional[int] = 1000,
        before: Optional[Snowflake] = None,
        after: Optional[Snowflake] = None,
    ) -> AsyncIterator[BanEntry]:
        """|asynciter|

        Returns an async iterator that enables receiving the destination's bans.

        You must have the :attr:`~Permissions.ban_members` permission to get this information.

        .. versionchanged:: 2.0
            Due to a breaking change in Discord's API, this now returns an :class:`~nextcord.AsyncIterator` instead of a :class:`list`.

        Examples
        --------

        Usage ::

            counter = 0
            async for ban in guild.bans(limit=200):
                if not ban.user.bot:
                    counter += 1

        All parameters are optional.

        Parameters
        ----------
        limit: Optional[:class:`int`]
            The number of bans to retrieve.
            If ``None``, it retrieves every ban in the guild. Note, however,
            that this would make a slow operation.
            Defaults to 1000.
        before: Optional[:class:`~nextcord.abc.Snowflake`]
            Retrieve bans before this user.
        after: Optional[:class:`~nextcord.abc.Snowflake`]
            Retrieve bans after this user.

        Raises
        ------
        ~nextcord.Forbidden
            You do not have permissions to get the bans.
        ~nextcord.HTTPException
            An error occurred while fetching the bans.

        Yields
        ------
        :class:`~nextcord.BanEntry`
            The ban with the ban data parsed.
        """

        return ban_iterator(self, limit=limit, before=before, after=after)

    async def prune_members(
        self,
        *,
        days: int,
        compute_prune_count: bool = True,
        roles: List[Snowflake] = MISSING,
        reason: Optional[str] = None,
    ) -> Optional[int]:
        r"""|coro|

        Prunes the guild from its inactive members.

        The inactive members are denoted if they have not logged on in
        ``days`` number of days and they have no roles.

        You must have the :attr:`~Permissions.kick_members` permission
        to use this.

        To check how many members you would prune without actually pruning,
        see the :meth:`estimate_pruned_members` function.

        To prune members that have specific roles see the ``roles`` parameter.

        .. versionchanged:: 1.4
            The ``roles`` keyword-only parameter was added.

        Parameters
        ----------
        days: :class:`int`
            The number of days before counting as inactive.
        reason: Optional[:class:`str`]
            The reason for doing this action. Shows up on the audit log.
        compute_prune_count: :class:`bool`
            Whether to compute the prune count. This defaults to ``True``
            which makes it prone to timeouts in very large guilds. In order
            to prevent timeouts, you must set this to ``False``. If this is
            set to ``False``\, then this function will always return ``None``.
        roles: List[:class:`abc.Snowflake`]
            A list of :class:`abc.Snowflake` that represent roles to include in the pruning process. If a member
            has a role that is not specified, they'll be excluded.

        Raises
        ------
        Forbidden
            You do not have permissions to prune members.
        HTTPException
            An error occurred while pruning members.
        InvalidArgument
            An integer was not passed for ``days``.

        Returns
        -------
        Optional[:class:`int`]
            The number of members pruned. If ``compute_prune_count`` is ``False``
            then this returns ``None``.
        """

        if not isinstance(days, int):
            raise InvalidArgument(
                f"Expected int for ``days``, received {days.__class__.__name__} instead."
            )

        if roles:
            role_ids = [str(role.id) for role in roles]
        else:
            role_ids = []

        data = await self._state.http.prune_members(
            self.id, days, compute_prune_count=compute_prune_count, roles=role_ids, reason=reason
        )
        return data["pruned"]

    async def templates(self) -> List[Template]:
        """|coro|

        Gets the list of templates from this guild.

        Requires :attr:`~.Permissions.manage_guild` permissions.

        .. versionadded:: 1.7

        Raises
        ------
        Forbidden
            You don't have permissions to get the templates.

        Returns
        -------
        List[:class:`Template`]
            The templates for this guild.
        """
        from .template import Template

        data = await self._state.http.guild_templates(self.id)
        return [Template(data=d, state=self._state) for d in data]

    async def webhooks(self) -> List[Webhook]:
        """|coro|

        Gets the list of webhooks from this guild.

        Requires :attr:`~.Permissions.manage_webhooks` permissions.

        Raises
        ------
        Forbidden
            You don't have permissions to get the webhooks.

        Returns
        -------
        List[:class:`Webhook`]
            The webhooks for this guild.
        """

        from .webhook import Webhook

        data = await self._state.http.guild_webhooks(self.id)
        return [Webhook.from_state(d, state=self._state) for d in data]

    async def estimate_pruned_members(
        self, *, days: int, roles: List[Snowflake] = MISSING
    ) -> Optional[int]:
        """|coro|

        Similar to :meth:`prune_members` except instead of actually
        pruning members, it returns how many members it would prune
        from the guild had it been called.

        Parameters
        ----------
        days: :class:`int`
            The number of days before counting as inactive.
        roles: List[:class:`abc.Snowflake`]
            A list of :class:`abc.Snowflake` that represent roles to include in the estimate. If a member
            has a role that is not specified, they'll be excluded.

            .. versionadded:: 1.7

        Raises
        ------
        Forbidden
            You do not have permissions to prune members.
        HTTPException
            An error occurred while fetching the prune members estimate.
        InvalidArgument
            An integer was not passed for ``days``.

        Returns
        -------
        :class:`int`
            The number of members estimated to be pruned.
        """

        if not isinstance(days, int):
            raise InvalidArgument(
                f"Expected int for ``days``, received {days.__class__.__name__} instead."
            )

        if roles:
            role_ids = [str(role.id) for role in roles]
        else:
            role_ids = []

        data = await self._state.http.estimate_pruned_members(self.id, days, role_ids)
        return data["pruned"]

    async def invites(self) -> List[Invite]:
        """|coro|

        Returns a list of all active instant invites from the guild.

        You must have the :attr:`~Permissions.manage_guild` permission to get
        this information.

        Raises
        ------
        Forbidden
            You do not have proper permissions to get the information.
        HTTPException
            An error occurred while fetching the information.

        Returns
        -------
        List[:class:`Invite`]
            The list of invites that are currently active.


        .. note::

            This method does not include the Guild's vanity URL.
            To get the vanity URL :class:`Invite`, refer to :meth:`Guild.vanity_invite`.
        """

        data = await self._state.http.invites_from(self.id)
        result = []
        for invite in data:
            channel = self.get_channel(int(invite["channel"]["id"]))
            result.append(Invite(state=self._state, data=invite, guild=self, channel=channel))

        return result

    async def create_template(self, *, name: str, description: str = MISSING) -> Template:
        """|coro|

        Creates a template for the guild.

        You must have the :attr:`~Permissions.manage_guild` permission to
        do this.

        .. versionadded:: 1.7

        Parameters
        ----------
        name: :class:`str`
            The name of the template.
        description: :class:`str`
            The description of the template.
        """
        from .template import Template

        payload: CreateTemplate = {"name": name, "icon": None}

        if description:
            payload["description"] = description

        data = await self._state.http.create_template(self.id, payload)

        return Template(state=self._state, data=data)

    async def create_integration(self, *, type: IntegrationType, id: int) -> None:
        """|coro|

        Attaches an integration to the guild.

        You must have the :attr:`~Permissions.manage_guild` permission to
        do this.

        .. versionadded:: 1.4

        Parameters
        ----------
        type: :class:`str`
            The integration type (e.g. Twitch).
        id: :class:`int`
            The integration ID.

        Raises
        ------
        Forbidden
            You do not have permission to create the integration.
        HTTPException
            The account could not be found.
        """
        await self._state.http.create_integration(self.id, type, id)

    async def integrations(self) -> List[Integration]:
        """|coro|

        Returns a list of all integrations attached to the guild.

        You must have the :attr:`~Permissions.manage_guild` permission to
        do this.

        .. versionadded:: 1.4

        Raises
        ------
        Forbidden
            You do not have permission to create the integration.
        HTTPException
            Fetching the integrations failed.

        Returns
        -------
        List[:class:`Integration`]
            The list of integrations that are attached to the guild.
        """
        data = await self._state.http.get_all_integrations(self.id)

        def convert(d):
            factory, _ = _integration_factory(d["type"])
            return factory(guild=self, data=d)

        return [convert(d) for d in data]

    async def fetch_stickers(self) -> List[GuildSticker]:
        r"""|coro|

        Retrieves a list of all :class:`Sticker`\s for the guild.

        .. versionadded:: 2.0

        .. note::

            This method is an API call. For general usage, consider :attr:`stickers` instead.

        Raises
        ------
        HTTPException
            An error occurred fetching the stickers.

        Returns
        -------
        List[:class:`GuildSticker`]
            The retrieved stickers.
        """
        data = await self._state.http.get_all_guild_stickers(self.id)
        return [GuildSticker(state=self._state, data=d) for d in data]

    async def fetch_sticker(self, sticker_id: int, /) -> GuildSticker:
        """|coro|

        Retrieves a custom :class:`Sticker` from the guild.

        .. versionadded:: 2.0

        .. note::

            This method is an API call.
            For general usage, consider iterating over :attr:`stickers` instead.

        Parameters
        ----------
        sticker_id: :class:`int`
            The sticker's ID.

        Raises
        ------
        NotFound
            The sticker requested could not be found.
        HTTPException
            An error occurred fetching the sticker.

        Returns
        -------
        :class:`GuildSticker`
            The retrieved sticker.
        """
        data = await self._state.http.get_guild_sticker(self.id, sticker_id)
        return GuildSticker(state=self._state, data=data)

    async def create_sticker(
        self,
        *,
        name: str,
        description: Optional[str] = None,
        emoji: str,
        file: File,
        reason: Optional[str] = None,
    ) -> GuildSticker:
        """|coro|

        Creates a :class:`Sticker` for the guild.

        You must have :attr:`~Permissions.manage_emojis_and_stickers` permission to
        do this.

        .. versionadded:: 2.0

        Parameters
        ----------
        name: :class:`str`
            The sticker name. Must be at least 2 characters.
        description: Optional[:class:`str`]
            The sticker's description. Can be ``None``.
        emoji: :class:`str`
            The name of a unicode emoji that represents the sticker's expression.
        file: :class:`File`
            The file of the sticker to upload.
        reason: :class:`str`
            The reason for creating this sticker. Shows up on the audit log.

        Raises
        ------
        Forbidden
            You are not allowed to create stickers.
        HTTPException
            An error occurred creating a sticker.

        Returns
        -------
        :class:`GuildSticker`
            The created sticker.
        """
        if description is None:
            description = ""

        try:
            emoji = unicodedata.name(emoji)
        except TypeError:
            pass
        else:
            emoji = emoji.replace(" ", "_")
        payload: CreateGuildSticker = {
            "name": name,
            "description": description,
            "tags": emoji,
        }

        data = await self._state.http.create_guild_sticker(self.id, payload, file, reason=reason)
        return self._state.store_sticker(self, data)

    async def delete_sticker(self, sticker: Snowflake, *, reason: Optional[str] = None) -> None:
        """|coro|

        Deletes the custom :class:`Sticker` from the guild.

        You must have :attr:`~Permissions.manage_emojis_and_stickers` permission to
        do this.

        .. versionadded:: 2.0

        Parameters
        ----------
        sticker: :class:`abc.Snowflake`
            The sticker you are deleting.
        reason: Optional[:class:`str`]
            The reason for deleting this sticker. Shows up on the audit log.

        Raises
        ------
        Forbidden
            You are not allowed to delete stickers.
        HTTPException
            An error occurred deleting the sticker.
        """
        await self._state.http.delete_guild_sticker(self.id, sticker.id, reason)

    async def fetch_emojis(self) -> List[Emoji]:
        r"""|coro|

        Retrieves all custom :class:`Emoji`\s from the guild.

        .. note::

            This method is an API call. For general usage, consider :attr:`emojis` instead.

        Raises
        ------
        HTTPException
            An error occurred fetching the emojis.

        Returns
        -------
        List[:class:`Emoji`]
            The retrieved emojis.
        """
        data = await self._state.http.get_all_custom_emojis(self.id)
        return [Emoji(guild=self, state=self._state, data=d) for d in data]

    async def fetch_emoji(self, emoji_id: int, /) -> Emoji:
        """|coro|

        Retrieves a custom :class:`Emoji` from the guild.

        .. note::

            This method is an API call.
            For general usage, consider iterating over :attr:`emojis` instead.

        Parameters
        ----------
        emoji_id: :class:`int`
            The emoji's ID.

        Raises
        ------
        NotFound
            The emoji requested could not be found.
        HTTPException
            An error occurred fetching the emoji.

        Returns
        -------
        :class:`Emoji`
            The retrieved emoji.
        """
        data = await self._state.http.get_custom_emoji(self.id, emoji_id)
        return Emoji(guild=self, state=self._state, data=data)

    async def create_custom_emoji(
        self,
        *,
        name: str,
        image: Union[bytes, Asset, Attachment, File],
        roles: List[Role] = MISSING,
        reason: Optional[str] = None,
    ) -> Emoji:
        r"""|coro|

        Creates a custom :class:`Emoji` for the guild.

        There is currently a limit of 50 static and animated emojis respectively per guild,
        unless the guild has the ``MORE_EMOJI`` feature which extends the limit to 200.

        You must have the :attr:`~Permissions.manage_emojis` permission to
        do this.

        .. versionchanged:: 2.1
            The ``image`` parameter now accepts :class:`File`, :class:`Attachment`, and :class:`Asset`.

        Parameters
        ----------
        name: :class:`str`
            The emoji name. Must be at least 2 characters.
        image: Union[:class:`bytes`, :class:`Asset`, :class:`Attachment`, :class:`File`]
            The :term:`py:bytes-like object`, :class:`File`, :class:`Attachment`, or :class:`Asset`
            representing the image data to use. Only JPG, PNG and GIF images are supported.
        roles: List[:class:`Role`]
            A :class:`list` of :class:`Role`\s that can use this emoji. Leave empty to make it available to everyone.
        reason: Optional[:class:`str`]
            The reason for creating this emoji. Shows up on the audit log.

        Raises
        ------
        Forbidden
            You are not allowed to create emojis.
        HTTPException
            An error occurred creating an emoji.

        Returns
        -------
        :class:`Emoji`
            The created emoji.
        """
        img_base64 = await utils.obj_to_base64_data(image)

        role_ids: SnowflakeList
        if roles:
            role_ids = [role.id for role in roles]
        else:
            role_ids = []

        data = await self._state.http.create_custom_emoji(
            self.id, name, img_base64, roles=role_ids, reason=reason
        )
        return self._state.store_emoji(self, data)

    async def delete_emoji(self, emoji: Snowflake, *, reason: Optional[str] = None) -> None:
        """|coro|

        Deletes the custom :class:`Emoji` from the guild.

        You must have :attr:`~Permissions.manage_emojis` permission to
        do this.

        Parameters
        ----------
        emoji: :class:`abc.Snowflake`
            The emoji you are deleting.
        reason: Optional[:class:`str`]
            The reason for deleting this emoji. Shows up on the audit log.

        Raises
        ------
        Forbidden
            You are not allowed to delete emojis.
        HTTPException
            An error occurred deleting the emoji.
        """

        await self._state.http.delete_custom_emoji(self.id, emoji.id, reason=reason)

    async def fetch_roles(self, *, cache: bool = False) -> List[Role]:
        """|coro|

        Retrieves all :class:`Role` that the guild has.

        .. note::

            This method is an API call. For general usage, consider :attr:`roles` instead.

        Parameters
        ----------
        cache: bool
            Whether or not to also update this guilds
            role cache. Defaults to ``False``.

        Raises
        ------
        HTTPException
            Retrieving the roles failed.

        Returns
        -------
        List[:class:`Role`]
            All roles in the guild.
        """
        data = await self._state.http.get_roles(self.id)
        roles = [Role(guild=self, state=self._state, data=d) for d in data]
        if cache:
            self._roles: Dict[int, Role] = {}
            for role in roles:
                self._roles[role.id] = role

        return roles

    @overload
    async def create_role(
        self,
        *,
        reason: Optional[str] = ...,
        name: str = ...,
        permissions: Permissions = ...,
        colour: Union[Colour, int] = ...,
        hoist: bool = ...,
        mentionable: bool = ...,
        icon: Optional[Union[str, bytes, Asset, Attachment, File]] = ...,
    ) -> Role:
        ...

    @overload
    async def create_role(
        self,
        *,
        reason: Optional[str] = ...,
        name: str = ...,
        permissions: Permissions = ...,
        color: Union[Colour, int] = ...,
        hoist: bool = ...,
        mentionable: bool = ...,
        icon: Optional[Union[str, bytes, Asset, Attachment, File]] = ...,
    ) -> Role:
        ...

    async def create_role(
        self,
        *,
        name: str = MISSING,
        permissions: Permissions = MISSING,
        color: Union[Colour, int] = MISSING,
        colour: Union[Colour, int] = MISSING,
        hoist: bool = MISSING,
        mentionable: bool = MISSING,
        icon: Optional[Union[str, bytes, Asset, Attachment, File]] = MISSING,
        reason: Optional[str] = None,
    ) -> Role:
        """|coro|

        Creates a :class:`Role` for the guild.

        All fields are optional.

        You must have the :attr:`~Permissions.manage_roles` permission to
        do this.

        .. versionchanged:: 1.6
            Can now pass ``int`` to ``colour`` keyword-only parameter.

        .. versionchanged:: 2.1
            The ``icon`` parameter now accepts :class:`File`, :class:`Attachment`, and :class:`Asset`.

        Parameters
        ----------
        name: :class:`str`
            The role name. Defaults to 'new role'.
        permissions: :class:`Permissions`
            The permissions to have. Defaults to no permissions.
        colour: Union[:class:`Colour`, :class:`int`]
            The colour for the role. Defaults to :meth:`Colour.default`.
            This is aliased to ``color`` as well.
        hoist: :class:`bool`
            Indicates if the role should be shown separately in the member list.
            Defaults to ``False``.
        mentionable: :class:`bool`
            Indicates if the role should be mentionable by others.
            Defaults to ``False``.
        icon: Optional[Union[:class:`str`, :class:`bytes`, :class:`Asset`, :class:`Attachment`, :class:`File`]]
            The icon of the role. Supports unicode emojis and images
        reason: Optional[:class:`str`]
            The reason for creating this role. Shows up on the audit log.

        Raises
        ------
        Forbidden
            You do not have permissions to create the role.
        HTTPException
            Creating the role failed.
        InvalidArgument
            An invalid keyword argument was given.

        Returns
        -------
        :class:`Role`
            The newly created role.
        """
        fields: Dict[str, Any] = {}
        if permissions is not MISSING:
            fields["permissions"] = str(permissions.value)
        else:
            fields["permissions"] = "0"

        actual_colour = colour or color or Colour.default()
        if isinstance(actual_colour, int):
            fields["color"] = actual_colour
        else:
            fields["color"] = actual_colour.value

        if hoist is not MISSING:
            fields["hoist"] = hoist

        if mentionable is not MISSING:
            fields["mentionable"] = mentionable

        if name is not MISSING:
            fields["name"] = name

        if icon is not MISSING:
            if isinstance(icon, str):
                fields["unicode_emoji"] = icon
            else:
                fields["icon"] = await utils.obj_to_base64_data(icon)

        data = await self._state.http.create_role(self.id, reason=reason, **fields)
        role = Role(guild=self, data=data, state=self._state)

        return role

    async def edit_role_positions(
        self, positions: Dict[Snowflake, int], *, reason: Optional[str] = None
    ) -> List[Role]:
        """|coro|

        Bulk edits a list of :class:`Role` in the guild.

        You must have the :attr:`~Permissions.manage_roles` permission to
        do this.

        .. versionadded:: 1.4

        Example:

        .. code-block:: python3

            positions = {
                bots_role: 1, # penultimate role
                tester_role: 2,
                admin_role: 6
            }

            await guild.edit_role_positions(positions=positions)

        Parameters
        ----------
        positions
            A :class:`dict` of :class:`Role` to :class:`int` to change the positions
            of each given role.
        reason: Optional[:class:`str`]
            The reason for editing the role positions. Shows up on the audit log.

        Raises
        ------
        Forbidden
            You do not have permissions to move the roles.
        HTTPException
            Moving the roles failed.
        InvalidArgument
            An invalid keyword argument was given.

        Returns
        -------
        List[:class:`Role`]
            A list of all the roles in the guild.
        """
        if not isinstance(positions, dict):
            raise InvalidArgument("positions parameter expects a dict.")

        role_positions: List[RolePositionUpdate] = []
        for role, position in positions.items():
            payload: RolePositionUpdate = {"id": role.id, "position": position}

            role_positions.append(payload)

        data = await self._state.http.move_role_position(self.id, role_positions, reason=reason)
        roles: List[Role] = []
        for d in data:
            role = Role(guild=self, data=d, state=self._state)
            roles.append(role)
            self._roles[role.id] = role

        return roles

    async def kick(self, user: Snowflake, *, reason: Optional[str] = None) -> None:
        """|coro|

        Kicks a user from the guild.

        The user must meet the :class:`abc.Snowflake` abc.

        You must have the :attr:`~Permissions.kick_members` permission to
        do this.

        Parameters
        ----------
        user: :class:`abc.Snowflake`
            The user to kick from their guild.
        reason: Optional[:class:`str`]
            The reason the user got kicked.

        Raises
        ------
        Forbidden
            You do not have the proper permissions to kick.
        HTTPException
            Kicking failed.
        """
        await self._state.http.kick(user.id, self.id, reason=reason)

    async def ban(
        self,
        user: Snowflake,
        *,
        reason: Optional[str] = None,
        delete_message_seconds: Optional[int] = None,
        delete_message_days: Optional[Literal[0, 1, 2, 3, 4, 5, 6, 7]] = None,
    ) -> None:
        """|coro|

        Bans a user from the guild.

        The user must meet the :class:`abc.Snowflake` abc.

        You must have the :attr:`~Permissions.ban_members` permission to
        do this.

        For backwards compatibility reasons, by default one day worth of messages will be deleted.

        .. warning::
            delete_message_days is deprecated and will be removed in a future version.
            Use delete_message_seconds instead.

        Parameters
        ----------
        user: :class:`abc.Snowflake`
            The user to ban from their guild.
        delete_message_seconds: Optional[:class:`int`]
            The number of seconds worth of messages to delete from the user
            in the guild. The minimum is 0 and the maximum is 604800 (7 days).

            .. versionadded:: 2.3
        delete_message_days: Optional[:class:`int`]
            The number of days worth of messages to delete from the user
            in the guild. The minimum is 0 and the maximum is 7.

            .. deprecated:: 2.3
        reason: Optional[:class:`str`]
            The reason the user got banned.

        Raises
        ------
        Forbidden
            You do not have the proper permissions to ban.
        HTTPException
            Banning failed.
        """
        if delete_message_days is not None and delete_message_seconds is not None:
            raise InvalidArgument(
                "Cannot pass both delete_message_days and delete_message_seconds."
            )
        elif delete_message_days is not None:
            warnings.warn(
                DeprecationWarning(
                    "delete_message_days is deprecated, use delete_message_seconds instead."
                )
            )
            delete_message_seconds = delete_message_days * 24 * 60 * 60
        elif delete_message_seconds is None:
            # Default to one day
            delete_message_seconds = 24 * 60 * 60

        await self._state.http.ban(user.id, self.id, delete_message_seconds, reason=reason)

    async def unban(self, user: Snowflake, *, reason: Optional[str] = None) -> None:
        """|coro|

        Unbans a user from the guild.

        The user must meet the :class:`abc.Snowflake` abc.

        You must have the :attr:`~Permissions.ban_members` permission to
        do this.

        Parameters
        ----------
        user: :class:`abc.Snowflake`
            The user to unban.
        reason: Optional[:class:`str`]
            The reason for doing this action. Shows up on the audit log.

        Raises
        ------
        Forbidden
            You do not have the proper permissions to unban.
        HTTPException
            Unbanning failed.
        """
        await self._state.http.unban(user.id, self.id, reason=reason)

    async def vanity_invite(self) -> Optional[Invite]:
        """|coro|

        Returns the guild's special vanity invite.

        The guild must have ``VANITY_URL`` in :attr:`~Guild.features`.

        You must have the :attr:`~Permissions.manage_guild` permission to use
        this as well.

        Raises
        ------
        Forbidden
            You do not have the proper permissions to get this.
        HTTPException
            Retrieving the vanity invite failed.

        Returns
        -------
        Optional[:class:`Invite`]
            The special vanity invite. If ``None`` then the guild does not
            have a vanity invite set.
        """

        # we start with { code: abc }
        payload = await self._state.http.get_vanity_code(self.id)
        if not payload["code"]:
            return None

        # get the vanity URL channel since default channels aren't
        # reliable or a thing anymore
        data = await self._state.http.get_invite(payload["code"])

        channel = self.get_channel(int(data["channel"]["id"]))
        payload["revoked"] = False
        payload["temporary"] = False
        payload["max_uses"] = 0
        payload["max_age"] = 0
        payload["uses"] = payload.get("uses", 0)
        return Invite(state=self._state, data=payload, guild=self, channel=channel)

    # TODO: use MISSING when async iterators get refactored
    def audit_logs(
        self,
        *,
        limit: Optional[int] = 100,
        before: Optional[SnowflakeTime] = None,
        after: Optional[SnowflakeTime] = None,
        oldest_first: Optional[bool] = None,
        user: Optional[Snowflake] = None,
        action: Optional[AuditLogAction] = None,
    ) -> AsyncIterator[AuditLogEntry]:
        """|asynciter|

        Returns an async iterator that enables receiving the guild's audit logs.

        You must have the :attr:`~Permissions.view_audit_log` permission to use this.

        Examples
        --------

        Getting the first 100 entries: ::

            async for entry in guild.audit_logs(limit=100):
                print(f'{entry.user} did {entry.action} to {entry.target}')

        Getting entries for a specific action: ::

            async for entry in guild.audit_logs(action=nextcord.AuditLogAction.ban):
                print(f'{entry.user} banned {entry.target}')

        Getting entries made by a specific user: ::

            entries = [entry async for entry in guild.audit_logs(limit=None, user=guild.me)]
            await channel.send(f'I made {len(entries)} moderation actions.')

        Parameters
        ----------
        limit: Optional[:class:`int`]
            The number of entries to retrieve. If ``None`` retrieve all entries.
        before: Optional[Union[:class:`abc.Snowflake`, :class:`datetime.datetime`]]
            Retrieve entries before this date or entry.
            If a datetime is provided, it is recommended to use a UTC aware datetime.
            If the datetime is naive, it is assumed to be local time.
        after: Optional[Union[:class:`abc.Snowflake`, :class:`datetime.datetime`]]
            Retrieve entries after this date or entry.
            If a datetime is provided, it is recommended to use a UTC aware datetime.
            If the datetime is naive, it is assumed to be local time.
        oldest_first: Optional[:class:`bool`]
            If set to ``True``, return entries in oldest->newest order. Defaults to ``True`` if
            ``after`` is specified, otherwise ``False``.
        user: Optional[:class:`abc.Snowflake`]
            The moderator to filter entries from.
        action: Optional[:class:`AuditLogAction`]
            The action to filter with.

        Raises
        ------
        Forbidden
            You are not allowed to fetch audit logs
        HTTPException
            An error occurred while fetching the audit logs.

        Yields
        ------
        :class:`AuditLogEntry`
            The audit log entry.
        """
        if user is not None:
            user_id = user.id
        else:
            user_id = None

<<<<<<< HEAD
        if action:
            action = action.value

        return audit_log_iterator(
=======
        return AuditLogIterator(
>>>>>>> 9fd499f3
            self,
            before=before,
            after=after,
            limit=limit,
            oldest_first=oldest_first,
            user_id=user_id,
            action_type=action,
        )

    async def widget(self) -> Widget:
        """|coro|

        Returns the widget of the guild.

        .. note::

            The guild must have the widget enabled to get this information.

        Raises
        ------
        Forbidden
            The widget for this guild is disabled.
        HTTPException
            Retrieving the widget failed.

        Returns
        -------
        :class:`Widget`
            The guild's widget.
        """
        data = await self._state.http.get_widget(self.id)

        return Widget(state=self._state, data=data)

    async def edit_widget(
        self, *, enabled: bool = MISSING, channel: Optional[Snowflake] = MISSING
    ) -> None:
        """|coro|

        Edits the widget of the guild.

        You must have the :attr:`~Permissions.manage_guild` permission to
        use this

        .. versionadded:: 2.0

        Parameters
        ----------
        enabled: :class:`bool`
            Whether to enable the widget for the guild.
        channel: Optional[:class:`~nextcord.abc.Snowflake`]
            The new widget channel. ``None`` removes the widget channel.

        Raises
        ------
        Forbidden
            You do not have permission to edit the widget.
        HTTPException
            Editing the widget failed.
        """
        payload = {}
        if channel is not MISSING:
            payload["channel_id"] = None if channel is None else channel.id
        if enabled is not MISSING:
            payload["enabled"] = enabled

        await self._state.http.edit_widget(self.id, payload=payload)

    async def chunk(self, *, cache: bool = True) -> Optional[List[Member]]:
        """|coro|

        Requests all members that belong to this guild. In order to use this,
        :meth:`Intents.members` must be enabled.

        This is a websocket operation and can be slow.

        .. versionadded:: 1.5

        Parameters
        ----------
        cache: :class:`bool`
            Whether to cache the members as well.

        Raises
        ------
        ClientException
            The members intent is not enabled.

        Returns
        -------
        Optional[List[:class:`Member`]]
             Returns a list of all the members in the guild.
        """

        if not self._state._intents.members:
            raise ClientException("Intents.members must be enabled to use this.")

        if not self._state.is_guild_evicted(self):
            members = await self._state.chunk_guild(self, cache=cache)
            if isinstance(members, Future):
                members = await members

            return members

    async def query_members(
        self,
        query: Optional[str] = None,
        *,
        limit: int = 5,
        user_ids: Optional[List[int]] = None,
        presences: bool = False,
        cache: bool = True,
    ) -> List[Member]:
        """|coro|

        Request members that belong to this guild whose username starts with
        the query given.

        This is a websocket operation and can be slow.

        .. versionadded:: 1.3

        Parameters
        ----------
        query: Optional[:class:`str`]
            The string that the username's start with.
        limit: :class:`int`
            The maximum number of members to send back. This must be
            a number between 5 and 100.
        presences: :class:`bool`
            Whether to request for presences to be provided. This defaults
            to ``False``.

            .. versionadded:: 1.6

        cache: :class:`bool`
            Whether to cache the members internally. This makes operations
            such as :meth:`get_member` work for those that matched.
        user_ids: Optional[List[:class:`int`]]
            List of user IDs to search for. If the user ID is not in the guild then it won't be returned.

            .. versionadded:: 1.4


        Raises
        ------
        asyncio.TimeoutError
            The query timed out waiting for the members.
        ValueError
            Invalid parameters were passed to the function
        ClientException
            The presences intent is not enabled.

        Returns
        -------
        List[:class:`Member`]
            The list of members that have matched the query.
        """

        if presences and not self._state._intents.presences:
            raise ClientException("Intents.presences must be enabled to use this.")

        if not query:
            if query == "":
                raise ValueError("Cannot pass empty query string.")

            if user_ids is None:
                raise ValueError("Must pass either query or user_ids")

        if user_ids is not None and query is not None:
            raise ValueError("Cannot pass both query and user_ids")

        if user_ids is not None and not user_ids:
            raise ValueError("user_ids must contain at least 1 value")

        limit = min(100, limit or 5)
        return await self._state.query_members(
            self, query=query, limit=limit, user_ids=user_ids, presences=presences, cache=cache
        )

    async def change_voice_state(
        self,
        *,
        channel: Optional[VocalGuildChannel],
        self_mute: bool = False,
        self_deaf: bool = False,
    ) -> None:
        """|coro|

        Changes client's voice state in the guild.

        .. versionadded:: 1.4

        Parameters
        ----------
        channel: Optional[:class:`VoiceChannel`]
            Channel the client wants to join. Use ``None`` to disconnect.
        self_mute: :class:`bool`
            Indicates if the client should be self-muted.
        self_deaf: :class:`bool`
            Indicates if the client should be self-deafened.
        """
        ws = self._state._get_websocket(self.id)
        channel_id = channel.id if channel else None
        await ws.voice_state(self.id, channel_id, self_mute, self_deaf)

    def fetch_scheduled_events(self, *, with_users: bool = False) -> AsyncIterator[ScheduledEvent]:
        """|asynciter|

        Returns an async iterator that enables receiving scheduled
        events on this guild.

        .. note::

            This method is an API call. For general usage, consider
            :attr:`scheduled_events` instead.

        .. versionadded:: 2.0

        Parameters
        ----------
        with_users: Optional[:class:`bool`]
            If the event should be received with :attr:`ScheduledEvent.users`
            This defaults to ``False`` - the events' :attr:`~ScheduledEvent.users`
            will be empty.

        Raises
        ------
        HTTPException
            Getting the events failed.

        Yields
        ------
        :class:`.ScheduledEvent`
            The event with users if applicable

        Examples
        --------

        Usage ::

            async for event in guild.fetch_scheduled_events():
                print(event.name)
        """
        return scheduled_event_iterator(self, with_users=with_users)

    def get_scheduled_event(self, event_id: int) -> Optional[ScheduledEvent]:
        """Get a scheduled event from cache by id.

        .. note::

            This may not return the updated users, use
            :meth:`~Guild.fetch_scheduled_event` if that is desired.

        Parameters
        ----------
        event_id : int
            The scheduled event id to fetch.

        Returns
        -------
        Optional[ScheduledEvent]
            The event object, if found.
        """
        return self._scheduled_events.get(event_id)

    async def fetch_scheduled_event(
        self, event_id: int, *, with_users: bool = False
    ) -> ScheduledEvent:
        """|coro|

        Fetch a scheduled event object.

        .. note::

            This is an api call, if updated users is not needed,
            consisder :meth:`~Guild.get_scheduled_event`

        Parameters
        ----------
        event_id: :class:`int`
            The event id to fetch
        with_users: :class:`bool`
            If the users should be received and cached too, by default False

        Returns
        -------
        :class:`ScheduledEvent`
            The received event object
        """
        event_payload = await self._state.http.get_event(
            self.id, event_id, with_user_count=with_users
        )

        return self._store_scheduled_event(event_payload)

    async def create_scheduled_event(
        self,
        *,
        name: str,
        entity_type: ScheduledEventEntityType,
        start_time: datetime.datetime,
        channel: abc.GuildChannel = MISSING,
        metadata: EntityMetadata = MISSING,
        privacy_level: ScheduledEventPrivacyLevel = ScheduledEventPrivacyLevel.guild_only,
        end_time: datetime.datetime = MISSING,
        description: str = MISSING,
        image: Optional[Union[bytes, Asset, Attachment, File]] = None,
        reason: Optional[str] = None,
    ) -> ScheduledEvent:
        """|coro|

        Create a new scheduled event object.

        .. versionchanged:: 2.1
            The ``image`` parameter now accepts :class:`File`, :class:`Attachment`, and :class:`Asset`.

        Parameters
        ----------
        channel: :class:`abc.GuildChannel`
            The channel the event will happen in, if any
        metadata: :class:`EntityMetadata`
            The metadata for the event
        name: :class:`str`
            The name of the event
        privacy_level: :class:`ScheduledEventPrivacyLevel`
            The privacy level for the event
        start_time: :class:`py:datetime.datetime`
            The scheduled start time
        end_time: :class:`py:datetime.datetime`
            The scheduled end time
        description: :class:`str`
            The description for the event
        entity_type: :class:`ScheduledEventEntityType`
            The type of event
        image: Optional[Union[:class:`bytes`, :class:`Asset`, :class:`Attachment`, :class:`File`]]
            A :term:`py:bytes-like object`, :class:`File`, :class:`Attachment`, or :class:`Asset`
            representing the cover image.
        reason: Optional[:class:`str`]
            The reason for creating this scheduled event. Shows up in the audit logs.

        Returns
        -------
        :class:`ScheduledEvent`
            The created event object.
        """
        payload: Dict[str, Any] = {
            "name": name,
            "entity_type": entity_type.value,
            "scheduled_start_time": start_time.isoformat(),
        }
        if channel is not MISSING:
            payload["channel_id"] = channel.id
        if metadata is not MISSING:
            payload["entity_metadata"] = metadata.__dict__
        if privacy_level is not MISSING:
            payload["privacy_level"] = privacy_level.value
        if end_time is not MISSING:
            payload["scheduled_end_time"] = end_time.isoformat()
        if description is not MISSING:
            payload["description"] = description
        if image is not None:
            payload["image"] = await utils.obj_to_base64_data(image)

        data = await self._state.http.create_event(self.id, reason=reason, **payload)
        return self._store_scheduled_event(data)

    def get_application_commands(self, rollout: bool = False):
        """Gets all application commands registered for this guild.

        Parameters
        ----------
        rollout: :class:`bool`

        Returns
        -------

        """
        return self._state.get_guild_application_commands(guild_id=self.id, rollout=rollout)

    def add_application_command(
        self, app_cmd: BaseApplicationCommand, overwrite: bool = False, use_rollout: bool = False
    ) -> None:
        app_cmd.add_guild_rollout(self.id)
        self._state.add_application_command(app_cmd, overwrite=overwrite, use_rollout=use_rollout)

    async def deploy_application_commands(
        self,
        data: Optional[List[ApplicationCommandPayload]] = None,
        associate_known: bool = True,
        delete_unknown: bool = True,
        update_known: bool = True,
    ) -> None:
        await self._state.discover_application_commands(
            data=data,
            guild_id=self.id,
            associate_known=associate_known,
            delete_unknown=delete_unknown,
            update_known=update_known,
        )

    async def sync_application_commands(
        self,
        data: Optional[List[ApplicationCommandPayload]] = None,
        *,
        associate_known: bool = True,
        delete_unknown: bool = True,
        update_known: bool = True,
        register_new: bool = True,
    ) -> None:
        """|coro|
        Syncs the locally added application commands with this Guild.

        Parameters
        ----------
        data: Optional[List[:class:`dict`]]
            Data to use when comparing local application commands to what Discord has. Should be a list of application
            command data from Discord. If left as ``None``, it will be fetched if needed. Defaults to ``None``.
        associate_known: :class:`bool`
            If local commands that match a command already on Discord should be associated with each other.
            Defaults to ``True``.
        delete_unknown: :class:`bool`
            If commands on Discord that don't match a local command should be deleted. Defaults to ``True``.
        update_known: :class:`bool`
            If commands on Discord have a basic match with a local command, but don't fully match, should be updated.
            Defaults to ``True``.
        register_new: :class:`bool`
            If a local command that doesn't have a basic match on Discord should be added to Discord.
            Defaults to ``True``.
        """
        # All this does is passthrough to connection state. All documentation updates should also be updated
        # there, and vice versa.
        await self._state.sync_application_commands(
            data=data,
            guild_id=self.id,
            associate_known=associate_known,
            delete_unknown=delete_unknown,
            update_known=update_known,
            register_new=register_new,
        )

    async def rollout_application_commands(
        self,
        associate_known: bool = True,
        delete_unknown: bool = True,
        update_known: bool = True,
        register_new: bool = True,
    ) -> None:
        """|coro|
        Rolls out application commands to the guild, associating, deleting, updating, and/or newly
        registering as needed.

        Parameters
        ----------
        associate_known: :class:`bool`
            Whether commands on Discord that match a locally added command should be associated with each other.
            Defaults to ``True``
        delete_unknown
        update_known
        register_new
        """
        warnings.warn(
            ".rollout_application_commands is deprecated, use .sync_application_commands and set "
            "kwargs in it instead.",
            stacklevel=2,
            category=FutureWarning,
        )
        if self._state.application_id is None:
            raise NotImplementedError("Could not get the current application id")

        guild_payload = await self._state.http.get_guild_commands(
            self._state.application_id, self.id
        )
        await self.deploy_application_commands(
            data=guild_payload,
            associate_known=associate_known,
            delete_unknown=delete_unknown,
            update_known=update_known,
        )
        if register_new:
            await self.register_new_application_commands(data=guild_payload)

    async def delete_unknown_application_commands(
        self, data: Optional[List[ApplicationCommandPayload]] = None
    ) -> None:
        await self._state.delete_unknown_application_commands(data=data, guild_id=self.id)

    async def associate_application_commands(
        self, data: Optional[List[ApplicationCommandPayload]] = None
    ) -> None:
        await self._state.associate_application_commands(data=data, guild_id=self.id)

    async def update_application_commands(
        self, data: Optional[List[ApplicationCommandPayload]] = None
    ) -> None:
        await self._state.update_application_commands(data=data, guild_id=self.id)

    async def register_new_application_commands(
        self, data: Optional[List[ApplicationCommandPayload]] = None
    ) -> None:
        await self._state.register_new_application_commands(data=data, guild_id=self.id)

    async def register_application_commands(self, *commands: BaseApplicationCommand) -> None:
        for command in commands:
            await self._state.register_application_command(command, guild_id=self.id)

    async def delete_application_commands(self, *commands: BaseApplicationCommand) -> None:
        for command in commands:
            await self._state.delete_application_command(command, guild_id=self.id)

    async def auto_moderation_rules(self) -> List[AutoModerationRule]:
        """|coro|

        Get the list of auto moderation rules from this guild.

        Requires the :attr:`~Permissions.manage_guild` permission.

        .. versionadded:: 2.1

        Raises
        ------
        Forbidden
            You do not have permission to fetch the auto moderation rules.

        Returns
        -------
        List[:class:`AutoModerationRule`]
            The auto moderation rules of this guild.
        """

        data = await self._state.http.list_guild_auto_moderation_rules(self.id)
        return [AutoModerationRule(data=d, state=self._state) for d in data]

    async def fetch_auto_moderation_rule(self, rule_id: int, /) -> AutoModerationRule:
        """|coro|

        Retrieves a :class:`AutoModerationRule` from this guild by its ID

        Requires the :attr:`~Permissions.manage_guild` permission.

        .. versionadded:: 2.1

        Parameters
        ----------
        rule_id: :class:`int`
            The ID of the auto moderation rule to fetch.

        Raises
        ------
        NotFound
            The requested rule could not be found.
        Forbidden
            You do not have permission to fetch auto moderation rules.
        HTTPException
            Fetching the rule failed.

        Returns
        -------
        :class:`AutoModerationRule`
            The found auto moderation rule.
        """

        data = await self._state.http.get_auto_moderation_rule(self.id, rule_id)
        return AutoModerationRule(data=data, state=self._state)

    async def create_auto_moderation_rule(
        self,
        *,
        name: str,
        event_type: AutoModerationEventType,
        trigger_type: AutoModerationTriggerType,
        actions: List[AutoModerationAction],
        trigger_metadata: Optional[AutoModerationTriggerMetadata] = None,
        enabled: Optional[bool] = None,
        exempt_roles: Optional[List[Snowflake]] = None,
        exempt_channels: Optional[List[Snowflake]] = None,
        reason: Optional[str] = None,
    ) -> AutoModerationRule:
        """|coro|

        Create a new auto moderation rule.

        Requires the :attr:`~Permissions.manage_guild` permission.

        .. versionadded:: 2.1

        Parameters
        ----------
        name: :class:`str`
            The name to use for this rule.
        event_type: :class:`AutoModerationEventType`
            The type of event conteto listen to for this rule.
        actions: List[:class:`AutoModerationAction`]
            The actions to execute when this rule is triggered.
        trigger_type: :class:`AutoModerationTriggerType`
            The type of content that triggers this rule.
        trigger_metadata: Optional[:class:`AutoModerationTriggerMetadata`]
            The additional data to use to determine if this rule has been triggered.
        enabled: Optional[:class:`bool`]
            If this rule should be enabled.
        exempt_roles: Optional[List[:class:`abc.Snowflake`]]
            Roles that should be exempt from this rule.
        exempt_channels: Optional[List[:class:`abc.Snowflake`]]
            Channels that should be exempt from this rule.
        reason: Optional[:class:`str`]
            The reason for creating this rule. Shows in the audit log.

        Raises
        ------
        Forbidden
            You do not have permission to create auto moderation rules.
        HTTPException
            Creating the rule failed.
        InvalidArgument
            An invalid type was passed for an argument.

        Returns
        -------
        :class:`AutoModerationRule`
            The newly created auto moderation rule.
        """

        if not isinstance(event_type, AutoModerationEventType):
            raise InvalidArgument("event_type must be of type AutoModerationEventType")

        if not isinstance(trigger_type, AutoModerationTriggerType):
            raise InvalidArgument("trigger_type must be of type AutoModerationTriggerType")

        payload: AutoModerationRuleCreate = {
            "name": str(name),
            "event_type": event_type.value,
            "trigger_type": trigger_type.value,
            "actions": [action.payload for action in actions],
        }

        if trigger_metadata is not None:
            if not isinstance(trigger_metadata, AutoModerationTriggerMetadata):
                raise InvalidArgument(
                    "trigger_metadata must be of type AutoModerationTriggerMetadata"
                )

            payload["trigger_metadata"] = trigger_metadata.payload

        if enabled is not None:
            payload["enabled"] = enabled

        if exempt_roles is not None:
            payload["exempt_roles"] = [str(role.id) for role in exempt_roles]

        if exempt_channels is not None:
            payload["exempt_channels"] = [str(channel.id) for channel in exempt_channels]

        data = await self._state.http.create_auto_moderation_rule(
            self.id, data=payload, reason=reason
        )
        return AutoModerationRule(data=data, state=self._state)

    def parse_mentions(self, text: str) -> List[Union[Member, User]]:
        """Parses user mentions in a string and returns a list of :class:`Member` objects.
        If the member is not in the guild, a :class:`User` object is returned for that member instead.

        .. note::

            This does not include role or channel mentions. See :meth:`~Guild.parse_role_mentions`
            for :class:`Role` objects and :meth:`~Guild.parse_channel_mentions` for
            :class:`~abc.GuildChannel` objects.

        .. note::

            Only members or users found in the cache will be returned. To get the IDs of all users
            mentioned, use :func:`~utils.parse_raw_mentions` instead.

        .. versionadded:: 2.2

        Parameters
        ----------
        text: :class:`str`
            String to parse mentions in.

        Returns
        -------
        List[Union[:class:`Member`, :class:`User`]]
            List of :class:`Member` or :class:`User` objects that were mentioned in the string.
        """
        get_member_or_user: Callable[
            [int], Optional[Union[Member, User]]
        ] = lambda id: self.get_member(id) or self._state.get_user(id)
        it = filter(None, map(get_member_or_user, utils.parse_raw_mentions(text)))
        return utils.unique(it)

    def parse_role_mentions(self, text: str) -> List[Role]:
        """Parses role mentions in a string and returns a list of :class:`Role` objects.

        .. note::

            Only cached roles found in the :class:`Guild` will be returned. To get the IDs
            of all roles mentioned, use :func:`~utils.parse_raw_role_mentions` instead.

        .. versionadded:: 2.2

        Parameters
        ----------
        text: :class:`str`
            String to parse mentions in.

        Returns
        -------
        List[:class:`Role`]
            List of :class:`Role` objects that were mentioned in the string.
        """
        it = filter(None, map(self.get_role, utils.parse_raw_role_mentions(text)))
        return utils.unique(it)

    def parse_channel_mentions(self, text: str) -> List[abc.GuildChannel]:
        """Parses channel mentions in a string and returns a list of :class:`~abc.GuildChannel` objects.

        .. note::

            Only cached channels found in the :class:`Guild` will be returned. To get the IDs of all
            channels mentioned, use :func:`~utils.parse_raw_channel_mentions` instead.

        .. versionadded:: 2.2

        Parameters
        ----------
        text: :class:`str`
            String to parse mentions in.

        Returns
        -------
        List[:class:`~abc.GuildChannel`]
            List of :class:`~abc.GuildChannel` objects that were mentioned in the string.
        """
        it = filter(None, map(self.get_channel, utils.parse_raw_channel_mentions(text)))
        return utils.unique(it)<|MERGE_RESOLUTION|>--- conflicted
+++ resolved
@@ -3158,14 +3158,10 @@
         else:
             user_id = None
 
-<<<<<<< HEAD
         if action:
             action = action.value
 
         return audit_log_iterator(
-=======
-        return AuditLogIterator(
->>>>>>> 9fd499f3
             self,
             before=before,
             after=after,
