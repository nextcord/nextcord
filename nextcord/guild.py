--- conflicted
+++ resolved
@@ -102,9 +102,6 @@
     from .permissions import Permissions
     from .state import ConnectionState
     from .template import Template
-<<<<<<< HEAD
-    from .types.guild import Ban as BanPayload, Guild as GuildPayload, GuildFeature, MFALevel
-=======
     from .types.guild import (
         Ban as BanPayload,
         Guild as GuildPayload,
@@ -114,7 +111,6 @@
     )
     from .types.integration import IntegrationType
     from .types.interactions import ApplicationCommand as ApplicationCommandPayload
->>>>>>> 0eef32af
     from .types.scheduled_events import ScheduledEvent as ScheduledEventPayload
     from .types.snowflake import SnowflakeList
     from .types.sticker import CreateGuildSticker
