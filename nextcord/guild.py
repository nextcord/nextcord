"""
The MIT License (MIT)

Copyright (c) 2015-present Rapptz
Copyright (c) 2021-present tag-epic

Permission is hereby granted, free of charge, to any person obtaining a
copy of this software and associated documentation files (the "Software"),
to deal in the Software without restriction, including without limitation
the rights to use, copy, modify, merge, publish, distribute, sublicense,
and/or sell copies of the Software, and to permit persons to whom the
Software is furnished to do so, subject to the following conditions:

The above copyright notice and this permission notice shall be included in
all copies or substantial portions of the Software.

THE SOFTWARE IS PROVIDED "AS IS", WITHOUT WARRANTY OF ANY KIND, EXPRESS
OR IMPLIED, INCLUDING BUT NOT LIMITED TO THE WARRANTIES OF MERCHANTABILITY,
FITNESS FOR A PARTICULAR PURPOSE AND NONINFRINGEMENT. IN NO EVENT SHALL THE
AUTHORS OR COPYRIGHT HOLDERS BE LIABLE FOR ANY CLAIM, DAMAGES OR OTHER
LIABILITY, WHETHER IN AN ACTION OF CONTRACT, TORT OR OTHERWISE, ARISING
FROM, OUT OF OR IN CONNECTION WITH THE SOFTWARE OR THE USE OR OTHER
DEALINGS IN THE SOFTWARE.
"""

from __future__ import annotations

import copy
import unicodedata
from asyncio import Future
from typing import (
    TYPE_CHECKING,
    Any,
    ClassVar,
    Dict,
    List,
    Literal,
    NamedTuple,
    Optional,
    Sequence,
    Set,
    Tuple,
    Union,
    overload,
)

from . import abc, utils
from .asset import Asset
from .bans import BanEntry
from .channel import *
from .channel import _guild_channel_factory, _threaded_guild_channel_factory
from .colour import Colour
from .emoji import Emoji
from .enums import (
    AuditLogAction,
    ChannelType,
    ContentFilter,
    NotificationLevel,
    NSFWLevel,
    ScheduledEventEntityType,
    ScheduledEventPrivacyLevel,
    VerificationLevel,
    VideoQualityMode,
    VoiceRegion,
    try_enum,
)
from .errors import ClientException, InvalidArgument, InvalidData
from .file import File
from .flags import SystemChannelFlags
from .integrations import Integration, _integration_factory
from .invite import Invite
from .iterators import AuditLogIterator, BanIterator, MemberIterator, ScheduledEventIterator
from .member import Member, VoiceState
from .mixins import Hashable
from .permissions import PermissionOverwrite
from .role import Role
from .scheduled_events import EntityMetadata, ScheduledEvent
from .stage_instance import StageInstance
from .sticker import GuildSticker
from .threads import Thread, ThreadMember
from .user import User
from .widget import Widget

__all__ = ("Guild",)

MISSING = utils.MISSING

if TYPE_CHECKING:
    import datetime

    from .abc import Snowflake, SnowflakeTime
<<<<<<< HEAD
    from .channel import (
        CategoryChannel,
        StageChannel,
        TextChannel,
        VoiceChannel,
    )
    from .application_command import BaseApplicationCommand
    from .types.guild import Ban as BanPayload, Guild as GuildPayload, MFALevel, GuildFeature
    from .types.threads import (
        Thread as ThreadPayload,
    )
=======
    from .application_command import ApplicationCommand
    from .channel import CategoryChannel, StageChannel, TextChannel, VoiceChannel
>>>>>>> 6d50931a
    from .permissions import Permissions
    from .state import ConnectionState
    from .template import Template
    from .types.guild import (
        Ban as BanPayload,
        Guild as GuildPayload,
        GuildFeature,
        MFALevel,
        RolePositionUpdate,
    )
    from .types.integration import IntegrationType
    from .types.scheduled_events import ScheduledEvent as ScheduledEventPayload
    from .types.snowflake import SnowflakeList
    from .types.sticker import CreateGuildSticker
    from .types.template import CreateTemplate
    from .types.threads import Thread as ThreadPayload
    from .types.voice import GuildVoiceState
    from .voice_client import VoiceProtocol
    from .webhook import Webhook

    VocalGuildChannel = Union[VoiceChannel, StageChannel]
    GuildChannel = Union[VoiceChannel, StageChannel, TextChannel, CategoryChannel]
    ByCategoryItem = Tuple[Optional[CategoryChannel], List[GuildChannel]]


class _GuildLimit(NamedTuple):
    emoji: int
    stickers: int
    bitrate: float
    filesize: int


class Guild(Hashable):
    """Represents a Discord guild.

    This is referred to as a "server" in the official Discord UI.

    .. container:: operations

        .. describe:: x == y

            Checks if two guilds are equal.

        .. describe:: x != y

            Checks if two guilds are not equal.

        .. describe:: hash(x)

            Returns the guild's hash.

        .. describe:: str(x)

            Returns the guild's name.

    Attributes
    ----------
    name: :class:`str`
        The guild name.
    emojis: Tuple[:class:`Emoji`, ...]
        All emojis that the guild owns.
    stickers: Tuple[:class:`GuildSticker`, ...]
        All stickers that the guild owns.

        .. versionadded:: 2.0
    region: :class:`VoiceRegion`
        The region the guild belongs on. There is a chance that the region
        will be a :class:`str` if the value is not recognised by the enumerator.
    afk_timeout: :class:`int`
        The timeout to get sent to the AFK channel.
    afk_channel: Optional[:class:`VoiceChannel`]
        The channel that denotes the AFK channel. ``None`` if it doesn't exist.
    id: :class:`int`
        The guild's ID.
    owner_id: :class:`int`
        The guild owner's ID. Use :attr:`Guild.owner` instead.
    unavailable: :class:`bool`
        Indicates if the guild is unavailable. If this is ``True`` then the
        reliability of other attributes outside of :attr:`Guild.id` is slim and they might
        all be ``None``. It is best to not do anything with the guild if it is unavailable.

        Check the :func:`on_guild_unavailable` and :func:`on_guild_available` events.
    max_presences: Optional[:class:`int`]
        The maximum amount of presences for the guild.
    max_members: Optional[:class:`int`]
        The maximum amount of members for the guild.

        .. note::

            This attribute is only available via :meth:`.Client.fetch_guild`.
    max_video_channel_users: Optional[:class:`int`]
        The maximum amount of users in a video channel.

        .. versionadded:: 1.4
    description: Optional[:class:`str`]
        The guild's description.
    mfa_level: :class:`int`
        Indicates the guild's two factor authorisation level. If this value is 0 then
        the guild does not require 2FA for their administrative members. If the value is
        1 then they do.
    verification_level: :class:`VerificationLevel`
        The guild's verification level.
    explicit_content_filter: :class:`ContentFilter`
        The guild's explicit content filter.
    default_notifications: :class:`NotificationLevel`
        The guild's notification settings.
    features: List[:class:`str`]
        A list of features that the guild has. The features that a guild can have are
        subject to arbitrary change by Discord.

        They are currently as follows:

        - ``ANIMATED_ICON``: Guild can upload an animated icon.
        - ``BANNER``: Guild can upload and use a banner. (i.e. :attr:`.banner`)
        - ``COMMUNITY``: Guild is a community server.
        - ``DISCOVERABLE``: Guild shows up in Server Discovery.
        - ``FEATURABLE``: Guild is able to be featured in Server Discovery.
        - ``INVITE_SPLASH``: Guild's invite page can have a special splash.
        - ``MEMBER_VERIFICATION_GATE_ENABLED``: Guild has Membership Screening enabled.
        - ``MONETIZATION_ENABLED``: Guild has enabled monetization.
        - ``MORE_EMOJI``: Guild has increased custom emoji slots.
        - ``MORE_STICKERS``: Guild has increased custom sticker slots.
        - ``NEWS``: Guild can create news channels.
        - ``PARTNERED``: Guild is a partnered server.
        - ``PREVIEW_ENABLED``: Guild can be viewed before being accepted via Membership Screening.
        - ``PRIVATE_THREADS``: Guild has access to create private threads.
        - ``SEVEN_DAY_THREAD_ARCHIVE``: Guild has access to the seven day archive time for threads.
        - ``THREE_DAY_THREAD_ARCHIVE``: Guild has access to the three day archive time for threads.
        - ``TICKETED_EVENTS_ENABLED``: Guild has enabled ticketed events.
        - ``VANITY_URL``: Guild can have a vanity invite URL (e.g. discord.gg/discord-api).
        - ``VERIFIED``: Guild is a verified server.
        - ``VIP_REGIONS``: Guild has VIP voice regions.
        - ``WELCOME_SCREEN_ENABLED``: Guild has enabled the welcome screen.

    premium_tier: :class:`int`
        The premium tier for this guild. Corresponds to "Nitro Server" in the official UI.
        The number goes from 0 to 3 inclusive.
    premium_subscription_count: :class:`int`
        The number of "boosts" this guild currently has.
    preferred_locale: Optional[:class:`str`]
        The preferred locale for the guild. Used when filtering Server Discovery
        results to a specific language.
    nsfw_level: :class:`NSFWLevel`
        The guild's NSFW level.

        .. versionadded:: 2.0

    approximate_member_count: Optional[:class:`int`]
        The approximate number of members in the guild. This is ``None`` unless the guild is obtained
        using :meth:`Client.fetch_guild` with ``with_counts=True``.

        .. versionadded:: 2.0

    approximate_presence_count: Optional[:class:`int`]
        The approximate number of members currently active in the guild.
        This includes idle, dnd, online, and invisible members. Offline members are excluded.
        This is ``None`` unless the guild is obtained using :meth:`Client.fetch_guild`
        with ``with_counts=True``.

        .. versionadded:: 2.0
    """

    __slots__ = (
        "afk_timeout",
        "afk_channel",
        "name",
        "id",
        "unavailable",
        "region",
        "owner_id",
        "mfa_level",
        "emojis",
        "stickers",
        "features",
        "verification_level",
        "explicit_content_filter",
        "default_notifications",
        "description",
        "max_presences",
        "max_members",
        "max_video_channel_users",
        "premium_tier",
        "premium_subscription_count",
        "preferred_locale",
        "nsfw_level",
        "_application_commands",
        "_members",
        "_channels",
        "_icon",
        "_banner",
        "_state",
        "_roles",
        "_member_count",
        "_large",
        "_splash",
        "_voice_states",
        "_system_channel_id",
        "_system_channel_flags",
        "_discovery_splash",
        "_rules_channel_id",
        "_public_updates_channel_id",
        "_stage_instances",
        "_threads",
        "_scheduled_events",
        "approximate_member_count",
        "approximate_presence_count",
    )

    _PREMIUM_GUILD_LIMITS: ClassVar[Dict[Optional[int], _GuildLimit]] = {
        None: _GuildLimit(emoji=50, stickers=0, bitrate=96e3, filesize=8388608),
        0: _GuildLimit(emoji=50, stickers=0, bitrate=96e3, filesize=8388608),
        1: _GuildLimit(emoji=100, stickers=15, bitrate=128e3, filesize=8388608),
        2: _GuildLimit(emoji=150, stickers=30, bitrate=256e3, filesize=52428800),
        3: _GuildLimit(emoji=250, stickers=60, bitrate=384e3, filesize=104857600),
    }

    def __init__(self, *, data: GuildPayload, state: ConnectionState):
        self._channels: Dict[int, GuildChannel] = {}
        self._members: Dict[int, Member] = {}
        self._scheduled_events: Dict[int, ScheduledEvent] = {}
        self._voice_states: Dict[int, VoiceState] = {}
        self._threads: Dict[int, Thread] = {}
        self._application_commands: Dict[int, BaseApplicationCommand] = {}
        self._state: ConnectionState = state
        self._from_data(data)

    def _add_channel(self, channel: GuildChannel, /) -> None:
        self._channels[channel.id] = channel

    def _remove_channel(self, channel: Snowflake, /) -> None:
        self._channels.pop(channel.id, None)

    def _voice_state_for(self, user_id: int, /) -> Optional[VoiceState]:
        return self._voice_states.get(user_id)

    def _add_member(self, member: Member, /) -> None:
        self._members[member.id] = member

    def _store_thread(self, payload: ThreadPayload, /) -> Thread:
        thread = Thread(guild=self, state=self._state, data=payload)
        self._threads[thread.id] = thread
        return thread

    def _remove_member(self, member: Snowflake, /) -> None:
        self._members.pop(member.id, None)

    def _add_thread(self, thread: Thread, /) -> None:
        self._threads[thread.id] = thread

    def _remove_thread(self, thread: Snowflake, /) -> None:
        self._threads.pop(thread.id, None)

    def _clear_threads(self) -> None:
        self._threads.clear()

    def _remove_threads_by_channel(self, channel_id: int) -> None:
        to_remove = [k for k, t in self._threads.items() if t.parent_id == channel_id]
        for k in to_remove:
            del self._threads[k]

    def _filter_threads(self, channel_ids: Set[int]) -> Dict[int, Thread]:
        to_remove: Dict[int, Thread] = {
            k: t for k, t in self._threads.items() if t.parent_id in channel_ids
        }
        for k in to_remove:
            del self._threads[k]
        return to_remove

    def _add_scheduled_event(self, event: ScheduledEvent) -> None:
        self._scheduled_events[event.id] = event

    def _remove_scheduled_event(self, event: int) -> None:
        self._scheduled_events.pop(event, None)

    def _store_scheduled_event(self, payload: ScheduledEventPayload) -> ScheduledEvent:
        event = ScheduledEvent(guild=self, state=self._state, data=payload)
        self._scheduled_events[event.id] = event
        return event

    def __str__(self) -> str:
        return self.name or ""

    def __repr__(self) -> str:
        attrs = (
            ("id", self.id),
            ("name", self.name),
            ("shard_id", self.shard_id),
            ("chunked", self.chunked),
            ("member_count", getattr(self, "_member_count", None)),
        )
        inner = " ".join("%s=%r" % t for t in attrs)
        return f"<Guild {inner}>"

    def _update_voice_state(
        self, data: GuildVoiceState, channel_id: int
    ) -> Tuple[Optional[Member], VoiceState, VoiceState]:
        user_id = int(data["user_id"])
        channel = self.get_channel(channel_id)
        try:
            # check if we should remove the voice state from cache
            if channel is None:
                after = self._voice_states.pop(user_id)
            else:
                after = self._voice_states[user_id]

            before = copy.copy(after)
            after._update(data, channel)  # type: ignore
        except KeyError:
            # if we're here then we're getting added into the cache
            after = VoiceState(data=data, channel=channel)  # type: ignore
            before = VoiceState(data=data, channel=None)  # type: ignore
            self._voice_states[user_id] = after

        member = self.get_member(user_id)
        if member is None:
            try:
                member = Member(data=data["member"], state=self._state, guild=self)
            except KeyError:
                member = None

        return member, before, after

    def _add_role(self, role: Role, /) -> None:
        # roles get added to the bottom (position 1, pos 0 is @everyone)
        # so since self.roles has the @everyone role, we can't increment
        # its position because it's stuck at position 0. Luckily x += False
        # is equivalent to adding 0. So we cast the position to a bool and
        # increment it.
        for r in self._roles.values():
            r.position += not r.is_default()

        self._roles[role.id] = role

    def _remove_role(self, role_id: int, /) -> Role:
        # this raises KeyError if it fails..
        role = self._roles.pop(role_id)

        # since it didn't, we can change the positions now
        # basically the same as above except we only decrement
        # the position if we're above the role we deleted.
        for r in self._roles.values():
            r.position -= r.position > role.position

        return role

    def _from_data(self, guild: GuildPayload) -> None:
        # according to Stan, this is always available even if the guild is unavailable
        # I don't have this guarantee when someone updates the guild.
        member_count = guild.get("member_count", None)
        if member_count is not None:
            self._member_count: int = member_count

        self.name: str = guild.get("name")
        self.region: VoiceRegion = try_enum(VoiceRegion, guild.get("region"))
        self.verification_level: VerificationLevel = try_enum(
            VerificationLevel, guild.get("verification_level")
        )
        self.default_notifications: NotificationLevel = try_enum(
            NotificationLevel, guild.get("default_message_notifications")
        )
        self.explicit_content_filter: ContentFilter = try_enum(
            ContentFilter, guild.get("explicit_content_filter", 0)
        )
        self.afk_timeout: int = guild.get("afk_timeout")
        self._icon: Optional[str] = guild.get("icon")
        self._banner: Optional[str] = guild.get("banner")
        self.unavailable: bool = guild.get("unavailable", False)
        self.id: int = int(guild["id"])
        self._roles: Dict[int, Role] = {}
        state = self._state  # speed up attribute access
        for r in guild.get("roles", []):
            role = Role(guild=self, data=r, state=state)
            self._roles[role.id] = role

        self.mfa_level: MFALevel = guild.get("mfa_level")
        self.emojis: Tuple[Emoji, ...] = tuple(
            map(lambda d: state.store_emoji(self, d), guild.get("emojis", []))
        )
        self.stickers: Tuple[GuildSticker, ...] = tuple(
            map(lambda d: state.store_sticker(self, d), guild.get("stickers", []))
        )
        self.features: List[GuildFeature] = guild.get("features", [])
        self._splash: Optional[str] = guild.get("splash")
        self._system_channel_id: Optional[int] = utils._get_as_snowflake(guild, "system_channel_id")
        self.description: Optional[str] = guild.get("description")
        self.max_presences: Optional[int] = guild.get("max_presences")
        self.max_members: Optional[int] = guild.get("max_members")
        self.max_video_channel_users: Optional[int] = guild.get("max_video_channel_users")
        self.premium_tier: int = guild.get("premium_tier", 0)
        self.premium_subscription_count: int = guild.get("premium_subscription_count") or 0
        self._system_channel_flags: int = guild.get("system_channel_flags", 0)
        self.preferred_locale: Optional[str] = guild.get("preferred_locale")
        self._discovery_splash: Optional[str] = guild.get("discovery_splash")
        self._rules_channel_id: Optional[int] = utils._get_as_snowflake(guild, "rules_channel_id")
        self._public_updates_channel_id: Optional[int] = utils._get_as_snowflake(
            guild, "public_updates_channel_id"
        )
        self.nsfw_level: NSFWLevel = try_enum(NSFWLevel, guild.get("nsfw_level", 0))
        self.approximate_presence_count = guild.get("approximate_presence_count")
        self.approximate_member_count = guild.get("approximate_member_count")

        self._stage_instances: Dict[int, StageInstance] = {}
        for s in guild.get("stage_instances", []):
            stage_instance = StageInstance(guild=self, data=s, state=state)
            self._stage_instances[stage_instance.id] = stage_instance

        cache_joined = self._state.member_cache_flags.joined
        self_id = self._state.self_id
        for mdata in guild.get("members", []):
            member = Member(data=mdata, guild=self, state=state)  # type: ignore
            if cache_joined or member.id == self_id:
                self._add_member(member)

        self._sync(guild)
        self._large: Optional[bool] = None if member_count is None else self._member_count >= 250

        self.owner_id: Optional[int] = utils._get_as_snowflake(guild, "owner_id")
        self.afk_channel: Optional[VocalGuildChannel] = self.get_channel(utils._get_as_snowflake(guild, "afk_channel_id"))  # type: ignore

        for obj in guild.get("voice_states", []):
            self._update_voice_state(obj, int(obj["channel_id"]))

        for event in guild.get("guild_scheduled_events") or []:
            self._store_scheduled_event(event)

    # TODO: refactor/remove?
    def _sync(self, data: GuildPayload) -> None:
        try:
            self._large = data["large"]
        except KeyError:
            pass

        empty_tuple = tuple()
        for presence in data.get("presences", []):
            user_id = int(presence["user"]["id"])
            member = self.get_member(user_id)
            if member is not None:
                member._presence_update(presence, empty_tuple)  # type: ignore

        if "channels" in data:
            channels = data["channels"]
            for c in channels:
                factory, _ = _guild_channel_factory(c["type"])
                if factory:
                    self._add_channel(factory(guild=self, data=c, state=self._state))  # type: ignore

        if "threads" in data:
            threads = data["threads"]
            for thread in threads:
                self._add_thread(Thread(guild=self, state=self._state, data=thread))

    @property
    def channels(self) -> List[GuildChannel]:
        """List[:class:`abc.GuildChannel`]: A list of channels that belongs to this guild."""
        return list(self._channels.values())

    @property
    def threads(self) -> List[Thread]:
        """List[:class:`Thread`]: A list of threads that you have permission to view.

        .. versionadded:: 2.0
        """
        return list(self._threads.values())

    @property
    def large(self) -> bool:
        """:class:`bool`: Indicates if the guild is a 'large' guild.

        A large guild is defined as having more than ``large_threshold`` count
        members, which for this library is set to the maximum of 250.
        """
        if self._large is None:
            try:
                return self._member_count >= 250
            except AttributeError:
                return len(self._members) >= 250
        return self._large

    @property
    def voice_channels(self) -> List[VoiceChannel]:
        """List[:class:`VoiceChannel`]: A list of voice channels that belongs to this guild.

        This is sorted by the position and are in UI order from top to bottom.
        """
        r = [ch for ch in self._channels.values() if isinstance(ch, VoiceChannel)]
        r.sort(key=lambda c: (c.position, c.id))
        return r

    @property
    def stage_channels(self) -> List[StageChannel]:
        """List[:class:`StageChannel`]: A list of stage channels that belongs to this guild.

        .. versionadded:: 1.7

        This is sorted by the position and are in UI order from top to bottom.
        """
        r = [ch for ch in self._channels.values() if isinstance(ch, StageChannel)]
        r.sort(key=lambda c: (c.position, c.id))
        return r

    @property
    def me(self) -> Member:
        """:class:`Member`: Similar to :attr:`Client.user` except an instance of :class:`Member`.
        This is essentially used to get the member version of yourself.
        """
        self_id = self._state.user.id  # type: ignore
        # The self member is *always* cached
        return self.get_member(self_id)  # type: ignore

    @property
    def voice_client(self) -> Optional[VoiceProtocol]:
        """Optional[:class:`VoiceProtocol`]: Returns the :class:`VoiceProtocol` associated with this guild, if any."""
        return self._state._get_voice_client(self.id)

    @property
    def text_channels(self) -> List[TextChannel]:
        """List[:class:`TextChannel`]: A list of text channels that belongs to this guild.

        This is sorted by the position and are in UI order from top to bottom.
        """
        r = [ch for ch in self._channels.values() if isinstance(ch, TextChannel)]
        r.sort(key=lambda c: (c.position, c.id))
        return r

    @property
    def categories(self) -> List[CategoryChannel]:
        """List[:class:`CategoryChannel`]: A list of categories that belongs to this guild.

        This is sorted by the position and are in UI order from top to bottom.
        """
        r = [ch for ch in self._channels.values() if isinstance(ch, CategoryChannel)]
        r.sort(key=lambda c: (c.position, c.id))
        return r

    @property
    def scheduled_events(self) -> List[ScheduledEvent]:
        """List[:class:`ScheduledEvent`]: A list of scheduled events in this guild.

        .. versionadded:: 2.0
        """
        return list(self._scheduled_events.values())

    def by_category(self) -> List[ByCategoryItem]:
        """Returns every :class:`CategoryChannel` and their associated channels.

        These channels and categories are sorted in the official Discord UI order.

        If the channels do not have a category, then the first element of the tuple is
        ``None``.

        Returns
        --------
        List[Tuple[Optional[:class:`CategoryChannel`], List[:class:`abc.GuildChannel`]]]:
            The categories and their associated channels.
        """
        grouped: Dict[Optional[int], List[GuildChannel]] = {}
        for channel in self._channels.values():
            if isinstance(channel, CategoryChannel):
                grouped.setdefault(channel.id, [])
                continue

            try:
                grouped[channel.category_id].append(channel)
            except KeyError:
                grouped[channel.category_id] = [channel]

        def key(t: ByCategoryItem) -> Tuple[Tuple[int, int], List[GuildChannel]]:
            k, v = t
            return ((k.position, k.id) if k else (-1, -1), v)

        _get = self._channels.get
        as_list: List[ByCategoryItem] = [(_get(k), v) for k, v in grouped.items()]  # type: ignore
        as_list.sort(key=key)
        for _, channels in as_list:
            channels.sort(key=lambda c: (c._sorting_bucket, c.position, c.id))
        return as_list

    def _resolve_channel(self, id: Optional[int], /) -> Optional[Union[GuildChannel, Thread]]:
        if id is None:
            return

        return self._channels.get(id) or self._threads.get(id)

    def get_channel_or_thread(self, channel_id: int, /) -> Optional[Union[Thread, GuildChannel]]:
        """Returns a channel or thread with the given ID.

        .. versionadded:: 2.0

        Parameters
        -----------
        channel_id: :class:`int`
            The ID to search for.

        Returns
        --------
        Optional[Union[:class:`Thread`, :class:`.abc.GuildChannel`]]
            The returned channel or thread or ``None`` if not found.
        """
        return self._channels.get(channel_id) or self._threads.get(channel_id)

    def get_channel(self, channel_id: int, /) -> Optional[GuildChannel]:
        """Returns a channel with the given ID.

        .. note::

            This does *not* search for threads.

        Parameters
        -----------
        channel_id: :class:`int`
            The ID to search for.

        Returns
        --------
        Optional[:class:`.abc.GuildChannel`]
            The returned channel or ``None`` if not found.
        """
        return self._channels.get(channel_id)

    def get_thread(self, thread_id: int, /) -> Optional[Thread]:
        """Returns a thread with the given ID.

        .. versionadded:: 2.0

        Parameters
        -----------
        thread_id: :class:`int`
            The ID to search for.

        Returns
        --------
        Optional[:class:`Thread`]
            The returned thread or ``None`` if not found.
        """
        return self._threads.get(thread_id)

    @property
    def system_channel(self) -> Optional[TextChannel]:
        """Optional[:class:`TextChannel`]: Returns the guild's channel used for system messages.

        If no channel is set, then this returns ``None``.
        """
        channel_id = self._system_channel_id
        return channel_id and self._channels.get(channel_id)  # type: ignore

    @property
    def system_channel_flags(self) -> SystemChannelFlags:
        """:class:`SystemChannelFlags`: Returns the guild's system channel settings."""
        return SystemChannelFlags._from_value(self._system_channel_flags)

    @property
    def rules_channel(self) -> Optional[TextChannel]:
        """Optional[:class:`TextChannel`]: Return's the guild's channel used for the rules.
        The guild must be a Community guild.

        If no channel is set, then this returns ``None``.

        .. versionadded:: 1.3
        """
        channel_id = self._rules_channel_id
        return channel_id and self._channels.get(channel_id)  # type: ignore

    @property
    def public_updates_channel(self) -> Optional[TextChannel]:
        """Optional[:class:`TextChannel`]: Return's the guild's channel where admins and
        moderators of the guilds receive notices from Discord. The guild must be a
        Community guild.

        If no channel is set, then this returns ``None``.

        .. versionadded:: 1.4
        """
        channel_id = self._public_updates_channel_id
        return channel_id and self._channels.get(channel_id)  # type: ignore

    @property
    def emoji_limit(self) -> int:
        """:class:`int`: The maximum number of emoji slots this guild has."""
        more_emoji = 200 if "MORE_EMOJI" in self.features else 50
        return max(more_emoji, self._PREMIUM_GUILD_LIMITS[self.premium_tier].emoji)

    @property
    def sticker_limit(self) -> int:
        """:class:`int`: The maximum number of sticker slots this guild has.

        .. versionadded:: 2.0
        """
        more_stickers = 60 if "MORE_STICKERS" in self.features else 0
        return max(more_stickers, self._PREMIUM_GUILD_LIMITS[self.premium_tier].stickers)

    @property
    def bitrate_limit(self) -> float:
        """:class:`float`: The maximum bitrate for voice channels this guild can have."""
        vip_guild = (
            self._PREMIUM_GUILD_LIMITS[1].bitrate if "VIP_REGIONS" in self.features else 96e3
        )
        return max(vip_guild, self._PREMIUM_GUILD_LIMITS[self.premium_tier].bitrate)

    @property
    def filesize_limit(self) -> int:
        """:class:`int`: The maximum number of bytes files can have when uploaded to this guild."""
        return self._PREMIUM_GUILD_LIMITS[self.premium_tier].filesize

    @property
    def members(self) -> List[Member]:
        """List[:class:`Member`]: A list of members that belong to this guild."""
        return list(self._members.values())

    @property
    def bots(self) -> List[Member]:
        """List[:class:`Member`]: A list of bots that belong to this guild.

        .. warning::

            Due to a Discord limitation, in order for this attribute to remain up-to-date and
            accurate, it requires :attr:`Intents.members` to be specified.

        .. versionadded:: 2.0"""
        return [m for m in self._members.values() if m.bot]

    @property
    def humans(self) -> List[Member]:
        """List[:class:`Member`]: A list of user accounts that belong to this guild.

        .. warning::

            Due to a Discord limitation, in order for this attribute to remain up-to-date and
            accurate, it requires :attr:`Intents.members` to be specified.

        .. versionadded:: 2.0"""
        return [m for m in self._members.values() if not m.bot]

    def get_member(self, user_id: int, /) -> Optional[Member]:
        """Returns a member with the given ID.

        Parameters
        -----------
        user_id: :class:`int`
            The ID to search for.

        Returns
        --------
        Optional[:class:`Member`]
            The member or ``None`` if not found.
        """
        return self._members.get(user_id)

    @property
    def premium_subscribers(self) -> List[Member]:
        """List[:class:`Member`]: A list of members who have "boosted" this guild."""
        return [member for member in self.members if member.premium_since is not None]

    @property
    def roles(self) -> List[Role]:
        """List[:class:`Role`]: Returns a :class:`list` of the guild's roles in hierarchy order.

        The first element of this list will be the lowest role in the
        hierarchy.
        """
        return sorted(self._roles.values())

    def get_role(self, role_id: int, /) -> Optional[Role]:
        """Returns a role with the given ID.

        Parameters
        -----------
        role_id: :class:`int`
            The ID to search for.

        Returns
        --------
        Optional[:class:`Role`]
            The role or ``None`` if not found.
        """
        return self._roles.get(role_id)

    @property
    def default_role(self) -> Role:
        """:class:`Role`: Gets the @everyone role that all members have by default."""
        # The @everyone role is *always* given
        return self.get_role(self.id)  # type: ignore

    @property
    def premium_subscriber_role(self) -> Optional[Role]:
        """Optional[:class:`Role`]: Gets the premium subscriber role, AKA "boost" role, in this guild.

        .. versionadded:: 1.6
        """
        for role in self._roles.values():
            if role.is_premium_subscriber():
                return role
        return None

    @property
    def self_role(self) -> Optional[Role]:
        """Optional[:class:`Role`]: Gets the role associated with this client's user, if any.

        .. versionadded:: 1.6
        """
        self_id = self._state.self_id
        for role in self._roles.values():
            tags = role.tags
            if tags and tags.bot_id == self_id:
                return role
        return None

    @property
    def stage_instances(self) -> List[StageInstance]:
        """List[:class:`StageInstance`]: Returns a :class:`list` of the guild's stage instances that
        are currently running.

        .. versionadded:: 2.0
        """
        return list(self._stage_instances.values())

    def get_stage_instance(self, stage_instance_id: int, /) -> Optional[StageInstance]:
        """Returns a stage instance with the given ID.

        .. versionadded:: 2.0

        Parameters
        -----------
        stage_instance_id: :class:`int`
            The ID to search for.

        Returns
        --------
        Optional[:class:`StageInstance`]
            The stage instance or ``None`` if not found.
        """
        return self._stage_instances.get(stage_instance_id)

    @property
    def owner(self) -> Optional[Member]:
        """Optional[:class:`Member`]: The member that owns the guild."""
        return self.get_member(self.owner_id)  # type: ignore

    @property
    def icon(self) -> Optional[Asset]:
        """Optional[:class:`Asset`]: Returns the guild's icon asset, if available."""
        if self._icon is None:
            return None
        return Asset._from_guild_icon(self._state, self.id, self._icon)

    @property
    def banner(self) -> Optional[Asset]:
        """Optional[:class:`Asset`]: Returns the guild's banner asset, if available."""
        if self._banner is None:
            return None
        return Asset._from_guild_image(self._state, self.id, self._banner, path="banners")

    @property
    def splash(self) -> Optional[Asset]:
        """Optional[:class:`Asset`]: Returns the guild's invite splash asset, if available."""
        if self._splash is None:
            return None
        return Asset._from_guild_image(self._state, self.id, self._splash, path="splashes")

    @property
    def discovery_splash(self) -> Optional[Asset]:
        """Optional[:class:`Asset`]: Returns the guild's discovery splash asset, if available."""
        if self._discovery_splash is None:
            return None
        return Asset._from_guild_image(
            self._state, self.id, self._discovery_splash, path="discovery-splashes"
        )

    @property
    def member_count(self) -> Optional[int]:
        """Optional[:class:`int`]: Returns the true member count, if available.

        .. warning::

            Due to a Discord limitation, in order for this attribute to remain up-to-date and
            accurate, it requires :attr:`Intents.members` to be specified.

        """
        return getattr(self, "_member_count", None)

    @property
    def chunked(self) -> bool:
        """:class:`bool`: Returns a boolean indicating if the guild is "chunked".

        A chunked guild means that :attr:`member_count` is equal to the
        number of members stored in the internal :attr:`members` cache.

        If this value returns ``False``, then you should request for
        offline members.
        """
        count = getattr(self, "_member_count", None)
        if count is None:
            return False
        return count == len(self._members)

    @property
    def shard_id(self) -> int:
        """:class:`int`: Returns the shard ID for this guild if applicable."""
        count = self._state.shard_count
        if count is None:
            return 0
        return (self.id >> 22) % count

    @property
    def created_at(self) -> datetime.datetime:
        """:class:`datetime.datetime`: Returns the guild's creation time in UTC."""
        return utils.snowflake_time(self.id)

    def get_member_named(self, name: str, /) -> Optional[Member]:
        """Returns the first member found that matches the name provided.

        The name can have an optional discriminator argument, e.g. "Jake#0001"
        or "Jake" will both do the lookup. However the former will give a more
        precise result. Note that the discriminator must have all 4 digits
        for this to work.

        If a nickname is passed, then it is looked up via the nickname. Note
        however, that a nickname + discriminator combo will not lookup the nickname
        but rather the username + discriminator combo due to nickname + discriminator
        not being unique.

        If no member is found, ``None`` is returned.

        Parameters
        -----------
        name: :class:`str`
            The name of the member to lookup with an optional discriminator.

        Returns
        --------
        Optional[:class:`Member`]
            The member in this guild with the associated name. If not found
            then ``None`` is returned.
        """

        result = None
        members = self.members
        if len(name) > 5 and name[-5] == "#":
            # The 5 length is checking to see if #0000 is in the string,
            # as a#0000 has a length of 6, the minimum for a potential
            # discriminator lookup.
            potential_discriminator = name[-4:]

            # do the actual lookup and return if found
            # if it isn't found then we'll do a full name lookup below.
            result = utils.get(members, name=name[:-5], discriminator=potential_discriminator)
            if result is not None:
                return result

        def pred(m: Member) -> bool:
            return m.nick == name or m.name == name

        return utils.find(pred, members)

    def _create_channel(
        self,
        name: str,
        channel_type: ChannelType,
        overwrites: Dict[Union[Role, Member], PermissionOverwrite] = MISSING,
        category: Optional[Snowflake] = None,
        **options: Any,
    ):
        if overwrites is MISSING:
            overwrites = {}
        elif not isinstance(overwrites, dict):
            raise InvalidArgument("overwrites parameter expects a dict.")

        perms = []
        for target, perm in overwrites.items():
            if not isinstance(perm, PermissionOverwrite):
                raise InvalidArgument(
                    f"Expected PermissionOverwrite received {perm.__class__.__name__}"
                )

            allow, deny = perm.pair()
            payload = {"allow": allow.value, "deny": deny.value, "id": target.id}

            if isinstance(target, Role):
                payload["type"] = abc._Overwrites.ROLE
            else:
                payload["type"] = abc._Overwrites.MEMBER

            perms.append(payload)

        parent_id = category.id if category else None
        return self._state.http.create_channel(
            self.id,
            channel_type.value,
            name=name,
            parent_id=parent_id,
            permission_overwrites=perms,
            **options,
        )

    async def create_text_channel(
        self,
        name: str,
        *,
        reason: Optional[str] = None,
        category: Optional[CategoryChannel] = None,
        position: int = MISSING,
        topic: str = MISSING,
        slowmode_delay: int = MISSING,
        nsfw: bool = MISSING,
        overwrites: Dict[Union[Role, Member], PermissionOverwrite] = MISSING,
    ) -> TextChannel:
        """|coro|

        Creates a :class:`TextChannel` for the guild.

        Note that you need the :attr:`~Permissions.manage_channels` permission
        to create the channel.

        The ``overwrites`` parameter can be used to create a 'secret'
        channel upon creation. This parameter expects a :class:`dict` of
        overwrites with the target (either a :class:`Member` or a :class:`Role`)
        as the key and a :class:`PermissionOverwrite` as the value.

        .. note::

            Creating a channel of a specified position will not update the position of
            other channels to follow suit. A follow-up call to :meth:`~TextChannel.edit`
            will be required to update the position of the channel in the channel list.

        Examples
        ----------

        Creating a basic channel:

        .. code-block:: python3

            channel = await guild.create_text_channel('cool-channel')

        Creating a "secret" channel:

        .. code-block:: python3

            overwrites = {
                guild.default_role: nextcord.PermissionOverwrite(read_messages=False),
                guild.me: nextcord.PermissionOverwrite(read_messages=True)
            }

            channel = await guild.create_text_channel('secret', overwrites=overwrites)

        Parameters
        -----------
        name: :class:`str`
            The channel's name.
        overwrites: Dict[Union[:class:`Role`, :class:`Member`], :class:`PermissionOverwrite`]
            A :class:`dict` of target (either a role or a member) to
            :class:`PermissionOverwrite` to apply upon creation of a channel.
            Useful for creating secret channels.
        category: Optional[:class:`CategoryChannel`]
            The category to place the newly created channel under.
            The permissions will be automatically synced to category if no
            overwrites are provided.
        position: :class:`int`
            The position in the channel list. This is a number that starts
            at 0. e.g. the top channel is position 0.
        topic: :class:`str`
            The new channel's topic.
        slowmode_delay: :class:`int`
            Specifies the slowmode rate limit for user in this channel, in seconds.
            The maximum value possible is `21600`.
        nsfw: :class:`bool`
            To mark the channel as NSFW or not.
        reason: Optional[:class:`str`]
            The reason for creating this channel. Shows up on the audit log.

        Raises
        -------
        Forbidden
            You do not have the proper permissions to create this channel.
        HTTPException
            Creating the channel failed.
        InvalidArgument
            The permission overwrite information is not in proper form.

        Returns
        -------
        :class:`TextChannel`
            The channel that was just created.
        """

        options = {}
        if position is not MISSING:
            options["position"] = position

        if topic is not MISSING:
            options["topic"] = topic

        if slowmode_delay is not MISSING:
            options["rate_limit_per_user"] = slowmode_delay

        if nsfw is not MISSING:
            options["nsfw"] = nsfw

        data = await self._create_channel(
            name,
            overwrites=overwrites,
            channel_type=ChannelType.text,
            category=category,
            reason=reason,
            **options,
        )
        channel = TextChannel(state=self._state, guild=self, data=data)  # type: ignore
        # payload *should* contain all text channel info

        # temporarily add to the cache
        self._channels[channel.id] = channel
        return channel

    async def create_voice_channel(
        self,
        name: str,
        *,
        reason: Optional[str] = None,
        category: Optional[CategoryChannel] = None,
        position: int = MISSING,
        bitrate: int = MISSING,
        user_limit: int = MISSING,
        rtc_region: Optional[VoiceRegion] = MISSING,
        video_quality_mode: VideoQualityMode = MISSING,
        overwrites: Dict[Union[Role, Member], PermissionOverwrite] = MISSING,
    ) -> VoiceChannel:
        """|coro|

        This is similar to :meth:`create_text_channel` except makes a :class:`VoiceChannel` instead.

        Parameters
        -----------
        name: :class:`str`
            The channel's name.
        overwrites: Dict[Union[:class:`Role`, :class:`Member`], :class:`PermissionOverwrite`]
            A :class:`dict` of target (either a role or a member) to
            :class:`PermissionOverwrite` to apply upon creation of a channel.
            Useful for creating secret channels.
        category: Optional[:class:`CategoryChannel`]
            The category to place the newly created channel under.
            The permissions will be automatically synced to category if no
            overwrites are provided.
        position: :class:`int`
            The position in the channel list. This is a number that starts
            at 0. e.g. the top channel is position 0.
        bitrate: :class:`int`
            The channel's preferred audio bitrate in bits per second.
        user_limit: :class:`int`
            The channel's limit for number of members that can be in a voice channel.
        rtc_region: Optional[:class:`VoiceRegion`]
            The region for the voice channel's voice communication.
            A value of ``None`` indicates automatic voice region detection.

            .. versionadded:: 1.7
        video_quality_mode: :class:`VideoQualityMode`
            The camera video quality for the voice channel's participants.

            .. versionadded:: 2.0
        reason: Optional[:class:`str`]
            The reason for creating this channel. Shows up on the audit log.

        Raises
        ------
        Forbidden
            You do not have the proper permissions to create this channel.
        HTTPException
            Creating the channel failed.
        InvalidArgument
            The permission overwrite information is not in proper form.

        Returns
        -------
        :class:`VoiceChannel`
            The channel that was just created.
        """
        options = {}
        if position is not MISSING:
            options["position"] = position

        if bitrate is not MISSING:
            options["bitrate"] = bitrate

        if user_limit is not MISSING:
            options["user_limit"] = user_limit

        if rtc_region is not MISSING:
            options["rtc_region"] = None if rtc_region is None else str(rtc_region)

        if video_quality_mode is not MISSING:
            options["video_quality_mode"] = video_quality_mode.value

        data = await self._create_channel(
            name,
            overwrites=overwrites,
            channel_type=ChannelType.voice,
            category=category,
            reason=reason,
            **options,
        )
        channel = VoiceChannel(state=self._state, guild=self, data=data)  # type: ignore
        # payload *should* contain all voice channel info

        # temporarily add to the cache
        self._channels[channel.id] = channel
        return channel

    async def create_stage_channel(
        self,
        name: str,
        *,
        topic: str,
        position: int = MISSING,
        overwrites: Dict[Union[Role, Member], PermissionOverwrite] = MISSING,
        category: Optional[CategoryChannel] = None,
        reason: Optional[str] = None,
    ) -> StageChannel:
        """|coro|

        This is similar to :meth:`create_text_channel` except makes a :class:`StageChannel` instead.

        .. versionadded:: 1.7

        Parameters
        -----------
        name: :class:`str`
            The channel's name.
        topic: :class:`str`
            The new channel's topic.
        overwrites: Dict[Union[:class:`Role`, :class:`Member`], :class:`PermissionOverwrite`]
            A :class:`dict` of target (either a role or a member) to
            :class:`PermissionOverwrite` to apply upon creation of a channel.
            Useful for creating secret channels.
        category: Optional[:class:`CategoryChannel`]
            The category to place the newly created channel under.
            The permissions will be automatically synced to category if no
            overwrites are provided.
        position: :class:`int`
            The position in the channel list. This is a number that starts
            at 0. e.g. the top channel is position 0.
        reason: Optional[:class:`str`]
            The reason for creating this channel. Shows up on the audit log.

        Raises
        ------
        Forbidden
            You do not have the proper permissions to create this channel.
        HTTPException
            Creating the channel failed.
        InvalidArgument
            The permission overwrite information is not in proper form.

        Returns
        -------
        :class:`StageChannel`
            The channel that was just created.
        """

        options: Dict[str, Any] = {
            "topic": topic,
        }
        if position is not MISSING:
            options["position"] = position

        data = await self._create_channel(
            name,
            overwrites=overwrites,
            channel_type=ChannelType.stage_voice,
            category=category,
            reason=reason,
            **options,
        )
        channel = StageChannel(state=self._state, guild=self, data=data)  # type: ignore
        # payload *should* contain all stage channel info

        # temporarily add to the cache
        self._channels[channel.id] = channel
        return channel

    async def create_category(
        self,
        name: str,
        *,
        overwrites: Dict[Union[Role, Member], PermissionOverwrite] = MISSING,
        reason: Optional[str] = None,
        position: int = MISSING,
    ) -> CategoryChannel:
        """|coro|

        Same as :meth:`create_text_channel` except makes a :class:`CategoryChannel` instead.

        .. note::

            The ``category`` parameter is not supported in this function since categories
            cannot have categories.

        Raises
        ------
        Forbidden
            You do not have the proper permissions to create this channel.
        HTTPException
            Creating the channel failed.
        InvalidArgument
            The permission overwrite information is not in proper form.

        Returns
        -------
        :class:`CategoryChannel`
            The channel that was just created.
        """
        options: Dict[str, Any] = {}
        if position is not MISSING:
            options["position"] = position

        data = await self._create_channel(
            name, overwrites=overwrites, channel_type=ChannelType.category, reason=reason, **options
        )
        channel = CategoryChannel(state=self._state, guild=self, data=data)  # type: ignore
        # payload *should* contain all category channel info

        # temporarily add to the cache
        self._channels[channel.id] = channel
        return channel

    create_category_channel = create_category

    async def leave(self) -> None:
        """|coro|

        Leaves the guild.

        .. note::

            You cannot leave the guild that you own, you must delete it instead
            via :meth:`delete`.

        Raises
        --------
        HTTPException
            Leaving the guild failed.
        """
        await self._state.http.leave_guild(self.id)

    async def delete(self) -> None:
        """|coro|

        Deletes the guild. You must be the guild owner to delete the
        guild.

        Raises
        --------
        HTTPException
            Deleting the guild failed.
        Forbidden
            You do not have permissions to delete the guild.
        """

        await self._state.http.delete_guild(self.id)

    async def edit(
        self,
        *,
        reason: Optional[str] = MISSING,
        name: str = MISSING,
        description: Optional[str] = MISSING,
        icon: Optional[bytes] = MISSING,
        banner: Optional[bytes] = MISSING,
        splash: Optional[bytes] = MISSING,
        discovery_splash: Optional[bytes] = MISSING,
        community: bool = MISSING,
        region: Optional[Union[str, VoiceRegion]] = MISSING,
        afk_channel: Optional[VoiceChannel] = MISSING,
        owner: Snowflake = MISSING,
        afk_timeout: int = MISSING,
        default_notifications: NotificationLevel = MISSING,
        verification_level: VerificationLevel = MISSING,
        explicit_content_filter: ContentFilter = MISSING,
        vanity_code: str = MISSING,
        system_channel: Optional[TextChannel] = MISSING,
        system_channel_flags: SystemChannelFlags = MISSING,
        preferred_locale: str = MISSING,
        rules_channel: Optional[TextChannel] = MISSING,
        public_updates_channel: Optional[TextChannel] = MISSING,
    ) -> Guild:
        r"""|coro|

        Edits the guild.

        You must have the :attr:`~Permissions.manage_guild` permission
        to edit the guild.

        .. versionchanged:: 1.4
            The `rules_channel` and `public_updates_channel` keyword-only parameters were added.

        .. versionchanged:: 2.0
            The `discovery_splash` and `community` keyword-only parameters were added.

        .. versionchanged:: 2.0
            The newly updated guild is returned.

        Parameters
        ----------
        name: :class:`str`
            The new name of the guild.
        description: Optional[:class:`str`]
            The new description of the guild. Could be ``None`` for no description.
            This is only available to guilds that contain ``PUBLIC`` in :attr:`Guild.features`.
        icon: :class:`bytes`
            A :term:`py:bytes-like object` representing the icon. Only PNG/JPEG is supported.
            GIF is only available to guilds that contain ``ANIMATED_ICON`` in :attr:`Guild.features`.
            Could be ``None`` to denote removal of the icon.
        banner: :class:`bytes`
            A :term:`py:bytes-like object` representing the banner.
            Could be ``None`` to denote removal of the banner. This is only available to guilds that contain
            ``BANNER`` in :attr:`Guild.features`.
        splash: :class:`bytes`
            A :term:`py:bytes-like object` representing the invite splash.
            Only PNG/JPEG supported. Could be ``None`` to denote removing the
            splash. This is only available to guilds that contain ``INVITE_SPLASH``
            in :attr:`Guild.features`.
        discovery_splash: :class:`bytes`
            A :term:`py:bytes-like object` representing the discovery splash.
            Only PNG/JPEG supported. Could be ``None`` to denote removing the
            splash. This is only available to guilds that contain ``DISCOVERABLE``
            in :attr:`Guild.features`.
        community: :class:`bool`
            Whether the guild should be a Community guild. If set to ``True``\, both ``rules_channel``
            and ``public_updates_channel`` parameters are required.
        region: Union[:class:`str`, :class:`VoiceRegion`]
            The new region for the guild's voice communication.
        afk_channel: Optional[:class:`VoiceChannel`]
            The new channel that is the AFK channel. Could be ``None`` for no AFK channel.
        afk_timeout: :class:`int`
            The number of seconds until someone is moved to the AFK channel.
        owner: :class:`Member`
            The new owner of the guild to transfer ownership to. Note that you must
            be owner of the guild to do this.
        verification_level: :class:`VerificationLevel`
            The new verification level for the guild.
        default_notifications: :class:`NotificationLevel`
            The new default notification level for the guild.
        explicit_content_filter: :class:`ContentFilter`
            The new explicit content filter for the guild.
        vanity_code: :class:`str`
            The new vanity code for the guild.
        system_channel: Optional[:class:`TextChannel`]
            The new channel that is used for the system channel. Could be ``None`` for no system channel.
        system_channel_flags: :class:`SystemChannelFlags`
            The new system channel settings to use with the new system channel.
        preferred_locale: :class:`str`
            The new preferred locale for the guild. Used as the primary language in the guild.
            If set, this must be an ISO 639 code, e.g. ``en-US`` or ``ja`` or ``zh-CN``.
        rules_channel: Optional[:class:`TextChannel`]
            The new channel that is used for rules. This is only available to
            guilds that contain ``PUBLIC`` in :attr:`Guild.features`. Could be ``None`` for no rules
            channel.
        public_updates_channel: Optional[:class:`TextChannel`]
            The new channel that is used for public updates from Discord. This is only available to
            guilds that contain ``PUBLIC`` in :attr:`Guild.features`. Could be ``None`` for no
            public updates channel.
        reason: Optional[:class:`str`]
            The reason for editing this guild. Shows up on the audit log.

        Raises
        -------
        Forbidden
            You do not have permissions to edit the guild.
        HTTPException
            Editing the guild failed.
        InvalidArgument
            The image format passed in to ``icon`` is invalid. It must be
            PNG or JPG. This is also raised if you are not the owner of the
            guild and request an ownership transfer.

        Returns
        --------
        :class:`Guild`
            The newly updated guild. Note that this has the same limitations as
            mentioned in :meth:`Client.fetch_guild` and may not have full data.
        """

        http = self._state.http

        if vanity_code is not MISSING:
            await http.change_vanity_code(self.id, vanity_code, reason=reason)

        fields: Dict[str, Any] = {}
        if name is not MISSING:
            fields["name"] = name

        if description is not MISSING:
            fields["description"] = description

        if preferred_locale is not MISSING:
            fields["preferred_locale"] = preferred_locale

        if afk_timeout is not MISSING:
            fields["afk_timeout"] = afk_timeout

        if icon is not MISSING:
            if icon is None:
                fields["icon"] = icon
            else:
                fields["icon"] = utils._bytes_to_base64_data(icon)

        if banner is not MISSING:
            if banner is None:
                fields["banner"] = banner
            else:
                fields["banner"] = utils._bytes_to_base64_data(banner)

        if splash is not MISSING:
            if splash is None:
                fields["splash"] = splash
            else:
                fields["splash"] = utils._bytes_to_base64_data(splash)

        if discovery_splash is not MISSING:
            if discovery_splash is None:
                fields["discovery_splash"] = discovery_splash
            else:
                fields["discovery_splash"] = utils._bytes_to_base64_data(discovery_splash)

        if default_notifications is not MISSING:
            if not isinstance(default_notifications, NotificationLevel):
                raise InvalidArgument(
                    "default_notifications field must be of type NotificationLevel"
                )
            fields["default_message_notifications"] = default_notifications.value

        if afk_channel is not MISSING:
            if afk_channel is None:
                fields["afk_channel_id"] = afk_channel
            else:
                fields["afk_channel_id"] = afk_channel.id

        if system_channel is not MISSING:
            if system_channel is None:
                fields["system_channel_id"] = system_channel
            else:
                fields["system_channel_id"] = system_channel.id

        if rules_channel is not MISSING:
            if rules_channel is None:
                fields["rules_channel_id"] = rules_channel
            else:
                fields["rules_channel_id"] = rules_channel.id

        if public_updates_channel is not MISSING:
            if public_updates_channel is None:
                fields["public_updates_channel_id"] = public_updates_channel
            else:
                fields["public_updates_channel_id"] = public_updates_channel.id

        if owner is not MISSING:
            if self.owner_id != self._state.self_id:
                raise InvalidArgument("To transfer ownership you must be the owner of the guild.")

            fields["owner_id"] = owner.id

        if region is not MISSING:
            fields["region"] = str(region)

        if verification_level is not MISSING:
            if not isinstance(verification_level, VerificationLevel):
                raise InvalidArgument("verification_level field must be of type VerificationLevel")

            fields["verification_level"] = verification_level.value

        if explicit_content_filter is not MISSING:
            if not isinstance(explicit_content_filter, ContentFilter):
                raise InvalidArgument("explicit_content_filter field must be of type ContentFilter")

            fields["explicit_content_filter"] = explicit_content_filter.value

        if system_channel_flags is not MISSING:
            if not isinstance(system_channel_flags, SystemChannelFlags):
                raise InvalidArgument(
                    "system_channel_flags field must be of type SystemChannelFlags"
                )

            fields["system_channel_flags"] = system_channel_flags.value

        if community is not MISSING:
            features = []
            if community:
                if "rules_channel_id" in fields and "public_updates_channel_id" in fields:
                    features.append("COMMUNITY")
                else:
                    raise InvalidArgument(
                        "community field requires both rules_channel and public_updates_channel fields to be provided"
                    )

            fields["features"] = features

        data = await http.edit_guild(self.id, reason=reason, **fields)
        return Guild(data=data, state=self._state)

    async def fetch_channels(self) -> Sequence[GuildChannel]:
        """|coro|

        Retrieves all :class:`abc.GuildChannel` that the guild has.

        .. note::

            This method is an API call. For general usage, consider :attr:`channels` instead.

        .. versionadded:: 1.2

        Raises
        -------
        InvalidData
            An unknown channel type was received from Discord.
        HTTPException
            Retrieving the channels failed.

        Returns
        -------
        Sequence[:class:`abc.GuildChannel`]
            All channels in the guild.
        """
        data = await self._state.http.get_all_guild_channels(self.id)

        def convert(d):
            factory, _ = _guild_channel_factory(d["type"])
            if factory is None:
                raise InvalidData("Unknown channel type {type} for channel ID {id}.".format_map(d))

            channel = factory(guild=self, state=self._state, data=d)
            return channel

        return [convert(d) for d in data]

    async def active_threads(self) -> List[Thread]:
        """|coro|

        Returns a list of active :class:`Thread` that the client can access.

        This includes both private and public threads.

        .. versionadded:: 2.0

        Raises
        ------
        HTTPException
            The request to get the active threads failed.

        Returns
        --------
        List[:class:`Thread`]
            The active threads
        """
        data = await self._state.http.get_active_threads(self.id)
        threads = [Thread(guild=self, state=self._state, data=d) for d in data.get("threads", [])]
        thread_lookup: Dict[int, Thread] = {thread.id: thread for thread in threads}
        for member in data.get("members", []):
            thread = thread_lookup.get(int(member["id"]))
            if thread is not None:
                thread._add_member(ThreadMember(parent=thread, data=member))

        return threads

    # TODO: Remove Optional typing here when async iterators are refactored
    def fetch_members(
        self, *, limit: int = 1000, after: Optional[SnowflakeTime] = None
    ) -> MemberIterator:
        """Retrieves an :class:`.AsyncIterator` that enables receiving the guild's members. In order to use this,
        :meth:`Intents.members` must be enabled.

        .. note::

            This method is an API call. For general usage, consider :attr:`members` instead.

        .. versionadded:: 1.3

        All parameters are optional.

        Parameters
        ----------
        limit: Optional[:class:`int`]
            The number of members to retrieve. Defaults to 1000.
            Pass ``None`` to fetch all members. Note that this is potentially slow.
        after: Optional[Union[:class:`.abc.Snowflake`, :class:`datetime.datetime`]]
            Retrieve members after this date or object.
            If a datetime is provided, it is recommended to use a UTC aware datetime.
            If the datetime is naive, it is assumed to be local time.

        Raises
        ------
        ClientException
            The members intent is not enabled.
        HTTPException
            Getting the members failed.

        Yields
        ------
        :class:`.Member`
            The member with the member data parsed.

        Examples
        --------

        Usage ::

            async for member in guild.fetch_members(limit=150):
                print(member.name)

        Flattening into a list ::

            members = await guild.fetch_members(limit=150).flatten()
            # members is now a list of Member...
        """

        if not self._state._intents.members:
            raise ClientException("Intents.members must be enabled to use this.")

        return MemberIterator(self, limit=limit, after=after)

    async def fetch_member(self, member_id: int, /) -> Member:
        """|coro|

        Retrieves a :class:`Member` from a guild ID, and a member ID.

        .. note::

            This method is an API call. If you have :attr:`Intents.members` and member cache enabled, consider :meth:`get_member` instead.

        Parameters
        -----------
        member_id: :class:`int`
            The member's ID to fetch from.

        Raises
        -------
        Forbidden
            You do not have access to the guild.
        HTTPException
            Fetching the member failed.

        Returns
        --------
        :class:`Member`
            The member from the member ID.
        """
        data = await self._state.http.get_member(self.id, member_id)
        return Member(data=data, state=self._state, guild=self)

    async def fetch_ban(self, user: Snowflake) -> BanEntry:
        """|coro|

        Retrieves the :class:`BanEntry` for a user.

        You must have the :attr:`~Permissions.ban_members` permission
        to get this information.

        Parameters
        -----------
        user: :class:`abc.Snowflake`
            The user to get ban information from.

        Raises
        ------
        Forbidden
            You do not have proper permissions to get the information.
        NotFound
            This user is not banned.
        HTTPException
            An error occurred while fetching the information.

        Returns
        -------
        :class:`BanEntry`
            The :class:`BanEntry` object for the specified user.
        """
        data: BanPayload = await self._state.http.get_ban(user.id, self.id)
        return BanEntry(user=User(state=self._state, data=data["user"]), reason=data["reason"])

    async def fetch_channel(self, channel_id: int, /) -> Union[GuildChannel, Thread]:
        """|coro|

        Retrieves a :class:`.abc.GuildChannel` or :class:`.Thread` with the specified ID.

        .. note::

            This method is an API call. For general usage, consider :meth:`get_channel_or_thread` instead.

        .. versionadded:: 2.0

        Raises
        -------
        :exc:`.InvalidData`
            An unknown channel type was received from Discord
            or the guild the channel belongs to is not the same
            as the one in this object points to.
        :exc:`.HTTPException`
            Retrieving the channel failed.
        :exc:`.NotFound`
            Invalid Channel ID.
        :exc:`.Forbidden`
            You do not have permission to fetch this channel.

        Returns
        --------
        Union[:class:`.abc.GuildChannel`, :class:`.Thread`]
            The channel from the ID.
        """
        data = await self._state.http.get_channel(channel_id)

        factory, ch_type = _threaded_guild_channel_factory(data["type"])
        if factory is None:
            raise InvalidData("Unknown channel type {type} for channel ID {id}.".format_map(data))

        if ch_type in (ChannelType.group, ChannelType.private):
            raise InvalidData("Channel ID resolved to a private channel")

        guild_id = int(data.get("guild_id"))
        if self.id != guild_id:
            raise InvalidData("Guild ID resolved to a different guild")

        channel: GuildChannel = factory(guild=self, state=self._state, data=data)  # type: ignore
        return channel

    def bans(
        self,
        *,
        limit: Optional[int] = 1000,
        before: Optional[Snowflake] = None,
        after: Optional[Snowflake] = None,
    ) -> BanIterator:
        """Returns an :class:`~nextcord.AsyncIterator` that enables receiving the destination's bans.

        You must have the :attr:`~Permissions.ban_members` permission to get this information.

        .. versionchanged:: 2.0
            Due to a breaking change in Discord's API, this now returns an :class:`~nextcord.AsyncIterator` instead of a :class:`list`.

        Examples
        ---------

        Usage ::

            counter = 0
            async for ban in guild.bans(limit=200):
                if not ban.user.bot:
                    counter += 1

        Flattening into a list: ::

            bans = await guild.bans(limit=123).flatten()
            # bans is now a list of BanEntry...

        All parameters are optional.

        Parameters
        -----------
        limit: Optional[:class:`int`]
            The number of bans to retrieve.
            If ``None``, it retrieves every ban in the guild. Note, however,
            that this would make a slow operation.
            Defaults to 1000.
        before: Optional[:class:`~nextcord.abc.Snowflake`]
            Retrieve bans before this user.
        after: Optional[:class:`~nextcord.abc.Snowflake`]
            Retrieve bans after this user.

        Raises
        ------
        ~nextcord.Forbidden
            You do not have permissions to get the bans.
        ~nextcord.HTTPException
            An error occurred while fetching the bans.

        Yields
        -------
        :class:`~nextcord.BanEntry`
            The ban with the ban data parsed.
        """

        return BanIterator(self, limit=limit, before=before, after=after)

    async def prune_members(
        self,
        *,
        days: int,
        compute_prune_count: bool = True,
        roles: List[Snowflake] = MISSING,
        reason: Optional[str] = None,
    ) -> Optional[int]:
        r"""|coro|

        Prunes the guild from its inactive members.

        The inactive members are denoted if they have not logged on in
        ``days`` number of days and they have no roles.

        You must have the :attr:`~Permissions.kick_members` permission
        to use this.

        To check how many members you would prune without actually pruning,
        see the :meth:`estimate_pruned_members` function.

        To prune members that have specific roles see the ``roles`` parameter.

        .. versionchanged:: 1.4
            The ``roles`` keyword-only parameter was added.

        Parameters
        -----------
        days: :class:`int`
            The number of days before counting as inactive.
        reason: Optional[:class:`str`]
            The reason for doing this action. Shows up on the audit log.
        compute_prune_count: :class:`bool`
            Whether to compute the prune count. This defaults to ``True``
            which makes it prone to timeouts in very large guilds. In order
            to prevent timeouts, you must set this to ``False``. If this is
            set to ``False``\, then this function will always return ``None``.
        roles: List[:class:`abc.Snowflake`]
            A list of :class:`abc.Snowflake` that represent roles to include in the pruning process. If a member
            has a role that is not specified, they'll be excluded.

        Raises
        -------
        Forbidden
            You do not have permissions to prune members.
        HTTPException
            An error occurred while pruning members.
        InvalidArgument
            An integer was not passed for ``days``.

        Returns
        ---------
        Optional[:class:`int`]
            The number of members pruned. If ``compute_prune_count`` is ``False``
            then this returns ``None``.
        """

        if not isinstance(days, int):
            raise InvalidArgument(
                f"Expected int for ``days``, received {days.__class__.__name__} instead."
            )

        if roles:
            role_ids = [str(role.id) for role in roles]
        else:
            role_ids = []

        data = await self._state.http.prune_members(
            self.id, days, compute_prune_count=compute_prune_count, roles=role_ids, reason=reason
        )
        return data["pruned"]

    async def templates(self) -> List[Template]:
        """|coro|

        Gets the list of templates from this guild.

        Requires :attr:`~.Permissions.manage_guild` permissions.

        .. versionadded:: 1.7

        Raises
        -------
        Forbidden
            You don't have permissions to get the templates.

        Returns
        --------
        List[:class:`Template`]
            The templates for this guild.
        """
        from .template import Template

        data = await self._state.http.guild_templates(self.id)
        return [Template(data=d, state=self._state) for d in data]

    async def webhooks(self) -> List[Webhook]:
        """|coro|

        Gets the list of webhooks from this guild.

        Requires :attr:`~.Permissions.manage_webhooks` permissions.

        Raises
        -------
        Forbidden
            You don't have permissions to get the webhooks.

        Returns
        --------
        List[:class:`Webhook`]
            The webhooks for this guild.
        """

        from .webhook import Webhook

        data = await self._state.http.guild_webhooks(self.id)
        return [Webhook.from_state(d, state=self._state) for d in data]

    async def estimate_pruned_members(
        self, *, days: int, roles: List[Snowflake] = MISSING
    ) -> Optional[int]:
        """|coro|

        Similar to :meth:`prune_members` except instead of actually
        pruning members, it returns how many members it would prune
        from the guild had it been called.

        Parameters
        -----------
        days: :class:`int`
            The number of days before counting as inactive.
        roles: List[:class:`abc.Snowflake`]
            A list of :class:`abc.Snowflake` that represent roles to include in the estimate. If a member
            has a role that is not specified, they'll be excluded.

            .. versionadded:: 1.7

        Raises
        -------
        Forbidden
            You do not have permissions to prune members.
        HTTPException
            An error occurred while fetching the prune members estimate.
        InvalidArgument
            An integer was not passed for ``days``.

        Returns
        ---------
        :class:`int`
            The number of members estimated to be pruned.
        """

        if not isinstance(days, int):
            raise InvalidArgument(
                f"Expected int for ``days``, received {days.__class__.__name__} instead."
            )

        if roles:
            role_ids = [str(role.id) for role in roles]
        else:
            role_ids = []

        data = await self._state.http.estimate_pruned_members(self.id, days, role_ids)
        return data["pruned"]

    async def invites(self) -> List[Invite]:
        """|coro|

        Returns a list of all active instant invites from the guild.

        You must have the :attr:`~Permissions.manage_guild` permission to get
        this information.

        Raises
        -------
        Forbidden
            You do not have proper permissions to get the information.
        HTTPException
            An error occurred while fetching the information.

        Returns
        -------
        List[:class:`Invite`]
            The list of invites that are currently active.
        """

        data = await self._state.http.invites_from(self.id)
        result = []
        for invite in data:
            channel = self.get_channel(int(invite["channel"]["id"]))
            result.append(Invite(state=self._state, data=invite, guild=self, channel=channel))

        return result

    async def create_template(self, *, name: str, description: str = MISSING) -> Template:
        """|coro|

        Creates a template for the guild.

        You must have the :attr:`~Permissions.manage_guild` permission to
        do this.

        .. versionadded:: 1.7

        Parameters
        -----------
        name: :class:`str`
            The name of the template.
        description: :class:`str`
            The description of the template.
        """
        from .template import Template

        payload: CreateTemplate = {"name": name, "icon": None}

        if description:
            payload["description"] = description

        data = await self._state.http.create_template(self.id, payload)

        return Template(state=self._state, data=data)

    async def create_integration(self, *, type: IntegrationType, id: int) -> None:
        """|coro|

        Attaches an integration to the guild.

        You must have the :attr:`~Permissions.manage_guild` permission to
        do this.

        .. versionadded:: 1.4

        Parameters
        -----------
        type: :class:`str`
            The integration type (e.g. Twitch).
        id: :class:`int`
            The integration ID.

        Raises
        -------
        Forbidden
            You do not have permission to create the integration.
        HTTPException
            The account could not be found.
        """
        await self._state.http.create_integration(self.id, type, id)

    async def integrations(self) -> List[Integration]:
        """|coro|

        Returns a list of all integrations attached to the guild.

        You must have the :attr:`~Permissions.manage_guild` permission to
        do this.

        .. versionadded:: 1.4

        Raises
        -------
        Forbidden
            You do not have permission to create the integration.
        HTTPException
            Fetching the integrations failed.

        Returns
        --------
        List[:class:`Integration`]
            The list of integrations that are attached to the guild.
        """
        data = await self._state.http.get_all_integrations(self.id)

        def convert(d):
            factory, _ = _integration_factory(d["type"])
            if factory is None:
                raise InvalidData(
                    "Unknown integration type {type!r} for integration ID {id}".format_map(d)
                )
            return factory(guild=self, data=d)

        return [convert(d) for d in data]

    async def fetch_stickers(self) -> List[GuildSticker]:
        r"""|coro|

        Retrieves a list of all :class:`Sticker`\s for the guild.

        .. versionadded:: 2.0

        .. note::

            This method is an API call. For general usage, consider :attr:`stickers` instead.

        Raises
        ---------
        HTTPException
            An error occurred fetching the stickers.

        Returns
        --------
        List[:class:`GuildSticker`]
            The retrieved stickers.
        """
        data = await self._state.http.get_all_guild_stickers(self.id)
        return [GuildSticker(state=self._state, data=d) for d in data]

    async def fetch_sticker(self, sticker_id: int, /) -> GuildSticker:
        """|coro|

        Retrieves a custom :class:`Sticker` from the guild.

        .. versionadded:: 2.0

        .. note::

            This method is an API call.
            For general usage, consider iterating over :attr:`stickers` instead.

        Parameters
        -------------
        sticker_id: :class:`int`
            The sticker's ID.

        Raises
        ---------
        NotFound
            The sticker requested could not be found.
        HTTPException
            An error occurred fetching the sticker.

        Returns
        --------
        :class:`GuildSticker`
            The retrieved sticker.
        """
        data = await self._state.http.get_guild_sticker(self.id, sticker_id)
        return GuildSticker(state=self._state, data=data)

    async def create_sticker(
        self,
        *,
        name: str,
        description: Optional[str] = None,
        emoji: str,
        file: File,
        reason: Optional[str] = None,
    ) -> GuildSticker:
        """|coro|

        Creates a :class:`Sticker` for the guild.

        You must have :attr:`~Permissions.manage_emojis_and_stickers` permission to
        do this.

        .. versionadded:: 2.0

        Parameters
        -----------
        name: :class:`str`
            The sticker name. Must be at least 2 characters.
        description: Optional[:class:`str`]
            The sticker's description. Can be ``None``.
        emoji: :class:`str`
            The name of a unicode emoji that represents the sticker's expression.
        file: :class:`File`
            The file of the sticker to upload.
        reason: :class:`str`
            The reason for creating this sticker. Shows up on the audit log.

        Raises
        -------
        Forbidden
            You are not allowed to create stickers.
        HTTPException
            An error occurred creating a sticker.

        Returns
        --------
        :class:`GuildSticker`
            The created sticker.
        """
        if description is None:
            description = ""

        try:
            emoji = unicodedata.name(emoji)
        except TypeError:
            pass
        else:
            emoji = emoji.replace(" ", "_")
        payload: CreateGuildSticker = {
            "name": name,
            "description": description,
            "tags": emoji,
        }

        data = await self._state.http.create_guild_sticker(self.id, payload, file, reason)
        return self._state.store_sticker(self, data)

    async def delete_sticker(self, sticker: Snowflake, *, reason: Optional[str] = None) -> None:
        """|coro|

        Deletes the custom :class:`Sticker` from the guild.

        You must have :attr:`~Permissions.manage_emojis_and_stickers` permission to
        do this.

        .. versionadded:: 2.0

        Parameters
        -----------
        sticker: :class:`abc.Snowflake`
            The sticker you are deleting.
        reason: Optional[:class:`str`]
            The reason for deleting this sticker. Shows up on the audit log.

        Raises
        -------
        Forbidden
            You are not allowed to delete stickers.
        HTTPException
            An error occurred deleting the sticker.
        """
        await self._state.http.delete_guild_sticker(self.id, sticker.id, reason)

    async def fetch_emojis(self) -> List[Emoji]:
        r"""|coro|

        Retrieves all custom :class:`Emoji`\s from the guild.

        .. note::

            This method is an API call. For general usage, consider :attr:`emojis` instead.

        Raises
        ---------
        HTTPException
            An error occurred fetching the emojis.

        Returns
        --------
        List[:class:`Emoji`]
            The retrieved emojis.
        """
        data = await self._state.http.get_all_custom_emojis(self.id)
        return [Emoji(guild=self, state=self._state, data=d) for d in data]

    async def fetch_emoji(self, emoji_id: int, /) -> Emoji:
        """|coro|

        Retrieves a custom :class:`Emoji` from the guild.

        .. note::

            This method is an API call.
            For general usage, consider iterating over :attr:`emojis` instead.

        Parameters
        -------------
        emoji_id: :class:`int`
            The emoji's ID.

        Raises
        ---------
        NotFound
            The emoji requested could not be found.
        HTTPException
            An error occurred fetching the emoji.

        Returns
        --------
        :class:`Emoji`
            The retrieved emoji.
        """
        data = await self._state.http.get_custom_emoji(self.id, emoji_id)
        return Emoji(guild=self, state=self._state, data=data)

    async def create_custom_emoji(
        self,
        *,
        name: str,
        image: bytes,
        roles: List[Role] = MISSING,
        reason: Optional[str] = None,
    ) -> Emoji:
        r"""|coro|

        Creates a custom :class:`Emoji` for the guild.

        There is currently a limit of 50 static and animated emojis respectively per guild,
        unless the guild has the ``MORE_EMOJI`` feature which extends the limit to 200.

        You must have the :attr:`~Permissions.manage_emojis` permission to
        do this.

        Parameters
        -----------
        name: :class:`str`
            The emoji name. Must be at least 2 characters.
        image: :class:`bytes`
            The :term:`py:bytes-like object` representing the image data to use.
            Only JPG, PNG and GIF images are supported.
        roles: List[:class:`Role`]
            A :class:`list` of :class:`Role`\s that can use this emoji. Leave empty to make it available to everyone.
        reason: Optional[:class:`str`]
            The reason for creating this emoji. Shows up on the audit log.

        Raises
        -------
        Forbidden
            You are not allowed to create emojis.
        HTTPException
            An error occurred creating an emoji.

        Returns
        --------
        :class:`Emoji`
            The created emoji.
        """

        img = utils._bytes_to_base64_data(image)

        role_ids: SnowflakeList
        if roles:
            role_ids = [role.id for role in roles]
        else:
            role_ids = []

        data = await self._state.http.create_custom_emoji(
            self.id, name, img, roles=role_ids, reason=reason
        )
        return self._state.store_emoji(self, data)

    async def delete_emoji(self, emoji: Snowflake, *, reason: Optional[str] = None) -> None:
        """|coro|

        Deletes the custom :class:`Emoji` from the guild.

        You must have :attr:`~Permissions.manage_emojis` permission to
        do this.

        Parameters
        -----------
        emoji: :class:`abc.Snowflake`
            The emoji you are deleting.
        reason: Optional[:class:`str`]
            The reason for deleting this emoji. Shows up on the audit log.

        Raises
        -------
        Forbidden
            You are not allowed to delete emojis.
        HTTPException
            An error occurred deleting the emoji.
        """

        await self._state.http.delete_custom_emoji(self.id, emoji.id, reason=reason)

    async def fetch_roles(self, *, cache: bool = False) -> List[Role]:
        """|coro|

        Retrieves all :class:`Role` that the guild has.

        .. note::

            This method is an API call. For general usage, consider :attr:`roles` instead.

        Parameters
        ----------
        cache: bool
            Whether or not to also update this guilds
            role cache. Defaults to ``False``.

        Raises
        -------
        HTTPException
            Retrieving the roles failed.

        Returns
        -------
        List[:class:`Role`]
            All roles in the guild.
        """
        data = await self._state.http.get_roles(self.id)
        roles = [Role(guild=self, state=self._state, data=d) for d in data]
        if cache:
            self._roles: Dict[int, Role] = {}
            for role in roles:
                self._roles[role.id] = role

        return roles

    @overload
    async def create_role(
        self,
        *,
        reason: Optional[str] = ...,
        name: str = ...,
        permissions: Permissions = ...,
        colour: Union[Colour, int] = ...,
        hoist: bool = ...,
        mentionable: bool = ...,
        icon: Optional[Union[str, bytes, File]] = ...,
    ) -> Role:
        ...

    @overload
    async def create_role(
        self,
        *,
        reason: Optional[str] = ...,
        name: str = ...,
        permissions: Permissions = ...,
        color: Union[Colour, int] = ...,
        hoist: bool = ...,
        mentionable: bool = ...,
        icon: Optional[Union[str, bytes, File]] = ...,
    ) -> Role:
        ...

    async def create_role(
        self,
        *,
        name: str = MISSING,
        permissions: Permissions = MISSING,
        color: Union[Colour, int] = MISSING,
        colour: Union[Colour, int] = MISSING,
        hoist: bool = MISSING,
        mentionable: bool = MISSING,
        reason: Optional[str] = None,
        icon: Optional[Union[str, bytes, File]] = MISSING,
    ) -> Role:
        """|coro|

        Creates a :class:`Role` for the guild.

        All fields are optional.

        You must have the :attr:`~Permissions.manage_roles` permission to
        do this.

        .. versionchanged:: 1.6
            Can now pass ``int`` to ``colour`` keyword-only parameter.

        Parameters
        -----------
        name: :class:`str`
            The role name. Defaults to 'new role'.
        permissions: :class:`Permissions`
            The permissions to have. Defaults to no permissions.
        colour: Union[:class:`Colour`, :class:`int`]
            The colour for the role. Defaults to :meth:`Colour.default`.
            This is aliased to ``color`` as well.
        hoist: :class:`bool`
            Indicates if the role should be shown separately in the member list.
            Defaults to ``False``.
        mentionable: :class:`bool`
            Indicates if the role should be mentionable by others.
            Defaults to ``False``.
        reason: Optional[:class:`str`]
            The reason for creating this role. Shows up on the audit log.
        icon: Optional[Union[:class:`str`, :class:`bytes`]]
            The icon of the role. Supports unicode emojis and images

        Raises
        -------
        Forbidden
            You do not have permissions to create the role.
        HTTPException
            Creating the role failed.
        InvalidArgument
            An invalid keyword argument was given.

        Returns
        --------
        :class:`Role`
            The newly created role.
        """
        fields: Dict[str, Any] = {}
        if permissions is not MISSING:
            fields["permissions"] = str(permissions.value)
        else:
            fields["permissions"] = "0"

        actual_colour = colour or color or Colour.default()
        if isinstance(actual_colour, int):
            fields["color"] = actual_colour
        else:
            fields["color"] = actual_colour.value

        if hoist is not MISSING:
            fields["hoist"] = hoist

        if mentionable is not MISSING:
            fields["mentionable"] = mentionable

        if name is not MISSING:
            fields["name"] = name

        if icon is not MISSING:
            if icon is None:
                fields["icon"] = icon
            elif isinstance(icon, str):
                fields["unicode_emoji"] = icon
            elif isinstance(icon, File):
                fields["icon"] = utils._bytes_to_base64_data(icon.fp.read())
            else:
                fields["icon"] = utils._bytes_to_base64_data(icon)

        data = await self._state.http.create_role(self.id, reason=reason, **fields)
        role = Role(guild=self, data=data, state=self._state)

        # TODO: add to cache
        return role

    async def edit_role_positions(
        self, positions: Dict[Snowflake, int], *, reason: Optional[str] = None
    ) -> List[Role]:
        """|coro|

        Bulk edits a list of :class:`Role` in the guild.

        You must have the :attr:`~Permissions.manage_roles` permission to
        do this.

        .. versionadded:: 1.4

        Example:

        .. code-block:: python3

            positions = {
                bots_role: 1, # penultimate role
                tester_role: 2,
                admin_role: 6
            }

            await guild.edit_role_positions(positions=positions)

        Parameters
        -----------
        positions
            A :class:`dict` of :class:`Role` to :class:`int` to change the positions
            of each given role.
        reason: Optional[:class:`str`]
            The reason for editing the role positions. Shows up on the audit log.

        Raises
        -------
        Forbidden
            You do not have permissions to move the roles.
        HTTPException
            Moving the roles failed.
        InvalidArgument
            An invalid keyword argument was given.

        Returns
        --------
        List[:class:`Role`]
            A list of all the roles in the guild.
        """
        if not isinstance(positions, dict):
            raise InvalidArgument("positions parameter expects a dict.")

        role_positions: List[RolePositionUpdate] = []
        for role, position in positions.items():

            payload: RolePositionUpdate = {"id": role.id, "position": position}

            role_positions.append(payload)

        data = await self._state.http.move_role_position(self.id, role_positions, reason=reason)
        roles: List[Role] = []
        for d in data:
            role = Role(guild=self, data=d, state=self._state)
            roles.append(role)
            self._roles[role.id] = role

        return roles

    async def kick(self, user: Snowflake, *, reason: Optional[str] = None) -> None:
        """|coro|

        Kicks a user from the guild.

        The user must meet the :class:`abc.Snowflake` abc.

        You must have the :attr:`~Permissions.kick_members` permission to
        do this.

        Parameters
        -----------
        user: :class:`abc.Snowflake`
            The user to kick from their guild.
        reason: Optional[:class:`str`]
            The reason the user got kicked.

        Raises
        -------
        Forbidden
            You do not have the proper permissions to kick.
        HTTPException
            Kicking failed.
        """
        await self._state.http.kick(user.id, self.id, reason=reason)

    async def ban(
        self,
        user: Snowflake,
        *,
        reason: Optional[str] = None,
        delete_message_days: Literal[0, 1, 2, 3, 4, 5, 6, 7] = 1,
    ) -> None:
        """|coro|

        Bans a user from the guild.

        The user must meet the :class:`abc.Snowflake` abc.

        You must have the :attr:`~Permissions.ban_members` permission to
        do this.

        Parameters
        -----------
        user: :class:`abc.Snowflake`
            The user to ban from their guild.
        delete_message_days: :class:`int`
            The number of days worth of messages to delete from the user
            in the guild. The minimum is 0 and the maximum is 7.
        reason: Optional[:class:`str`]
            The reason the user got banned.

        Raises
        -------
        Forbidden
            You do not have the proper permissions to ban.
        HTTPException
            Banning failed.
        """
        await self._state.http.ban(user.id, self.id, delete_message_days, reason=reason)

    async def unban(self, user: Snowflake, *, reason: Optional[str] = None) -> None:
        """|coro|

        Unbans a user from the guild.

        The user must meet the :class:`abc.Snowflake` abc.

        You must have the :attr:`~Permissions.ban_members` permission to
        do this.

        Parameters
        -----------
        user: :class:`abc.Snowflake`
            The user to unban.
        reason: Optional[:class:`str`]
            The reason for doing this action. Shows up on the audit log.

        Raises
        -------
        Forbidden
            You do not have the proper permissions to unban.
        HTTPException
            Unbanning failed.
        """
        await self._state.http.unban(user.id, self.id, reason=reason)

    async def vanity_invite(self) -> Optional[Invite]:
        """|coro|

        Returns the guild's special vanity invite.

        The guild must have ``VANITY_URL`` in :attr:`~Guild.features`.

        You must have the :attr:`~Permissions.manage_guild` permission to use
        this as well.

        Raises
        -------
        Forbidden
            You do not have the proper permissions to get this.
        HTTPException
            Retrieving the vanity invite failed.

        Returns
        --------
        Optional[:class:`Invite`]
            The special vanity invite. If ``None`` then the guild does not
            have a vanity invite set.
        """

        # we start with { code: abc }
        payload = await self._state.http.get_vanity_code(self.id)
        if not payload["code"]:
            return None

        # get the vanity URL channel since default channels aren't
        # reliable or a thing anymore
        data = await self._state.http.get_invite(payload["code"])

        channel = self.get_channel(int(data["channel"]["id"]))
        payload["revoked"] = False
        payload["temporary"] = False
        payload["max_uses"] = 0
        payload["max_age"] = 0
        payload["uses"] = payload.get("uses", 0)
        return Invite(state=self._state, data=payload, guild=self, channel=channel)

    # TODO: use MISSING when async iterators get refactored
    def audit_logs(
        self,
        *,
        limit: int = 100,
        before: Optional[SnowflakeTime] = None,
        after: Optional[SnowflakeTime] = None,
        oldest_first: Optional[bool] = None,
        user: Optional[Snowflake] = None,
        action: Optional[AuditLogAction] = None,
    ) -> AuditLogIterator:
        """Returns an :class:`AsyncIterator` that enables receiving the guild's audit logs.

        You must have the :attr:`~Permissions.view_audit_log` permission to use this.

        Examples
        ----------

        Getting the first 100 entries: ::

            async for entry in guild.audit_logs(limit=100):
                print(f'{entry.user} did {entry.action} to {entry.target}')

        Getting entries for a specific action: ::

            async for entry in guild.audit_logs(action=nextcord.AuditLogAction.ban):
                print(f'{entry.user} banned {entry.target}')

        Getting entries made by a specific user: ::

            entries = await guild.audit_logs(limit=None, user=guild.me).flatten()
            await channel.send(f'I made {len(entries)} moderation actions.')

        Parameters
        -----------
        limit: :class:`int`
            The number of entries to retrieve. If ``None`` retrieve all entries.
        before: Optional[Union[:class:`abc.Snowflake`, :class:`datetime.datetime`]]
            Retrieve entries before this date or entry.
            If a datetime is provided, it is recommended to use a UTC aware datetime.
            If the datetime is naive, it is assumed to be local time.
        after: Optional[Union[:class:`abc.Snowflake`, :class:`datetime.datetime`]]
            Retrieve entries after this date or entry.
            If a datetime is provided, it is recommended to use a UTC aware datetime.
            If the datetime is naive, it is assumed to be local time.
        oldest_first: Optional[:class:`bool`]
            If set to ``True``, return entries in oldest->newest order. Defaults to ``True`` if
            ``after`` is specified, otherwise ``False``.
        user: Optional[:class:`abc.Snowflake`]
            The moderator to filter entries from.
        action: Optional[:class:`AuditLogAction`]
            The action to filter with.

        Raises
        -------
        Forbidden
            You are not allowed to fetch audit logs
        HTTPException
            An error occurred while fetching the audit logs.

        Yields
        --------
        :class:`AuditLogEntry`
            The audit log entry.
        """
        if user is not None:
            user_id = user.id
        else:
            user_id = None

        if action:
            action = action.value

        return AuditLogIterator(
            self,
            before=before,
            after=after,
            limit=limit,
            oldest_first=oldest_first,
            user_id=user_id,
            action_type=action,
        )

    async def widget(self) -> Widget:
        """|coro|

        Returns the widget of the guild.

        .. note::

            The guild must have the widget enabled to get this information.

        Raises
        -------
        Forbidden
            The widget for this guild is disabled.
        HTTPException
            Retrieving the widget failed.

        Returns
        --------
        :class:`Widget`
            The guild's widget.
        """
        data = await self._state.http.get_widget(self.id)

        return Widget(state=self._state, data=data)

    async def edit_widget(
        self, *, enabled: bool = MISSING, channel: Optional[Snowflake] = MISSING
    ) -> None:
        """|coro|

        Edits the widget of the guild.

        You must have the :attr:`~Permissions.manage_guild` permission to
        use this

        .. versionadded:: 2.0

        Parameters
        -----------
        enabled: :class:`bool`
            Whether to enable the widget for the guild.
        channel: Optional[:class:`~nextcord.abc.Snowflake`]
            The new widget channel. ``None`` removes the widget channel.

        Raises
        -------
        Forbidden
            You do not have permission to edit the widget.
        HTTPException
            Editing the widget failed.
        """
        payload = {}
        if channel is not MISSING:
            payload["channel_id"] = None if channel is None else channel.id
        if enabled is not MISSING:
            payload["enabled"] = enabled

        await self._state.http.edit_widget(self.id, payload=payload)

    async def chunk(self, *, cache: bool = True) -> Optional[List[Member]]:
        """|coro|

        Requests all members that belong to this guild. In order to use this,
        :meth:`Intents.members` must be enabled.

        This is a websocket operation and can be slow.

        .. versionadded:: 1.5

        Parameters
        -----------
        cache: :class:`bool`
            Whether to cache the members as well.

        Raises
        -------
        ClientException
            The members intent is not enabled.

        Returns
        --------
        Optional[List[:class:`Member`]]
             Returns a list of all the members in the guild.
        """

        if not self._state._intents.members:
            raise ClientException("Intents.members must be enabled to use this.")

        if not self._state.is_guild_evicted(self):
            members = await self._state.chunk_guild(self, cache=cache)
            if isinstance(members, Future):
                members = await members

            return members

    async def query_members(
        self,
        query: Optional[str] = None,
        *,
        limit: int = 5,
        user_ids: Optional[List[int]] = None,
        presences: bool = False,
        cache: bool = True,
    ) -> List[Member]:
        """|coro|

        Request members that belong to this guild whose username starts with
        the query given.

        This is a websocket operation and can be slow.

        .. versionadded:: 1.3

        Parameters
        -----------
        query: Optional[:class:`str`]
            The string that the username's start with.
        limit: :class:`int`
            The maximum number of members to send back. This must be
            a number between 5 and 100.
        presences: :class:`bool`
            Whether to request for presences to be provided. This defaults
            to ``False``.

            .. versionadded:: 1.6

        cache: :class:`bool`
            Whether to cache the members internally. This makes operations
            such as :meth:`get_member` work for those that matched.
        user_ids: Optional[List[:class:`int`]]
            List of user IDs to search for. If the user ID is not in the guild then it won't be returned.

            .. versionadded:: 1.4


        Raises
        -------
        asyncio.TimeoutError
            The query timed out waiting for the members.
        ValueError
            Invalid parameters were passed to the function
        ClientException
            The presences intent is not enabled.

        Returns
        --------
        List[:class:`Member`]
            The list of members that have matched the query.
        """

        if presences and not self._state._intents.presences:
            raise ClientException("Intents.presences must be enabled to use this.")

        if not query:
            if query == "":
                raise ValueError("Cannot pass empty query string.")

            if user_ids is None:
                raise ValueError("Must pass either query or user_ids")

        if user_ids is not None and query is not None:
            raise ValueError("Cannot pass both query and user_ids")

        if user_ids is not None and not user_ids:
            raise ValueError("user_ids must contain at least 1 value")

        limit = min(100, limit or 5)
        return await self._state.query_members(
            self, query=query, limit=limit, user_ids=user_ids, presences=presences, cache=cache
        )

    async def change_voice_state(
        self,
        *,
        channel: Optional[VocalGuildChannel],
        self_mute: bool = False,
        self_deaf: bool = False,
    ):
        """|coro|

        Changes client's voice state in the guild.

        .. versionadded:: 1.4

        Parameters
        -----------
        channel: Optional[:class:`VoiceChannel`]
            Channel the client wants to join. Use ``None`` to disconnect.
        self_mute: :class:`bool`
            Indicates if the client should be self-muted.
        self_deaf: :class:`bool`
            Indicates if the client should be self-deafened.
        """
        ws = self._state._get_websocket(self.id)
        channel_id = channel.id if channel else None
        await ws.voice_state(self.id, channel_id, self_mute, self_deaf)

    def fetch_scheduled_events(self, *, with_users: bool = False) -> ScheduledEventIterator:
        """Retrieves an :class:`.AsyncIterator` that enables receiving scheduled
        events on this guild

        .. note::

            This method is an API call. For general usage, consider
            :attr:`scheduled_events` instead.

        .. versionadded:: 2.0

        Parameters
        ----------
        with_users: Optional[:class:`bool`]
            If the event should be received with :attr:`ScheduledEvent.users`
            This defaults to ``False`` - the events' :attr:`~ScheduledEvent.users`
            will be empty.

        Raises
        ------
        HTTPException
            Getting the events failed.

        Yields
        ------
        :class:`.ScheduledEvent`
            The event with users if applicable

        Examples
        --------

        Usage ::

            async for event in guild.fetch_scheduled_events():
                print(event.name)

        Flattening into a list ::

            events = await guild.fetch_scheduled_events().flatten()
            # events is now a list of ScheduledEvent...
        """
        return ScheduledEventIterator(self, with_users=with_users)

    def get_scheduled_event(self, event_id: int) -> Optional[ScheduledEvent]:
        """Get a scheduled event from cache by id.

        .. note::

            This may not return the updated users, use
            :meth:`~Guild.fetch_scheduled_event` if that is desired.

        Parameters
        ----------
        event_id : int
            The scheduled event id to fetch.

        Returns
        -------
        Optional[ScheduledEvent]
            The event object, if found.
        """
        return self._scheduled_events.get(event_id)

    async def fetch_scheduled_event(
        self, event_id: int, *, with_users: bool = False
    ) -> ScheduledEvent:
        """|coro|

        Fetch a scheduled event object.

        .. note::

            This is an api call, if updated users is not needed,
            consisder :meth:`~Guild.get_scheduled_event`

        Parameters
        ----------
        event_id: :class:`int`
            The event id to fetch
        with_users: :class:`bool`
            If the users should be received and cached too, by default False

        Returns
        -------
        :class:`ScheduledEvent`
            The received event object
        """
        event_payload = await self._state.http.get_event(
            self.id, event_id, with_user_count=with_users
        )

        return self._store_scheduled_event(event_payload)

    async def create_scheduled_event(
        self,
        *,
        name: str,
        entity_type: ScheduledEventEntityType,
        start_time: datetime.datetime,
        channel: abc.GuildChannel = MISSING,
        metadata: EntityMetadata = MISSING,
        privacy_level: ScheduledEventPrivacyLevel = ScheduledEventPrivacyLevel.guild_only,
        end_time: datetime.datetime = MISSING,
        description: str = MISSING,
        image: bytes = MISSING,
        reason: Optional[str] = None,
    ) -> ScheduledEvent:
        """|coro|

        Create a new scheduled event object.

        Parameters
        ----------
        channel: :class:`abc.GuildChannel`
            The channel the event will happen in, if any
        metadata: :class:`EntityMetadata`
            The metadata for the event
        name: :class:`str`
            The name of the event
        privacy_level: :class:`ScheduledEventPrivacyLevel`
            The privacy level for the event
        start_time: :class:`py:datetime.datetime`
            The scheduled start time
        end_time: :class:`py:datetime.datetime`
            The scheduled end time
        description: :class:`str`
            The description for the event
        entity_type: :class:`ScheduledEventEntityType`
            The type of event
        image: :class:`bytes`
            A :term:`py:bytes-like object` representing the cover image.

        Returns
        -------
        :class:`ScheduledEvent`
            The created event object.
        """
        payload: Dict[str, Any] = {}
        payload["name"] = name
        payload["entity_type"] = entity_type.value
        payload["scheduled_start_time"] = start_time.isoformat()
        if channel is not MISSING:
            payload["channel_id"] = channel.id
        if metadata is not MISSING:
            payload["entity_metadata"] = metadata.__dict__
        if privacy_level is not MISSING:
            payload["privacy_level"] = privacy_level.value
        if end_time is not MISSING:
            payload["scheduled_end_time"] = end_time.isoformat()
        if description is not MISSING:
            payload["description"] = description
        if image is not MISSING:
            payload["image"] = utils._bytes_to_base64_data(image)
        data = await self._state.http.create_event(self.id, reason=reason, **payload)
        return self._store_scheduled_event(data)

    def get_application_commands(self, rollout: bool = False):
        """Gets all application commands registered for this guild.

        Parameters
        ----------
        rollout: :class:`bool`

        Returns
        -------

        """
        return self._state.get_guild_application_commands(guild_id=self.id, rollout=rollout)

    def add_application_command(
<<<<<<< HEAD
            self,
            app_cmd: BaseApplicationCommand,
            overwrite: bool = False,
            use_rollout: bool = False
=======
        self, app_cmd: ApplicationCommand, overwrite: bool = False, use_rollout: bool = False
>>>>>>> 6d50931a
    ) -> None:
        app_cmd.add_guild_rollout(self.id)
        self._state.add_application_command(app_cmd, overwrite=overwrite, use_rollout=use_rollout)

    async def deploy_application_commands(
        self,
        data: Optional[List[dict]] = None,
        associate_known: bool = True,
        delete_unknown: bool = True,
        update_known: bool = True,
    ) -> None:
        await self._state.discover_application_commands(
            data=data,
            guild_id=self.id,
            associate_known=associate_known,
            delete_unknown=delete_unknown,
            update_known=update_known,
        )

    async def rollout_application_commands(
        self,
        associate_known: bool = True,
        delete_unknown: bool = True,
        update_known: bool = True,
        register_new: bool = True,
    ) -> None:
        """|coro|
        Rolls out application commands to the guild, associating, deleting, updating, and/or newly
        registering as needed.

        Parameters
        ----------
        associate_known: :class:`bool`
            Whether commands on Discord that match a locally added command should be associated with each other.
            Defaults to ``True``
        delete_unknown
        update_known
        register_new
        """
        if self._state.application_id is None:
            raise NotImplementedError("Could not get the current application id")

        guild_payload = await self._state.http.get_guild_commands(
            self._state.application_id, self.id
        )
        # we do not care about typeddict specificity
        await self.deploy_application_commands(
            data=guild_payload,  # type: ignore
            associate_known=associate_known,
            delete_unknown=delete_unknown,
            update_known=update_known,
        )
        if register_new:
            await self.register_new_application_commands(data=guild_payload)  # type: ignore

    async def delete_unknown_application_commands(self, data: Optional[List[dict]] = None) -> None:
        await self._state.delete_unknown_application_commands(data=data, guild_id=self.id)

    async def associate_application_commands(self, data: Optional[List[dict]] = None) -> None:
        await self._state.associate_application_commands(data=data, guild_id=self.id)

    async def update_application_commands(self, data: Optional[List[dict]] = None) -> None:
        await self._state.update_application_commands(data=data, guild_id=self.id)

    async def register_new_application_commands(self, data: Optional[List[dict]] = None) -> None:
        await self._state.register_new_application_commands(data=data, guild_id=self.id)

    async def register_application_commands(self, *commands: BaseApplicationCommand) -> None:
        for command in commands:
            await self._state.register_application_command(command, guild_id=self.id)

    async def delete_application_commands(self, *commands: BaseApplicationCommand) -> None:
        for command in commands:
            await self._state.delete_application_command(command, guild_id=self.id)<|MERGE_RESOLUTION|>--- conflicted
+++ resolved
@@ -89,7 +89,6 @@
     import datetime
 
     from .abc import Snowflake, SnowflakeTime
-<<<<<<< HEAD
     from .channel import (
         CategoryChannel,
         StageChannel,
@@ -101,10 +100,6 @@
     from .types.threads import (
         Thread as ThreadPayload,
     )
-=======
-    from .application_command import ApplicationCommand
-    from .channel import CategoryChannel, StageChannel, TextChannel, VoiceChannel
->>>>>>> 6d50931a
     from .permissions import Permissions
     from .state import ConnectionState
     from .template import Template
@@ -3341,14 +3336,10 @@
         return self._state.get_guild_application_commands(guild_id=self.id, rollout=rollout)
 
     def add_application_command(
-<<<<<<< HEAD
             self,
             app_cmd: BaseApplicationCommand,
             overwrite: bool = False,
             use_rollout: bool = False
-=======
-        self, app_cmd: ApplicationCommand, overwrite: bool = False, use_rollout: bool = False
->>>>>>> 6d50931a
     ) -> None:
         app_cmd.add_guild_rollout(self.id)
         self._state.add_application_command(app_cmd, overwrite=overwrite, use_rollout=use_rollout)
