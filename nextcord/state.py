--- conflicted
+++ resolved
@@ -34,12 +34,8 @@
 from .channel import *
 from .channel import _channel_factory
 from .emoji import Emoji
-<<<<<<< HEAD
 from .entitlement import Entitlement
-from .enums import ChannelType, Status, try_enum
-=======
 from .enums import ApplicationCommandType, ChannelType, Status, try_enum
->>>>>>> 4eb1bf5c
 from .errors import Forbidden
 from .flags import ApplicationFlags, Intents, MemberCacheFlags
 from .guild import Guild
