"""
The MIT License (MIT)

Copyright (c) 2015-present Rapptz
Copyright (c) 2021-present tag-epic

Permission is hereby granted, free of charge, to any person obtaining a
copy of this software and associated documentation files (the "Software"),
to deal in the Software without restriction, including without limitation
the rights to use, copy, modify, merge, publish, distribute, sublicense,
and/or sell copies of the Software, and to permit persons to whom the
Software is furnished to do so, subject to the following conditions:

The above copyright notice and this permission notice shall be included in
all copies or substantial portions of the Software.

THE SOFTWARE IS PROVIDED "AS IS", WITHOUT WARRANTY OF ANY KIND, EXPRESS
OR IMPLIED, INCLUDING BUT NOT LIMITED TO THE WARRANTIES OF MERCHANTABILITY,
FITNESS FOR A PARTICULAR PURPOSE AND NONINFRINGEMENT. IN NO EVENT SHALL THE
AUTHORS OR COPYRIGHT HOLDERS BE LIABLE FOR ANY CLAIM, DAMAGES OR OTHER
LIABILITY, WHETHER IN AN ACTION OF CONTRACT, TORT OR OTHERWISE, ARISING
FROM, OUT OF OR IN CONNECTION WITH THE SOFTWARE OR THE USE OR OTHER
DEALINGS IN THE SOFTWARE.
"""

from __future__ import annotations

import asyncio
import copy
import inspect
import itertools
import logging
import os
import warnings
from collections import OrderedDict, deque
from typing import (
    TYPE_CHECKING,
    Any,
    Callable,
    Coroutine,
    Deque,
    Dict,
    List,
    Optional,
    Sequence,
    Set,
    Tuple,
    TypeVar,
    Union,
)

from . import utils
from .activity import BaseActivity
from .automod import AutoModerationAction, AutoModerationRule
from .channel import *
from .channel import _channel_factory
from .emoji import Emoji
from .enums import ChannelType, Status, try_enum
from .errors import Forbidden, NotFound
from .flags import ApplicationFlags, Intents, MemberCacheFlags
from .guild import Guild
from .integrations import _integration_factory
from .interactions import Interaction
from .invite import Invite
from .member import Member
from .mentions import AllowedMentions
from .message import Message
from .object import Object
from .partial_emoji import PartialEmoji
from .raw_models import *
from .role import Role
from .scheduled_events import ScheduledEvent, ScheduledEventUser
from .stage_instance import StageInstance
from .sticker import GuildSticker
from .threads import Thread, ThreadMember
from .types.raw_models import AutoModerationActionExecutedEvent
from .ui.modal import Modal, ModalStore
from .ui.view import View, ViewStore
from .user import ClientUser, User

if TYPE_CHECKING:
    from asyncio import Future

    from .abc import MessageableChannel, PrivateChannel
    from .application_command import BaseApplicationCommand
    from .client import Client
    from .gateway import DiscordWebSocket
    from .guild import GuildChannel, VocalGuildChannel
    from .http import HTTPClient
    from .message import MessageableChannel
    from .types.activity import Activity as ActivityPayload
    from .types.automod import AutoModerationRule as AutoModerationRulePayload
    from .types.channel import DMChannel as DMChannelPayload
    from .types.checks import ApplicationCheck, ApplicationHook
    from .types.emoji import Emoji as EmojiPayload
    from .types.guild import Guild as GuildPayload
    from .types.interactions import ApplicationCommand as ApplicationCommandPayload
    from .types.message import Message as MessagePayload
    from .types.scheduled_events import ScheduledEvent as ScheduledEventPayload
    from .types.sticker import GuildSticker as GuildStickerPayload
    from .types.user import User as UserPayload
    from .voice_client import VoiceProtocol

    T = TypeVar("T")
    CS = TypeVar("CS", bound="ConnectionState")
    Channel = Union[GuildChannel, VocalGuildChannel, PrivateChannel, PartialMessageable]


MISSING = utils.MISSING


class ChunkRequest:
    def __init__(
        self,
        guild_id: int,
        loop: asyncio.AbstractEventLoop,
        resolver: Callable[[int], Any],
        *,
        cache: bool = True,
    ) -> None:
        self.guild_id: int = guild_id
        self.resolver: Callable[[int], Any] = resolver
        self.loop: asyncio.AbstractEventLoop = loop
        self.cache: bool = cache
        self.nonce: str = os.urandom(16).hex()
        self.buffer: List[Member] = []
        self.waiters: List[asyncio.Future[List[Member]]] = []

    def add_members(self, members: List[Member]) -> None:
        self.buffer.extend(members)
        if self.cache:
            guild = self.resolver(self.guild_id)
            if guild is None:
                return

            for member in members:
                existing = guild.get_member(member.id)
                if existing is None or existing.joined_at is None:
                    guild._add_member(member)

    async def wait(self) -> List[Member]:
        future = self.loop.create_future()
        self.waiters.append(future)
        try:
            return await future
        finally:
            self.waiters.remove(future)

    def get_future(self) -> asyncio.Future[List[Member]]:
        future = self.loop.create_future()
        self.waiters.append(future)
        return future

    def done(self) -> None:
        for future in self.waiters:
            if not future.done():
                future.set_result(self.buffer)


_log = logging.getLogger(__name__)


async def logging_coroutine(coroutine: Coroutine[Any, Any, T], *, info: str) -> Optional[T]:
    try:
        await coroutine
    except Exception:
        _log.exception("Exception occurred during %s", info)


class ConnectionState:
    if TYPE_CHECKING:
        _get_websocket: Callable[..., DiscordWebSocket]
        _get_client: Callable[..., Client]
        _parsers: Dict[str, Callable[[Dict[str, Any]], None]]

    def __init__(
        self,
        *,
        dispatch: Callable,
        handlers: Dict[str, Callable],
        hooks: Dict[str, Callable],
        http: HTTPClient,
        loop: asyncio.AbstractEventLoop,
        max_messages: Optional[int] = 1000,
        application_id: Optional[int] = None,
        heartbeat_timeout: float = 60.0,
        guild_ready_timeout: float = 2.0,
        allowed_mentions: Optional[AllowedMentions] = None,
        activity: Optional[BaseActivity] = None,
        status: Optional[Status] = None,
        intents: Intents = Intents.default(),
        chunk_guilds_at_startup: bool = MISSING,
        member_cache_flags: MemberCacheFlags = MISSING,
    ) -> None:
        self.loop: asyncio.AbstractEventLoop = loop
        self.http: HTTPClient = http
        self.max_messages: Optional[int] = max_messages
        if self.max_messages is not None and self.max_messages <= 0:
            self.max_messages = 1000

        self.dispatch: Callable = dispatch
        self.handlers: Dict[str, Callable] = handlers
        self.hooks: Dict[str, Callable] = hooks
        self.shard_count: Optional[int] = None
        self._ready_task: Optional[asyncio.Task] = None
        self.application_id: Optional[int] = application_id
        self.heartbeat_timeout: float = heartbeat_timeout
        self.guild_ready_timeout: float = guild_ready_timeout
        if self.guild_ready_timeout < 0:
            raise ValueError("guild_ready_timeout cannot be negative")

        if allowed_mentions is not None and not isinstance(allowed_mentions, AllowedMentions):
            raise TypeError("allowed_mentions parameter must be AllowedMentions")

        self.allowed_mentions: Optional[AllowedMentions] = allowed_mentions
        self._chunk_requests: Dict[Union[int, str], ChunkRequest] = {}

        if activity is not None:
            if not isinstance(activity, BaseActivity):
                raise TypeError("activity parameter must derive from BaseActivity.")

            raw_activity = activity.to_dict()
        else:
            raw_activity = activity

        if status:
            if status is Status.offline:
                raw_status = "invisible"
            else:
                raw_status = str(status)
        else:
            raw_status = None

        if not isinstance(intents, Intents):
            raise TypeError(f"intents parameter must be Intent not {type(intents)!r}")

        if not intents.guilds:
            _log.warning("Guilds intent seems to be disabled. This may cause state related issues.")

        if chunk_guilds_at_startup is MISSING:
            chunk_guilds_at_startup = intents.members

        self._chunk_guilds: bool = chunk_guilds_at_startup

        # Ensure these two are set properly
        if not intents.members and self._chunk_guilds:
            raise ValueError("Intents.members must be enabled to chunk guilds at startup.")

        if member_cache_flags is MISSING:
            member_cache_flags = MemberCacheFlags.from_intents(intents)
        else:
            if not isinstance(member_cache_flags, MemberCacheFlags):
                raise TypeError(
                    "member_cache_flags parameter must be MemberCacheFlags "
                    f"not {type(member_cache_flags)!r}"
                )

            member_cache_flags._verify_intents(intents)

        self.member_cache_flags: MemberCacheFlags = member_cache_flags
        self._activity: Optional[ActivityPayload] = raw_activity
        self._status: Optional[str] = raw_status
        self._intents: Intents = intents
        # A set of all application command objects available. Set because duplicates should not exist.
        self._application_commands: Set[BaseApplicationCommand] = set()
        # A dictionary of all available unique command signatures. Compiled at runtime because needing to iterate
        # through all application commands would take far more time. If memory is problematic, perhaps this can go?
        self._application_command_signatures: Dict[
            Tuple[Optional[str], int, Optional[int]], BaseApplicationCommand
        ] = {}
        # A dictionary of Discord Application Command ID's and the ApplicationCommand object they correspond to.
        self._application_command_ids: Dict[int, BaseApplicationCommand] = {}
        self._automod_rules: dict[int, AutoModerationRule] = {}

        if not intents.members or member_cache_flags._empty:
            self.store_user = self.create_user  # type: ignore
            self.deref_user = self.deref_user_no_intents  # type: ignore

        self.parsers = parsers = {}
        for attr, func in inspect.getmembers(self):
            if attr.startswith("parse_"):
                parsers[attr[6:].upper()] = func

        # Global application command checks
        self._application_command_checks: List[ApplicationCheck] = []
        self._application_command_before_invoke: Optional[ApplicationHook] = None
        self._application_command_after_invoke: Optional[ApplicationHook] = None
        self.clear()

    def clear(self, *, views: bool = True, modals: bool = True) -> None:
        self.user: Optional[ClientUser] = None
        # Originally, this code used WeakValueDictionary to maintain references to the
        # global user mapping.

        # However, profiling showed that this came with two cons:

        # 1. The __weakref__ slot caused a non-trivial increase in memory
        # 2. The performance of the mapping caused store_user to be a bottleneck.

        # Since this is undesirable, a mapping is now used instead with stored
        # references now using a regular dictionary with eviction being done
        # using __del__. Testing this for memory leaks led to no discernible leaks,
        # though more testing will have to be done.
        self._users: Dict[int, User] = {}
        self._emojis: Dict[int, Emoji] = {}
        self._stickers: Dict[int, GuildSticker] = {}
        self._guilds: Dict[int, Guild] = {}
        # TODO: Why aren't the above and stuff below application_commands declared in __init__?
        self._application_commands = set()
        # Thought about making these two weakref.WeakValueDictionary's, but the bot could theoretically be holding on
        # to them in a dev-defined, which would desync the bot from itself.
        self._application_command_signatures = {}
        self._application_command_ids = {}
        if views:
            self._view_store: ViewStore = ViewStore(self)
        if modals:
            self._modal_store: ModalStore = ModalStore(self)

        self._voice_clients: Dict[int, VoiceProtocol] = {}

        # LRU of max size 128
        self._private_channels: OrderedDict[int, PrivateChannel] = OrderedDict()
        # extra dict to look up private channels by user id
        self._private_channels_by_user: Dict[int, DMChannel] = {}
        self._automod_rules: dict[int, AutoModerationRule] = {}
        if self.max_messages is not None:
            self._messages: Optional[Deque[Message]] = deque(maxlen=self.max_messages)
        else:
            self._messages: Optional[Deque[Message]] = None

    def process_chunk_requests(
        self, guild_id: int, nonce: Optional[str], members: List[Member], complete: bool
    ) -> None:
        removed = []
        for key, request in self._chunk_requests.items():
            if request.guild_id == guild_id and request.nonce == nonce:
                request.add_members(members)
                if complete:
                    request.done()
                    removed.append(key)

        for key in removed:
            del self._chunk_requests[key]

    def call_handlers(self, key: str, *args: Any, **kwargs: Any) -> None:
        try:
            func = self.handlers[key]
        except KeyError:
            pass
        else:
            func(*args, **kwargs)

    async def call_hooks(self, key: str, *args: Any, **kwargs: Any) -> None:
        try:
            coro = self.hooks[key]
        except KeyError:
            pass
        else:
            await coro(*args, **kwargs)

    @property
    def self_id(self) -> Optional[int]:
        u = self.user
        return u.id if u else None

    @property
    def intents(self) -> Intents:
        ret = Intents.none()
        ret.value = self._intents.value
        return ret

    @property
    def voice_clients(self) -> List[VoiceProtocol]:
        return list(self._voice_clients.values())

    def _get_voice_client(self, guild_id: Optional[int]) -> Optional[VoiceProtocol]:
        # the keys of self._voice_clients are ints
        return self._voice_clients.get(guild_id)  # type: ignore

    def _add_voice_client(self, guild_id: int, voice: VoiceProtocol) -> None:
        self._voice_clients[guild_id] = voice

    def _remove_voice_client(self, guild_id: int) -> None:
        self._voice_clients.pop(guild_id, None)

    def _update_references(self, ws: DiscordWebSocket) -> None:
        for vc in self.voice_clients:
            vc.main_ws = ws  # type: ignore

    def store_user(self, data: UserPayload) -> User:
        user_id = int(data["id"])
        try:
            return self._users[user_id]
        except KeyError:
            user = User(state=self, data=data)
            if user.discriminator != "0000":
                self._users[user_id] = user
                user._stored = True
            return user

    def deref_user(self, user_id: int) -> None:
        self._users.pop(user_id, None)

    def create_user(self, data: UserPayload) -> User:
        return User(state=self, data=data)

    def deref_user_no_intents(self, user_id: int) -> None:
        return

    def get_user(self, id: Optional[int]) -> Optional[User]:
        # the keys of self._users are ints
        return self._users.get(id)  # type: ignore

    def store_emoji(self, guild: Guild, data: EmojiPayload) -> Emoji:
        # the id will be present here
        emoji_id = int(data["id"])  # type: ignore
        self._emojis[emoji_id] = emoji = Emoji(guild=guild, state=self, data=data)
        return emoji

    def store_sticker(self, guild: Guild, data: GuildStickerPayload) -> GuildSticker:
        sticker_id = int(data["id"])
        self._stickers[sticker_id] = sticker = GuildSticker(state=self, data=data)
        return sticker

    def store_view(self, view: View, message_id: Optional[int] = None) -> None:
        self._view_store.add_view(view, message_id)

    def store_modal(self, modal: Modal, user_id: Optional[int] = None) -> None:
        self._modal_store.add_modal(modal, user_id)

    def prevent_view_updates_for(self, message_id: Optional[int]) -> Optional[View]:
        return self._view_store.remove_message_tracking(message_id)  # type: ignore

    @property
    def persistent_views(self) -> Sequence[View]:
        return self._view_store.persistent_views

    @property
    def guilds(self) -> List[Guild]:
        return list(self._guilds.values())

    def _get_guild(self, guild_id: Optional[int]) -> Optional[Guild]:
        # the keys of self._guilds are ints
        return self._guilds.get(guild_id)  # type: ignore

    def _add_guild(self, guild: Guild) -> None:
        self._guilds[guild.id] = guild

    def _remove_guild(self, guild: Guild) -> None:
        self._guilds.pop(guild.id, None)

        for emoji in guild.emojis:
            self._emojis.pop(emoji.id, None)

        for sticker in guild.stickers:
            self._stickers.pop(sticker.id, None)

        del guild

    @property
    def emojis(self) -> List[Emoji]:
        return list(self._emojis.values())

    @property
    def stickers(self) -> List[GuildSticker]:
        return list(self._stickers.values())

    def get_emoji(self, emoji_id: Optional[int]) -> Optional[Emoji]:
        # the keys of self._emojis are ints
        return self._emojis.get(emoji_id)  # type: ignore

    def get_sticker(self, sticker_id: Optional[int]) -> Optional[GuildSticker]:
        # the keys of self._stickers are ints
        return self._stickers.get(sticker_id)  # type: ignore

    @property
    def private_channels(self) -> List[PrivateChannel]:
        return list(self._private_channels.values())

    def _get_private_channel(self, channel_id: Optional[int]) -> Optional[PrivateChannel]:
        try:
            # the keys of self._private_channels are ints
            value = self._private_channels[channel_id]  # type: ignore
        except KeyError:
            return None
        else:
            self._private_channels.move_to_end(channel_id)  # type: ignore
            return value

    def _get_private_channel_by_user(self, user_id: Optional[int]) -> Optional[DMChannel]:
        # the keys of self._private_channels are ints
        return self._private_channels_by_user.get(user_id)  # type: ignore

    def _add_private_channel(self, channel: PrivateChannel) -> None:
        channel_id = channel.id
        self._private_channels[channel_id] = channel

        if len(self._private_channels) > 128:
            _, to_remove = self._private_channels.popitem(last=False)
            if isinstance(to_remove, DMChannel) and to_remove.recipient:
                self._private_channels_by_user.pop(to_remove.recipient.id, None)

        if isinstance(channel, DMChannel) and channel.recipient:
            self._private_channels_by_user[channel.recipient.id] = channel

    def add_dm_channel(self, data: DMChannelPayload) -> DMChannel:
        # self.user is *always* cached when this is called
        channel = DMChannel(me=self.user, state=self, data=data)  # type: ignore
        self._add_private_channel(channel)
        return channel

    def _remove_private_channel(self, channel: PrivateChannel) -> None:
        self._private_channels.pop(channel.id, None)
        if isinstance(channel, DMChannel):
            recipient = channel.recipient
            if recipient is not None:
                self._private_channels_by_user.pop(recipient.id, None)

    def _get_message(self, msg_id: Optional[int]) -> Optional[Message]:
        return (
            utils.find(lambda m: m.id == msg_id, reversed(self._messages))
            if self._messages
            else None
        )

    def _add_guild_from_data(self, data: GuildPayload) -> Guild:
        guild = Guild(data=data, state=self)
        self._add_guild(guild)
        return guild

    def _guild_needs_chunking(self, guild: Guild) -> bool:
        # If presences are enabled then we get back the old guild.large behaviour
        return (
            self._chunk_guilds
            and not guild.chunked
            and not (self._intents.presences and not guild.large)
        )

    def _get_guild_channel(
        self, data: MessagePayload
    ) -> Tuple[Union[Channel, Thread], Optional[Guild]]:
        channel_id = int(data["channel_id"])
        try:
            guild = self._get_guild(int(data["guild_id"]))
        except KeyError:
            channel = self.get_channel(channel_id)

            if channel is None:
                channel = DMChannel._from_message(self, channel_id)

            guild = getattr(channel, "guild", None)
        else:
            channel = guild and guild._resolve_channel(channel_id)

        return channel or PartialMessageable(state=self, id=channel_id), guild

    @property
    def application_commands(self) -> Set[BaseApplicationCommand]:
        """Gets a copy of the ApplicationCommand object set. If the original is given out and modified, massive desyncs
        may occur. This should be used internally as well if size-changed-during-iteration is a worry.
        """
        return self._application_commands.copy()

    def get_application_command(self, command_id: int) -> Optional[BaseApplicationCommand]:
        return self._application_command_ids.get(command_id, None)

    def get_application_command_from_signature(
        self, name: Optional[str], cmd_type: int, guild_id: Optional[int]
    ) -> Optional[BaseApplicationCommand]:
        return self._application_command_signatures.get((name, cmd_type, guild_id), None)

    def get_guild_application_commands(
        self, guild_id: Optional[int] = None, rollout: bool = False
    ) -> List[BaseApplicationCommand]:
        """Gets all commands that have the given guild ID. If guild_id is None, all guild commands are returned. if
        rollout is True, guild_ids_to_rollout is used.
        """
        ret = []
        for app_cmd in self.application_commands:
            if (
                guild_id is None
                or guild_id in app_cmd.guild_ids
                or (rollout and guild_id in app_cmd.guild_ids_to_rollout)
            ):
                ret.append(app_cmd)
        return ret

    def get_global_application_commands(
        self, rollout: bool = False
    ) -> List[BaseApplicationCommand]:
        """Gets all commands that are registered globally. If rollout is True, is_global is used."""
        ret = []
        for app_cmd in self.application_commands:
            if (rollout and app_cmd.is_global) or None in app_cmd.command_ids:
                ret.append(app_cmd)
        return ret

    def add_application_command(
        self,
        command: BaseApplicationCommand,
        *,
        overwrite: bool = False,
        use_rollout: bool = False,
        pre_remove: bool = True,
    ) -> None:
        """Adds the command to the state and updates the state with any changes made to the command.
        Removes all existing references, then adds them.
        Safe to call multiple times on the same application command.

        Parameters
        ----------
        command: :class:`BaseApplicationCommand`
            The command to add/update the state with.
        overwrite: :class:`bool`
            If the library will let you add a command that overlaps with an existing command. Default `False`
        use_rollout: :class:`bool`
            If the command should be added to the state with its rollout guild IDs.
        pre_remove: :class:`bool`
            If the command should be removed before adding it. This will clear all signatures from storage, including
            rollout ones.
        """
        if pre_remove:
            self.remove_application_command(command)
        signature_set = (
            command.get_rollout_signatures() if use_rollout else command.get_signatures()
        )
        for signature in signature_set:
            if not overwrite and (
                found_command := self._application_command_signatures.get(signature, None)
            ):
                if found_command is not command:
                    raise ValueError(
                        f"{command.error_name} You cannot add application commands with duplicate "
                        f"signatures."
                    )
                # No else because we do not care if the command has its own signature already in.
            else:
                self._application_command_signatures[signature] = command
        for command_id in command.command_ids.values():
            # PyCharm flags found_command as it "might be referenced before assignment", but that can't happen due to it
            #  being in an AND statement.
            # noinspection PyUnboundLocalVariable
            if (
                not overwrite
                and (found_command := self._application_command_ids.get(command_id, None))
                and found_command is not command
            ):
                raise ValueError(
                    f"{command.error_name} You cannot add application commands with duplicate IDs."
                )
            else:
                self._application_command_ids[command_id] = command
        # TODO: Add the command to guilds. Should it? Check if it does in the Guild add.
        self._application_commands.add(command)

    def remove_application_command(self, command: BaseApplicationCommand) -> None:
        """Removes the command and all signatures + associated IDs from the state.
        Safe to call with commands that aren't in the state.

        Parameters
        ----------
        command: :class:`BaseApplicationCommand`
            the command to remove from the state.
        """
        signature_set = command.get_rollout_signatures()
        for signature in signature_set:
            self._application_command_signatures.pop(signature, None)
        for cmd_id in command.command_ids.values():
            self._application_command_ids.pop(cmd_id, None)
        self._application_commands.discard(command)

    def add_all_rollout_signatures(self) -> None:
        """This adds all command signatures for rollouts to the signature cache."""
        for command in self._application_commands:
            self.add_application_command(command, use_rollout=True)

    async def sync_all_application_commands(
        self,
        data: Optional[Dict[Optional[int], List[ApplicationCommandPayload]]] = None,
        *,
        use_rollout: bool = True,
        associate_known: bool = True,
        delete_unknown: bool = True,
        update_known: bool = True,
        register_new: bool = True,
        ignore_forbidden: bool = True,
    ):
        """|coro|

        Syncs all application commands with Discord. Will sync global commands if any commands added are global, and
        syncs with all guilds that have an application command targeting them.

        This may call Discord many times depending on how different guilds you have local commands for, and how many
        commands Discord needs to be updated or added, which may cause your bot to be rate limited or even Cloudflare
        banned in VERY extreme cases.

        This may incur high CPU usage depending on how many commands you have and how complex they are, which may cause
        your bot to halt while it checks local commands against the existing commands that Discord has.

        For a more targeted version of this method, see :func:`Client.sync_application_commands`

        Parameters
        ----------
        data: Optional[Dict[Optional[:class:`int`], List[:class:`dict`]]]
            Data to use when comparing local application commands to what Discord has. The key should be the
            :class:`int` guild ID (`None` for global) corresponding to the value list of application command payloads
            from Discord. Any guild ID's not provided will be fetched if needed. Defaults to ``None``
        use_rollout: :class:`bool`
            If the rollout guild IDs of commands should be used. Defaults to ``True``
        associate_known: :class:`bool`
            If local commands that match a command already on Discord should be associated with each other.
            Defaults to ``True``
        delete_unknown: :class:`bool`
            If commands on Discord that don't match a local command should be deleted. Defaults to `True`
        update_known: :class:`bool`
            If commands on Discord have a basic match with a local command, but don't fully match, should be updated.
            Defaults to ``True``
        register_new: :class:`bool`
            If a local command that doesn't have a basic match on Discord should be added to Discord.
            Defaults to ``True``
        ignore_forbidden: :class:`bool`
            If this command should raise an :class:`errors.Forbidden` exception when the bot encounters a guild where
            it doesn't have permissions to view application commands.
            Defaults to ``True``
        """
        _log.debug("Beginning sync of all application commands.")
        self._get_client().add_all_application_commands()
        if data is None:
            data = {}
        else:
            data = data.copy()

        if self.application_id is None:
            raise TypeError("Could not get the current application's id")

        for app_cmd in self.application_commands:
            self.add_application_command(command=app_cmd, use_rollout=use_rollout)

            if app_cmd.is_global and None not in data:
                data[None] = await self.http.get_global_commands(self.application_id)
                _log.debug("Fetched global application command data.")

            if app_cmd.is_guild:
                for guild_id in app_cmd.guild_ids_to_rollout if use_rollout else app_cmd.guild_ids:
                    if guild_id not in data:
                        try:
                            data[guild_id] = await self.http.get_guild_commands(
                                self.application_id, guild_id
                            )
                            _log.debug(
                                "Fetched guild application command data for guild ID %s", guild_id
                            )
                        except Forbidden as e:
                            if ignore_forbidden:
                                _log.warning(
                                    f"nextcord.Client: Forbidden error for %s, is the applications.commands "
                                    f"Oauth scope enabled? %s",
                                    guild_id,
                                    e,
                                )
                            else:
                                raise e

        for guild_id in data:
            _log.debug("Running sync for %s", "global" if guild_id is None else f"Guild {guild_id}")
            await self.sync_application_commands(
                data=data[guild_id],
                guild_id=guild_id,
                associate_known=associate_known,
                delete_unknown=delete_unknown,
                update_known=update_known,
                register_new=register_new,
            )

    async def sync_application_commands(
        self,
        data: Optional[List[ApplicationCommandPayload]] = None,
        guild_id: Optional[int] = None,
        associate_known: bool = True,
        delete_unknown: bool = True,
        update_known: bool = True,
        register_new: bool = True,
    ) -> None:
        """|coro|
        Syncs the locally added application commands with the Guild corresponding to the given ID, or syncs
        global commands if the guild_id is `None`.

        Parameters
        ----------
        data: Optional[List[:class:`dict`]]
            Data to use when comparing local application commands to what Discord has. Should be a list of application
            command data from Discord. If left as `None`, it will be fetched if needed. Defaults to `None`.
        guild_id: Optional[:class:`int`]
            ID of the guild to sync application commands with. If set to `None`, global commands will be synced instead.
            Defaults to `None`.
        associate_known: :class:`bool`
            If local commands that match a command already on Discord should be associated with each other.
            Defaults to `True`
        delete_unknown: :class:`bool`
            If commands on Discord that don't match a local command should be deleted. Defaults to `True`
        update_known: :class:`bool`
            If commands on Discord have a basic match with a local command, but don't fully match, should be updated.
            Defaults to `True`
        register_new: :class:`bool`
            If a local command that doesn't have a basic match on Discord should be added to Discord.
            Defaults to `True`

        """
        _log.debug("Syncing commands to %s", guild_id)

        if self.application_id is None:
            raise TypeError("Could not get the current application's id")

        if not data:
            if guild_id:
                data = await self.http.get_guild_commands(self.application_id, guild_id)
            else:
                data = await self.http.get_global_commands(self.application_id)

        await self.discover_application_commands(
            data=data,
            guild_id=guild_id,
            associate_known=associate_known,
            delete_unknown=delete_unknown,
            update_known=update_known,
        )
        if register_new:
            await self.register_new_application_commands(data=data, guild_id=guild_id)

        _log.debug("Command sync with Guild %s finished.", guild_id)

    async def discover_application_commands(
        self,
        data: Optional[List[ApplicationCommandPayload]] = None,
        guild_id: Optional[int] = None,
        associate_known: bool = True,
        delete_unknown: bool = True,
        update_known: bool = True,
    ) -> None:
        """|coro|
        Associates existing, deletes unknown, and updates modified commands for either global commands or a specific
        guild. This does a deep check on found commands, which may be expensive CPU-wise.

        Running this for global or the same guild multiple times at once may cause unexpected or unstable behavior.

        Parameters
        ----------
        data: Optional[List[:class:`dict]]
            Payload from `HTTPClient.get_guild_commands` or `HTTPClient.get_global_commands` to deploy with. If None,
            the payload will be retrieved from Discord.
        guild_id: Optional[:class:`int`]
            Guild ID to deploy application commands to. If `None`, global commands are deployed to.
        associate_known: :class:`bool`
            If True, commands on Discord that pass a signature check and a deep check will be associated with locally
            added ApplicationCommand objects.
        delete_unknown: :class:`bool`
            If `True`, commands on Discord that fail a signature check will be removed. If `update_known` is False,
            commands that pass the signature check but fail the deep check will also be removed.
        update_known: :class:`bool`
            If `True`, commands on Discord that pass a signature check but fail the deep check will be updated.
        """
        if not associate_known and not delete_unknown and not update_known:
            # If everything is disabled, there is no point in doing anything.
            return

        if self.application_id is None:
            raise NotImplementedError("Could not get the current application id")

        if not data:
            if guild_id:
                # we do not care about typeddict specificity here
                data = await self.http.get_guild_commands(self.application_id, guild_id)
            else:
                data = await self.http.get_global_commands(self.application_id)

        if data is None:
            raise NotImplementedError("Could not get application commands from Discord.")

        for raw_response in data:
            fixed_guild_id = int(temp) if (temp := raw_response.get("guild_id", None)) else None
            payload_type = raw_response["type"] if "type" in raw_response else 1

            response_signature = (raw_response["name"], int(payload_type), fixed_guild_id)
            if app_cmd := self.get_application_command_from_signature(*response_signature):
                if app_cmd.is_payload_valid(raw_response, guild_id):
                    if associate_known:
                        _log.debug(
                            "nextcord.ConnectionState: Command with signature %s associated with added command.",
                            response_signature,
                        )
                        app_cmd.parse_discord_response(self, raw_response)
                        self.add_application_command(app_cmd, use_rollout=True)

                elif update_known:
                    _log.debug(
                        "nextcord.ConnectionState: Command with signature %s found but failed deep check, updating.",
                        response_signature,
                    )
                    await self.register_application_command(app_cmd, guild_id)
                elif delete_unknown:
                    _log.debug(
                        "nextcord.ConnectionState: Command with signature %s found but failed deep check, removing.",
                        response_signature,
                    )
                    # TODO: Re-examine how worthwhile this is.
                    await self.delete_application_command(app_cmd, guild_id)

            elif delete_unknown:
                _log.debug(
                    "nextcord.ConnectionState: Command with signature %s found but failed deep check, removing.",
                    response_signature,
                )
                if guild_id:
                    await self.http.delete_guild_command(
                        self.application_id, guild_id, raw_response["id"]
                    )
                else:
                    await self.http.delete_global_command(self.application_id, raw_response["id"])

    async def deploy_application_commands(
        self,
        data: Optional[List[ApplicationCommandPayload]] = None,
        *,
        guild_id: Optional[int] = None,
        associate_known: bool = True,
        delete_unknown: bool = True,
        update_known: bool = True,
    ) -> None:
        warnings.warn(
            ".deploy_application_commands is deprecated, use .discover_application_commands instead.",
            stacklevel=2,
            category=FutureWarning,
        )
        await self.discover_application_commands(
            data=data,
            guild_id=guild_id,
            associate_known=associate_known,
            delete_unknown=delete_unknown,
            update_known=update_known,
        )

    async def associate_application_commands(
        self, data: Optional[List[ApplicationCommandPayload]] = None, guild_id: Optional[int] = None
    ) -> None:
        warnings.warn(
            ".associate_application_commands is deprecated, use .deploy_application_commands and set "
            "kwargs in it instead.",
            stacklevel=2,
            category=FutureWarning,
        )
        await self.deploy_application_commands(
            data=data,
            guild_id=guild_id,
            associate_known=True,
            delete_unknown=False,
            update_known=False,
        )

    async def delete_unknown_application_commands(
        self, data: Optional[List[ApplicationCommandPayload]] = None, guild_id: Optional[int] = None
    ):
        warnings.warn(
            ".delete_unknown_application_commands is deprecated, use .deploy_application_commands and set "
            "kwargs in it instead.",
            stacklevel=2,
            category=FutureWarning,
        )
        await self.deploy_application_commands(
            data=data,
            guild_id=guild_id,
            associate_known=False,
            delete_unknown=True,
            update_known=False,
        )

    async def update_application_commands(
        self, data: Optional[List[ApplicationCommandPayload]] = None, guild_id: Optional[int] = None
    ) -> None:
        warnings.warn(
            ".update_application_commands is deprecated, use .deploy_application_commands and set "
            "kwargs in it instead.",
            stacklevel=2,
            category=FutureWarning,
        )
        await self.deploy_application_commands(
            data=data,
            guild_id=guild_id,
            associate_known=False,
            delete_unknown=False,
            update_known=True,
        )

    async def register_new_application_commands(
        self, data: Optional[List[ApplicationCommandPayload]] = None, guild_id: Optional[int] = None
    ) -> None:
        """|coro|
        Registers locally added application commands that don't match a signature that Discord has registered for
        either global commands or a specific guild.

        Parameters
        ----------
        data: Optional[List[:class:`dict`]]
            Data to use when comparing local application commands to what Discord has. Should be a list of application
            command data from Discord. If left as `None`, it will be fetched if needed. Defaults to `None`
        guild_id: Optional[:class:`int`]
            ID of the guild to sync application commands with. If set to `None`, global commands will be synced instead.
            Defaults to `None`.
        """
        if not data:
            if self.application_id is None:
                raise TypeError("Could not get the current application id")

            if guild_id:
                data = await self.http.get_guild_commands(self.application_id, guild_id)
            else:
                data = await self.http.get_global_commands(self.application_id)

        if data is None:
            raise NotImplementedError("Could not get application commands from Discord.")

        data_signatures = [
            (
                raw_response["name"],
                int(raw_response["type"] if "type" in raw_response else 1),
                int(temp) if (temp := raw_response.get("guild_id", None)) else temp,
            )
            for raw_response in data
        ]
        # add_application_command can change the size of the dictionary, and apparently .items() doesn't prevent that
        # "RuntimeError: dictionary changed size during iteration" from happening. So a copy is made for just this.
        for signature, app_cmd in self._application_command_signatures.copy().items():
            if (
                signature not in data_signatures and signature[2] == guild_id
            ):  # index 2 of the tuple is the guild ID.
                await self.register_application_command(app_cmd, guild_id)

    async def register_application_command(
        self, command: BaseApplicationCommand, guild_id: Optional[int] = None
    ) -> None:
        """|coro|
        Registers the given application command either for a specific guild or globally and adds the command to the bot.

        Parameters
        ----------
        command: :class:`BaseApplicationCommand`
            Application command to register.
        guild_id: Optional[:class:`int`]
            ID of the guild to register the application commands to. If set to `None`, the commands will be registered
            as global commands instead. Defaults to `None`.
        """
        payload: EditApplicationCommand = command.get_payload(guild_id)  # type: ignore
        _log.info(
            f"nextcord.ConnectionState: Registering command with signature %s",
            command.get_signature(guild_id),
        )

        if self.application_id is None:
            raise TypeError("Could not get the current application's id")

        try:
            if guild_id:
                raw_response = await self.http.upsert_guild_command(
                    self.application_id, guild_id, payload
                )
            else:
                raw_response = await self.http.upsert_global_command(self.application_id, payload)

        except Exception as e:
            _log.error("Error registering command %s: %s", command.error_name, e)
            raise e
        # response_id = int(raw_response["id"])
        command.parse_discord_response(self, raw_response)
        self.add_application_command(command, pre_remove=False)

    async def delete_application_command(
        self, command: BaseApplicationCommand, guild_id: Optional[int] = None
    ) -> None:
        """|coro|
        Deletes the given application from Discord for the given guild ID or globally, then removes the signature and
        command ID from the cache if possible.

        Parameters
        ----------
        command: :class:`ApplicationCommand`
            Application command to delete.
        guild_id: Optional[:class:`int`]
            Guild ID to delete the application commands from. If `None`, the command is deleted from global.
        """
        if self.application_id is None:
            raise NotImplementedError("Could not get the current application id")

        if guild_id:
            await self.http.delete_guild_command(
                self.application_id, guild_id, command.command_ids[guild_id]
            )
        else:
            await self.http.delete_global_command(
                self.application_id, command.command_ids[guild_id]
            )

        self._application_command_ids.pop(command.command_ids[guild_id], None)
        self._application_command_signatures.pop(command.get_signature(guild_id), None)

    # async def register_bulk_application_commands(self) -> None:
    #     # TODO: Using Bulk upsert seems to delete all commands
    #     # It might be good to keep this around as a reminder for future work. Bulk upsert seem to delete everything
    #     # that isn't part of that bulk upsert, for both global and guild commands. While useful, this will
    #     # update/overwrite existing commands, which may (needs testing) wipe out all permissions associated with those
    #     # commands. Look for an opportunity to use bulk upsert.
    #     raise NotImplementedError

    async def chunker(
        self,
        guild_id: int,
        query: str = "",
        limit: int = 0,
        presences: bool = False,
        *,
        nonce: Optional[str] = None,
    ) -> None:
        ws = self._get_websocket(guild_id)  # This is ignored upstream
        await ws.request_chunks(
            guild_id, query=query, limit=limit, presences=presences, nonce=nonce
        )

    async def query_members(
        self,
        guild: Guild,
        query: Optional[str],
        limit: int,
        user_ids: Optional[List[int]],
        cache: bool,
        presences: bool,
    ):
        guild_id = guild.id
        ws = self._get_websocket(guild_id)
        if ws is None:
            raise RuntimeError("Somehow do not have a websocket for this guild_id")

        request = ChunkRequest(guild.id, self.loop, self._get_guild, cache=cache)
        self._chunk_requests[request.nonce] = request

        try:
            # start the query operation
            await ws.request_chunks(
                guild_id,
                query=query,
                limit=limit,
                user_ids=user_ids,
                presences=presences,
                nonce=request.nonce,
            )
            return await asyncio.wait_for(request.wait(), timeout=30.0)
        except asyncio.TimeoutError:
            _log.warning(
                "Timed out waiting for chunks with query %r and limit %d for guild_id %d",
                query,
                limit,
                guild_id,
            )
            raise

    async def _delay_ready(self) -> None:
        try:
            states = []
            while True:
                # this snippet of code is basically waiting N seconds
                # until the last GUILD_CREATE was sent
                try:
                    guild = await asyncio.wait_for(
                        self._ready_state.get(), timeout=self.guild_ready_timeout
                    )
                except asyncio.TimeoutError:
                    break
                else:
                    if self._guild_needs_chunking(guild):
                        future = await self.chunk_guild(guild, wait=False)
                        states.append((guild, future))
                    else:
                        if guild.unavailable is False:
                            self.dispatch("guild_available", guild)
                        else:
                            self.dispatch("guild_join", guild)

            for guild, future in states:
                try:
                    await asyncio.wait_for(future, timeout=5.0)
                except asyncio.TimeoutError:
                    _log.warning(
                        "Shard ID %s timed out waiting for chunks for guild_id %s.",
                        guild.shard_id,
                        guild.id,
                    )

                if guild.unavailable is False:
                    self.dispatch("guild_available", guild)
                else:
                    self.dispatch("guild_join", guild)

            # remove the state
            try:
                del self._ready_state
            except AttributeError:
                pass  # already been deleted somehow

        except asyncio.CancelledError:
            pass
        else:
            # dispatch the event
            self.call_handlers("ready")
            self.dispatch("ready")
        finally:
            self._ready_task = None

    def parse_ready(self, data) -> None:
        if self._ready_task is not None:
            self._ready_task.cancel()

        self._ready_state = asyncio.Queue()
        self.clear(views=False)
        self.user = ClientUser(state=self, data=data["user"])
        self.store_user(data["user"])

        if self.application_id is None:
            try:
                application = data["application"]
            except KeyError:
                pass
            else:
                self.application_id = utils._get_as_snowflake(application, "id")
                # flags will always be present here
                self.application_flags = ApplicationFlags._from_value(application["flags"])

        for guild_data in data["guilds"]:
            self._add_guild_from_data(guild_data)
            asyncio.create_task(self._add_automod_rule_from_guild_data(guild_data))

        self.dispatch("connect")
        self._ready_task = asyncio.create_task(self._delay_ready())

    def parse_resumed(self, data) -> None:
        self.dispatch("resumed")

    def parse_message_create(self, data) -> None:
        channel, _ = self._get_guild_channel(data)
        # channel would be the correct type here
        message = Message(channel=channel, data=data, state=self)  # type: ignore
        self.dispatch("message", message)
        if self._messages is not None:
            self._messages.append(message)
        # we ensure that the channel is either a TextChannel or Thread
        if channel and channel.__class__ in (TextChannel, Thread):
            channel.last_message_id = message.id  # type: ignore

    def parse_message_delete(self, data) -> None:
        raw = RawMessageDeleteEvent(data)
        found = self._get_message(raw.message_id)
        raw.cached_message = found
        self.dispatch("raw_message_delete", raw)
        if self._messages is not None and found is not None:
            self.dispatch("message_delete", found)
            self._messages.remove(found)

    def parse_message_delete_bulk(self, data) -> None:
        raw = RawBulkMessageDeleteEvent(data)
        if self._messages:
            found_messages = [
                message for message in self._messages if message.id in raw.message_ids
            ]
        else:
            found_messages = []
        raw.cached_messages = found_messages
        self.dispatch("raw_bulk_message_delete", raw)
        if found_messages:
            self.dispatch("bulk_message_delete", found_messages)
            for msg in found_messages:
                # self._messages won't be None here
                self._messages.remove(msg)  # type: ignore

    def parse_message_update(self, data) -> None:
        raw = RawMessageUpdateEvent(data)
        message = self._get_message(raw.message_id)
        if message is not None:
            older_message = copy.copy(message)
            raw.cached_message = older_message
            self.dispatch("raw_message_edit", raw)
            message._update(data)
            # Coerce the `after` parameter to take the new updated Member
            # ref: #5999
            older_message.author = message.author
            self.dispatch("message_edit", older_message, message)
        else:
            self.dispatch("raw_message_edit", raw)

        if "components" in data and self._view_store.is_message_tracked(raw.message_id):
            self._view_store.update_from_message(raw.message_id, data["components"])

    def parse_message_reaction_add(self, data) -> None:
        emoji = data["emoji"]
        emoji_id = utils._get_as_snowflake(emoji, "id")
        emoji = PartialEmoji.with_state(
            self, id=emoji_id, animated=emoji.get("animated", False), name=emoji["name"]
        )
        raw = RawReactionActionEvent(data, emoji, "REACTION_ADD")

        member_data = data.get("member")
        if member_data:
            guild = self._get_guild(raw.guild_id)
            if guild is not None:
                raw.member = Member(data=member_data, guild=guild, state=self)
            else:
                raw.member = None
        else:
            raw.member = None
        self.dispatch("raw_reaction_add", raw)

        # rich interface here
        message = self._get_message(raw.message_id)
        if message is not None:
            emoji = self._upgrade_partial_emoji(emoji)
            reaction = message._add_reaction(data, emoji, raw.user_id)
            user = raw.member or self._get_reaction_user(message.channel, raw.user_id)

            if user:
                self.dispatch("reaction_add", reaction, user)

    def parse_message_reaction_remove_all(self, data) -> None:
        raw = RawReactionClearEvent(data)
        self.dispatch("raw_reaction_clear", raw)

        message = self._get_message(raw.message_id)
        if message is not None:
            old_reactions = message.reactions.copy()
            message.reactions.clear()
            self.dispatch("reaction_clear", message, old_reactions)

    def parse_message_reaction_remove(self, data) -> None:
        emoji = data["emoji"]
        emoji_id = utils._get_as_snowflake(emoji, "id")
        emoji = PartialEmoji.with_state(self, id=emoji_id, name=emoji["name"])
        raw = RawReactionActionEvent(data, emoji, "REACTION_REMOVE")
        self.dispatch("raw_reaction_remove", raw)

        message = self._get_message(raw.message_id)
        if message is not None:
            emoji = self._upgrade_partial_emoji(emoji)
            try:
                reaction = message._remove_reaction(data, emoji, raw.user_id)
            except (AttributeError, ValueError):  # eventual consistency lol
                pass
            else:
                user = self._get_reaction_user(message.channel, raw.user_id)
                if user:
                    self.dispatch("reaction_remove", reaction, user)

    def parse_message_reaction_remove_emoji(self, data) -> None:
        emoji = data["emoji"]
        emoji_id = utils._get_as_snowflake(emoji, "id")
        emoji = PartialEmoji.with_state(self, id=emoji_id, name=emoji["name"])
        raw = RawReactionClearEmojiEvent(data, emoji)
        self.dispatch("raw_reaction_clear_emoji", raw)

        message = self._get_message(raw.message_id)
        if message is not None:
            try:
                reaction = message._clear_emoji(emoji)
            except (AttributeError, ValueError):  # eventual consistency lol
                pass
            else:
                if reaction:
                    self.dispatch("reaction_clear_emoji", reaction)

    def parse_interaction_create(self, data) -> None:
        interaction = Interaction(data=data, state=self)
        if data["type"] == 3:  # interaction component
            custom_id = interaction.data["custom_id"]  # type: ignore
            component_type = interaction.data["component_type"]  # type: ignore
            self._view_store.dispatch(component_type, custom_id, interaction)
        if data["type"] == 5:  # modal submit
            custom_id = interaction.data["custom_id"]  # type: ignore
            # key exists if type is 5 etc
            self._modal_store.dispatch(custom_id, interaction)

        self.dispatch("interaction", interaction)

    def parse_presence_update(self, data) -> None:
        guild_id = utils._get_as_snowflake(data, "guild_id")
        # guild_id won't be None here
        guild = self._get_guild(guild_id)
        if guild is None:
            _log.debug("PRESENCE_UPDATE referencing an unknown guild ID: %s. Discarding.", guild_id)
            return

        user = data["user"]
        member_id = int(user["id"])
        member = guild.get_member(member_id)
        if member is None:
            _log.debug(
                "PRESENCE_UPDATE referencing an unknown member ID: %s. Discarding", member_id
            )
            return

        old_member = Member._copy(member)
        user_update = member._presence_update(data=data, user=user)
        if user_update:
            self.dispatch("user_update", user_update[0], user_update[1])

        self.dispatch("presence_update", old_member, member)

    def parse_user_update(self, data) -> None:
        # self.user is *always* cached when this is called
        user: ClientUser = self.user  # type: ignore
        user._update(data)
        ref = self._users.get(user.id)
        if ref:
            ref._update(data)

    def parse_invite_create(self, data) -> None:
        invite = Invite.from_gateway(state=self, data=data)
        self.dispatch("invite_create", invite)

    def parse_invite_delete(self, data) -> None:
        invite = Invite.from_gateway(state=self, data=data)
        self.dispatch("invite_delete", invite)

    def parse_channel_delete(self, data) -> None:
        guild = self._get_guild(utils._get_as_snowflake(data, "guild_id"))
        channel_id = int(data["id"])
        if guild is not None:
            channel = guild.get_channel(channel_id)
            if channel is not None:
                guild._remove_channel(channel)
                self.dispatch("guild_channel_delete", channel)

    def parse_channel_update(self, data) -> None:
        channel_type = try_enum(ChannelType, data.get("type"))
        channel_id = int(data["id"])
        if channel_type is ChannelType.group:
            channel = self._get_private_channel(channel_id)
            old_channel = copy.copy(channel)
            # the channel is a GroupChannel
            channel._update_group(data)  # type: ignore
            self.dispatch("private_channel_update", old_channel, channel)
            return

        guild_id = utils._get_as_snowflake(data, "guild_id")
        guild = self._get_guild(guild_id)
        if guild is not None:
            channel = guild.get_channel(channel_id)
            if channel is not None:
                old_channel = copy.copy(channel)
                channel._update(guild, data)
                self.dispatch("guild_channel_update", old_channel, channel)
            else:
                _log.debug(
                    "CHANNEL_UPDATE referencing an unknown channel ID: %s. Discarding.", channel_id
                )
        else:
            _log.debug("CHANNEL_UPDATE referencing an unknown guild ID: %s. Discarding.", guild_id)

    def parse_channel_create(self, data) -> None:
        factory, _ = _channel_factory(data["type"])
        if factory is None:
            _log.debug(
                "CHANNEL_CREATE referencing an unknown channel type %s. Discarding.", data["type"]
            )
            return

        guild_id = utils._get_as_snowflake(data, "guild_id")
        guild = self._get_guild(guild_id)
        if guild is not None:
            # the factory can't be a DMChannel or GroupChannel here
            channel = factory(guild=guild, state=self, data=data)  # type: ignore
            guild._add_channel(channel)  # type: ignore
            self.dispatch("guild_channel_create", channel)
        else:
            _log.debug("CHANNEL_CREATE referencing an unknown guild ID: %s. Discarding.", guild_id)
            return

    def parse_channel_pins_update(self, data) -> None:
        channel_id = int(data["channel_id"])
        try:
            guild = self._get_guild(int(data["guild_id"]))
        except KeyError:
            guild = None
            channel = self._get_private_channel(channel_id)
        else:
            channel = guild and guild._resolve_channel(channel_id)

        if channel is None:
            _log.debug(
                "CHANNEL_PINS_UPDATE referencing an unknown channel ID: %s. Discarding.", channel_id
            )
            return

        last_pin = (
            utils.parse_time(data["last_pin_timestamp"]) if data["last_pin_timestamp"] else None
        )

        if guild is None:
            self.dispatch("private_channel_pins_update", channel, last_pin)
        else:
            self.dispatch("guild_channel_pins_update", channel, last_pin)

    def parse_thread_create(self, data) -> None:
        guild_id = int(data["guild_id"])
        guild: Optional[Guild] = self._get_guild(guild_id)
        if guild is None:
            _log.debug("THREAD_CREATE referencing an unknown guild ID: %s. Discarding", guild_id)
            return

        thread = Thread(guild=guild, state=guild._state, data=data)
        has_thread = guild.get_thread(thread.id)
        guild._add_thread(thread)
        if not has_thread:
            self.dispatch("thread_join", thread)

    def parse_thread_update(self, data) -> None:
        guild_id = int(data["guild_id"])
        guild = self._get_guild(guild_id)
        if guild is None:
            _log.debug("THREAD_UPDATE referencing an unknown guild ID: %s. Discarding", guild_id)
            return

        thread_id = int(data["id"])
        thread = guild.get_thread(thread_id)
        if thread is not None:
            old = copy.copy(thread)
            thread._update(data)
            self.dispatch("thread_update", old, thread)
        else:
            thread = Thread(guild=guild, state=guild._state, data=data)
            guild._add_thread(thread)
            self.dispatch("thread_join", thread)

    def parse_thread_delete(self, data) -> None:
        guild_id = int(data["guild_id"])
        guild = self._get_guild(guild_id)
        if guild is None:
            _log.debug("THREAD_DELETE referencing an unknown guild ID: %s. Discarding", guild_id)
            return

        thread_id = int(data["id"])
        thread = guild.get_thread(thread_id)
        if thread is not None:
            guild._remove_thread(thread)
            self.dispatch("thread_delete", thread)

    def parse_thread_list_sync(self, data) -> None:
        guild_id = int(data["guild_id"])
        guild: Optional[Guild] = self._get_guild(guild_id)
        if guild is None:
            _log.debug("THREAD_LIST_SYNC referencing an unknown guild ID: %s. Discarding", guild_id)
            return

        try:
            channel_ids = set(data["channel_ids"])
        except KeyError:
            # If not provided, then the entire guild is being synced
            # So all previous thread data should be overwritten
            previous_threads = guild._threads.copy()
            guild._clear_threads()
        else:
            previous_threads = guild._filter_threads(channel_ids)

        threads = {d["id"]: guild._store_thread(d) for d in data.get("threads", [])}

        for member in data.get("members", []):
            try:
                # note: member['id'] is the thread_id
                thread = threads[member["id"]]
            except KeyError:
                continue
            else:
                thread._add_member(ThreadMember(thread, member))

        for thread in threads.values():
            old = previous_threads.pop(thread.id, None)
            if old is None:
                self.dispatch("thread_join", thread)

        for thread in previous_threads.values():
            self.dispatch("thread_remove", thread)

    def parse_thread_member_update(self, data) -> None:
        guild_id = int(data["guild_id"])
        guild: Optional[Guild] = self._get_guild(guild_id)
        if guild is None:
            _log.debug(
                "THREAD_MEMBER_UPDATE referencing an unknown guild ID: %s. Discarding", guild_id
            )
            return

        thread_id = int(data["id"])
        thread: Optional[Thread] = guild.get_thread(thread_id)
        if thread is None:
            _log.debug(
                "THREAD_MEMBER_UPDATE referencing an unknown thread ID: %s. Discarding", thread_id
            )
            return

        member = ThreadMember(thread, data)
        thread.me = member

    def parse_thread_members_update(self, data) -> None:
        guild_id = int(data["guild_id"])
        guild: Optional[Guild] = self._get_guild(guild_id)
        if guild is None:
            _log.debug(
                "THREAD_MEMBERS_UPDATE referencing an unknown guild ID: %s. Discarding", guild_id
            )
            return

        thread_id = int(data["id"])
        thread: Optional[Thread] = guild.get_thread(thread_id)
        if thread is None:
            _log.debug(
                "THREAD_MEMBERS_UPDATE referencing an unknown thread ID: %s. Discarding", thread_id
            )
            return

        added_members = [ThreadMember(thread, d) for d in data.get("added_members", [])]
        removed_member_ids = [int(x) for x in data.get("removed_member_ids", [])]
        self_id = self.self_id
        for member in added_members:
            if member.id != self_id:
                thread._add_member(member)
                self.dispatch("thread_member_join", member)
            else:
                thread.me = member
                self.dispatch("thread_join", thread)

        for member_id in removed_member_ids:
            if member_id != self_id:
                member = thread._pop_member(member_id)
                if member is not None:
                    self.dispatch("thread_member_remove", member)
            else:
                self.dispatch("thread_remove", thread)

    def parse_guild_member_add(self, data) -> None:
        guild = self._get_guild(int(data["guild_id"]))
        if guild is None:
            _log.debug(
                "GUILD_MEMBER_ADD referencing an unknown guild ID: %s. Discarding.",
                data["guild_id"],
            )
            return

        member = Member(guild=guild, data=data, state=self)
        if self.member_cache_flags.joined:
            guild._add_member(member)

        try:
            guild._member_count += 1
        except AttributeError:
            pass

        self.dispatch("member_join", member)

    def parse_guild_member_remove(self, data) -> None:
        guild = self._get_guild(int(data["guild_id"]))
        if guild is not None:
            try:
                guild._member_count -= 1
            except AttributeError:
                pass

            raw = RawMemberRemoveEvent(data)
            user = User(state=self, data=data["user"])
            raw.user = user
            self.dispatch("raw_member_remove", raw)

            user_id = int(data["user"]["id"])
            member = guild.get_member(user_id)
            if member is not None:
                guild._remove_member(member)
                self.dispatch("member_remove", member)
        else:
            _log.debug(
                "GUILD_MEMBER_REMOVE referencing an unknown guild ID: %s. Discarding.",
                data["guild_id"],
            )

    def parse_guild_member_update(self, data) -> None:
        guild = self._get_guild(int(data["guild_id"]))
        user = data["user"]
        user_id = int(user["id"])
        if guild is None:
            _log.debug(
                "GUILD_MEMBER_UPDATE referencing an unknown guild ID: %s. Discarding.",
                data["guild_id"],
            )
            return

        member = guild.get_member(user_id)
        if member is not None:
            me = guild.me
            if member == me:
                if member.guild_permissions.manage_guild is True:
<<<<<<< HEAD
                    asyncio.create_task(self._add_automod_rule_from_guild_data(data['guild']))
=======
                    asyncio.create_task(self.__add_automod_rule_from_guild_data(data["guild"]))
>>>>>>> 8c6a9d96
            old_member = Member._copy(member)
            member._update(data)
            user_update = member._update_inner_user(user)
            if user_update:
                self.dispatch("user_update", user_update[0], user_update[1])

            self.dispatch("member_update", old_member, member)
        else:
            if self.member_cache_flags.joined:
                member = Member(data=data, guild=guild, state=self)

                # Force an update on the inner user if necessary
                user_update = member._update_inner_user(user)
                if user_update:
                    self.dispatch("user_update", user_update[0], user_update[1])

                guild._add_member(member)
            _log.debug(
                "GUILD_MEMBER_UPDATE referencing an unknown member ID: %s. Discarding.", user_id
            )

    def parse_guild_emojis_update(self, data) -> None:
        guild = self._get_guild(int(data["guild_id"]))
        if guild is None:
            _log.debug(
                "GUILD_EMOJIS_UPDATE referencing an unknown guild ID: %s. Discarding.",
                data["guild_id"],
            )
            return

        before_emojis = guild.emojis
        for emoji in before_emojis:
            self._emojis.pop(emoji.id, None)
        # guild won't be None here
        guild.emojis = tuple(map(lambda d: self.store_emoji(guild, d), data["emojis"]))  # type: ignore
        self.dispatch("guild_emojis_update", guild, before_emojis, guild.emojis)

    def parse_guild_stickers_update(self, data) -> None:
        guild = self._get_guild(int(data["guild_id"]))
        if guild is None:
            _log.debug(
                "GUILD_STICKERS_UPDATE referencing an unknown guild ID: %s. Discarding.",
                data["guild_id"],
            )
            return

        before_stickers = guild.stickers
        for emoji in before_stickers:
            self._stickers.pop(emoji.id, None)
        # guild won't be None here
        guild.stickers = tuple(map(lambda d: self.store_sticker(guild, d), data["stickers"]))  # type: ignore
        self.dispatch("guild_stickers_update", guild, before_stickers, guild.stickers)

    def _get_create_guild(self, data):
        if data.get("unavailable") is False:
            # GUILD_CREATE with unavailable in the response
            # usually means that the guild has become available
            # and is therefore in the cache
            guild = self._get_guild(int(data["id"]))
            if guild is not None:
                guild.unavailable = False
                guild._from_data(data)
                return guild

        return self._add_guild_from_data(data)

    def is_guild_evicted(self, guild) -> bool:
        return guild.id not in self._guilds

    async def chunk_guild(self, guild, *, wait=True, cache=None):
        if cache is None:
            cache = self.member_cache_flags.joined
        request = self._chunk_requests.get(guild.id)
        if request is None:
            self._chunk_requests[guild.id] = request = ChunkRequest(
                guild.id, self.loop, self._get_guild, cache=cache
            )
            await self.chunker(guild.id, nonce=request.nonce)

        if wait:
            return await request.wait()
        return request.get_future()

    async def _chunk_and_dispatch(self, guild, unavailable):
        try:
            await asyncio.wait_for(self.chunk_guild(guild), timeout=60.0)
        except asyncio.TimeoutError:
            _log.info("Somehow timed out waiting for chunks.")

        if unavailable is False:
            self.dispatch("guild_available", guild)
        else:
            self.dispatch("guild_join", guild)

    def parse_guild_create(self, data) -> None:
        asyncio.create_task(self._add_automod_rule_from_guild_data(data))
        unavailable = data.get("unavailable")
        if unavailable is True:
            # joined a guild with unavailable == True so..
            return

        guild = self._get_create_guild(data)

        try:
            # Notify the on_ready state, if any, that this guild is complete.
            self._ready_state.put_nowait(guild)
        except AttributeError:
            pass
        else:
            # If we're waiting for the event, put the rest on hold
            return

        # check if it requires chunking
        if self._guild_needs_chunking(guild):
            asyncio.create_task(self._chunk_and_dispatch(guild, unavailable))
            return

        # Dispatch available if newly available
        if unavailable is False:
            self.dispatch("guild_available", guild)
        else:
            self.dispatch("guild_join", guild)

    def parse_guild_update(self, data) -> None:
        guild = self._get_guild(int(data["id"]))
        if guild is not None:
            old_guild = copy.copy(guild)
            guild._from_data(data)
            self.dispatch("guild_update", old_guild, guild)
        else:
            _log.debug("GUILD_UPDATE referencing an unknown guild ID: %s. Discarding.", data["id"])

    def parse_guild_delete(self, data) -> None:
        guild = self._get_guild(int(data["id"]))
        if guild is None:
            _log.debug("GUILD_DELETE referencing an unknown guild ID: %s. Discarding.", data["id"])
            return

        if data.get("unavailable", False):
            # GUILD_DELETE with unavailable being True means that the
            # guild that was available is now currently unavailable
            guild.unavailable = True
            self.dispatch("guild_unavailable", guild)
            return

        # do a cleanup of the messages cache
        if self._messages is not None:
            self._messages: Optional[Deque[Message]] = deque(
                (msg for msg in self._messages if msg.guild != guild), maxlen=self.max_messages
            )

        self._remove_guild(guild)
        self.dispatch("guild_remove", guild)

    def parse_guild_ban_add(self, data) -> None:
        # we make the assumption that GUILD_BAN_ADD is done
        # before GUILD_MEMBER_REMOVE is called
        # hence we don't remove it from cache or do anything
        # strange with it, the main purpose of this event
        # is mainly to dispatch to another event worth listening to for logging
        guild = self._get_guild(int(data["guild_id"]))
        if guild is not None:
            try:
                user = User(data=data["user"], state=self)
            except KeyError:
                pass
            else:
                member = guild.get_member(user.id) or user
                self.dispatch("member_ban", guild, member)

    def parse_guild_ban_remove(self, data) -> None:
        guild = self._get_guild(int(data["guild_id"]))
        if guild is not None and "user" in data:
            user = self.store_user(data["user"])
            self.dispatch("member_unban", guild, user)

    def parse_guild_role_create(self, data) -> None:
        guild = self._get_guild(int(data["guild_id"]))
        if guild is None:
            _log.debug(
                "GUILD_ROLE_CREATE referencing an unknown guild ID: %s. Discarding.",
                data["guild_id"],
            )
            return

        role_data = data["role"]
        role = Role(guild=guild, data=role_data, state=self)
        guild._add_role(role)
        self.dispatch("guild_role_create", role)

    def parse_guild_role_delete(self, data) -> None:
        guild = self._get_guild(int(data["guild_id"]))
        if guild is not None:
            role_id = int(data["role_id"])
            try:
                role = guild._remove_role(role_id)
            except KeyError:
                return
            else:
                self.dispatch("guild_role_delete", role)
        else:
            _log.debug(
                "GUILD_ROLE_DELETE referencing an unknown guild ID: %s. Discarding.",
                data["guild_id"],
            )

    def parse_guild_role_update(self, data) -> None:
        guild = self._get_guild(int(data["guild_id"]))
        if guild is not None:
            role_data = data["role"]
            role_id = int(role_data["id"])
            role = guild.get_role(role_id)
            if role is not None:
                old_role = copy.copy(role)
                role._update(role_data)
                self.dispatch("guild_role_update", old_role, role)
        else:
            _log.debug(
                "GUILD_ROLE_UPDATE referencing an unknown guild ID: %s. Discarding.",
                data["guild_id"],
            )

    def parse_guild_members_chunk(self, data) -> None:
        guild_id = int(data["guild_id"])
        guild = self._get_guild(guild_id)
        presences = data.get("presences", [])

        # the guild won't be None here
        members = [Member(guild=guild, data=member, state=self) for member in data.get("members", [])]  # type: ignore
        _log.debug("Processed a chunk for %s members in guild ID %s.", len(members), guild_id)

        if presences:
            member_dict = {str(member.id): member for member in members}
            for presence in presences:
                user = presence["user"]
                member_id = user["id"]
                member = member_dict.get(member_id)
                if member is not None:
                    member._presence_update(presence, user)

        complete = data.get("chunk_index", 0) + 1 == data.get("chunk_count")
        self.process_chunk_requests(guild_id, data.get("nonce"), members, complete)

    def parse_guild_integrations_update(self, data) -> None:
        guild = self._get_guild(int(data["guild_id"]))
        if guild is not None:
            self.dispatch("guild_integrations_update", guild)
        else:
            _log.debug(
                "GUILD_INTEGRATIONS_UPDATE referencing an unknown guild ID: %s. Discarding.",
                data["guild_id"],
            )

    def parse_integration_create(self, data) -> None:
        guild_id = int(data.pop("guild_id"))
        guild = self._get_guild(guild_id)
        if guild is not None:
            cls, _ = _integration_factory(data["type"])
            integration = cls(data=data, guild=guild)
            self.dispatch("integration_create", integration)
        else:
            _log.debug(
                "INTEGRATION_CREATE referencing an unknown guild ID: %s. Discarding.", guild_id
            )

    def parse_integration_update(self, data) -> None:
        guild_id = int(data.pop("guild_id"))
        guild = self._get_guild(guild_id)
        if guild is not None:
            cls, _ = _integration_factory(data["type"])
            integration = cls(data=data, guild=guild)
            self.dispatch("integration_update", integration)
        else:
            _log.debug(
                "INTEGRATION_UPDATE referencing an unknown guild ID: %s. Discarding.", guild_id
            )

    def parse_integration_delete(self, data) -> None:
        guild_id = int(data["guild_id"])
        guild = self._get_guild(guild_id)
        if guild is not None:
            raw = RawIntegrationDeleteEvent(data)
            self.dispatch("raw_integration_delete", raw)
        else:
            _log.debug(
                "INTEGRATION_DELETE referencing an unknown guild ID: %s. Discarding.", guild_id
            )

    def parse_webhooks_update(self, data) -> None:
        guild = self._get_guild(int(data["guild_id"]))
        if guild is None:
            _log.debug(
                "WEBHOOKS_UPDATE referencing an unknown guild ID: %s. Discarding", data["guild_id"]
            )
            return

        channel = guild.get_channel(int(data["channel_id"]))
        if channel is not None:
            self.dispatch("webhooks_update", channel)
        else:
            _log.debug(
                "WEBHOOKS_UPDATE referencing an unknown channel ID: %s. Discarding.",
                data["channel_id"],
            )

    def parse_stage_instance_create(self, data) -> None:
        guild = self._get_guild(int(data["guild_id"]))
        if guild is not None:
            stage_instance = StageInstance(guild=guild, state=self, data=data)
            guild._stage_instances[stage_instance.id] = stage_instance
            self.dispatch("stage_instance_create", stage_instance)
        else:
            _log.debug(
                "STAGE_INSTANCE_CREATE referencing unknown guild ID: %s. Discarding.",
                data["guild_id"],
            )

    def parse_stage_instance_update(self, data) -> None:
        guild = self._get_guild(int(data["guild_id"]))
        if guild is not None:
            stage_instance = guild._stage_instances.get(int(data["id"]))
            if stage_instance is not None:
                old_stage_instance = copy.copy(stage_instance)
                stage_instance._update(data)
                self.dispatch("stage_instance_update", old_stage_instance, stage_instance)
            else:
                _log.debug(
                    "STAGE_INSTANCE_UPDATE referencing unknown stage instance ID: %s. Discarding.",
                    data["id"],
                )
        else:
            _log.debug(
                "STAGE_INSTANCE_UPDATE referencing unknown guild ID: %s. Discarding.",
                data["guild_id"],
            )

    def parse_stage_instance_delete(self, data) -> None:
        guild = self._get_guild(int(data["guild_id"]))
        if guild is not None:
            try:
                stage_instance = guild._stage_instances.pop(int(data["id"]))
            except KeyError:
                pass
            else:
                self.dispatch("stage_instance_delete", stage_instance)
        else:
            _log.debug(
                "STAGE_INSTANCE_DELETE referencing unknown guild ID: %s. Discarding.",
                data["guild_id"],
            )

    def parse_voice_state_update(self, data) -> None:
        guild = self._get_guild(utils._get_as_snowflake(data, "guild_id"))
        channel_id = utils._get_as_snowflake(data, "channel_id")
        flags = self.member_cache_flags
        # self.user is *always* cached when this is called
        self_id = self.user.id  # type: ignore
        if guild is not None:
            if int(data["user_id"]) == self_id:
                voice = self._get_voice_client(guild.id)
                if voice is not None:
                    coro = voice.on_voice_state_update(data)
                    asyncio.create_task(
                        logging_coroutine(coro, info="Voice Protocol voice state update handler")
                    )

            member, before, after = guild._update_voice_state(data, channel_id)  # type: ignore
            after = copy.copy(after)
            if member is not None:
                if flags.voice:
                    if channel_id is None and flags._voice_only and member.id != self_id:
                        # Only remove from cache if we only have the voice flag enabled
                        # Member doesn't meet the Snowflake protocol currently
                        guild._remove_member(member)
                    elif channel_id is not None:
                        guild._add_member(member)

                self.dispatch("voice_state_update", member, before, after)
            else:
                _log.debug(
                    "VOICE_STATE_UPDATE referencing an unknown member ID: %s. Discarding.",
                    data["user_id"],
                )

    def parse_voice_server_update(self, data) -> None:
        try:
            key_id = int(data["guild_id"])
        except KeyError:
            key_id = int(data["channel_id"])

        vc = self._get_voice_client(key_id)
        if vc is not None:
            coro = vc.on_voice_server_update(data)
            asyncio.create_task(
                logging_coroutine(coro, info="Voice Protocol voice server update handler")
            )

    def parse_typing_start(self, data) -> None:
        raw = RawTypingEvent(data)

        member_data = data.get("member")
        if member_data:
            guild = self._get_guild(raw.guild_id)
            if guild is not None:
                raw.member = Member(data=member_data, guild=guild, state=self)
            else:
                raw.member = None
        else:
            raw.member = None
        self.dispatch("raw_typing", raw)

        channel, guild = self._get_guild_channel(data)
        if channel is not None:
            user = raw.member or self._get_typing_user(channel, raw.user_id)  # type: ignore
            # will be messageable channel if we get here

            if user is not None:
                self.dispatch("typing", channel, user, raw.when)

    def _get_typing_user(
        self, channel: Optional[MessageableChannel], user_id: int
    ) -> Optional[Union[User, Member]]:
        if isinstance(channel, DMChannel):
            return channel.recipient or self.get_user(user_id)

        elif isinstance(channel, (Thread, TextChannel)) and channel.guild is not None:
            return channel.guild.get_member(user_id)

        elif isinstance(channel, GroupChannel):
            return utils.find(lambda x: x.id == user_id, channel.recipients)

        return self.get_user(user_id)

    def _get_reaction_user(
        self, channel: MessageableChannel, user_id: int
    ) -> Optional[Union[User, Member]]:
        if isinstance(channel, TextChannel):
            return channel.guild.get_member(user_id)
        return self.get_user(user_id)

    def get_reaction_emoji(self, data) -> Union[Emoji, PartialEmoji]:
        emoji_id = utils._get_as_snowflake(data, "id")

        if not emoji_id:
            return data["name"]

        try:
            return self._emojis[emoji_id]
        except KeyError:
            return PartialEmoji.with_state(
                self, animated=data.get("animated", False), id=emoji_id, name=data["name"]
            )

    def _upgrade_partial_emoji(self, emoji: PartialEmoji) -> Union[Emoji, PartialEmoji, str]:
        emoji_id = emoji.id
        if not emoji_id:
            return emoji.name
        try:
            return self._emojis[emoji_id]
        except KeyError:
            return emoji

    def get_channel(self, id: Optional[int]) -> Optional[Union[Channel, Thread]]:
        if id is None:
            return None

        pm = self._get_private_channel(id)
        if pm is not None:
            return pm

        for guild in self.guilds:
            channel = guild._resolve_channel(id)
            if channel is not None:
                return channel

    def get_scheduled_event(self, id: int) -> Optional[ScheduledEvent]:
        for guild in self.guilds:
            if event := guild.get_scheduled_event(id):
                return event

    def create_message(
        self,
        *,
        channel: MessageableChannel,
        data: MessagePayload,
    ) -> Message:
        return Message(state=self, channel=channel, data=data)

    def create_scheduled_event(
        self, *, guild: Guild, data: ScheduledEventPayload
    ) -> ScheduledEvent:
        return ScheduledEvent(state=self, guild=guild, data=data)

    def parse_guild_scheduled_event_create(self, data) -> None:
        if guild := self._get_guild(int(data["guild_id"])):
            event = self.create_scheduled_event(guild=guild, data=data)
            guild._add_scheduled_event(event)
            self.dispatch("guild_scheduled_event_create", event)
        else:
            _log.debug(
                "GUILD_SCHEDULED_EVENT_CREATE referencing unknown guild " "ID: %s. Discarding.",
                data["guild_id"],
            )

    def parse_guild_scheduled_event_update(self, data) -> None:
        if guild := self._get_guild(int(data["guild_id"])):
            if event := guild.get_scheduled_event(int(data["id"])):
                old = copy.copy(event)
                event._update(data)
                self.dispatch("guild_scheduled_event_update", old, event)
            else:
                _log.debug(
                    "GUILD_SCHEDULED_EVENT_UPDATE referencing unknown event " "ID: %s. Discarding.",
                    data["id"],
                )
        else:
            _log.debug(
                "GUILD_SCHEDULED_EVENT_UPDATE referencing unknown guild " "ID: %s. Discarding.",
                data["guild_id"],
            )

    def parse_guild_scheduled_event_delete(self, data) -> None:
        if guild := self._get_guild(int(data["guild_id"])):
            if event := guild.get_scheduled_event(int(data["id"])):
                guild._remove_scheduled_event(event.id)
                self.dispatch("guild_scheduled_event_delete", event)
            else:
                _log.debug(
                    "GUILD_SCHEDULED_EVENT_DELETE referencing unknown event " "ID: %s. Discarding.",
                    data["id"],
                )
        else:
            _log.debug(
                "GUILD_SCHEDULED_EVENT_DELETE referencing unknown guild " "ID: %s. Discarding.",
                data["guild_id"],
            )

    def parse_guild_scheduled_event_user_add(self, data) -> None:
        if guild := self._get_guild(int(data["guild_id"])):
            if event := guild.get_scheduled_event(int(data["guild_scheduled_event_id"])):
                u = ScheduledEventUser.from_id(
                    event=event, user_id=int(data["user_id"]), state=self
                )
                event._add_user(u)
                self.dispatch("guild_scheduled_event_user_add", event, u)
            else:
                _log.debug(
                    "GUILD_SCHEDULED_EVENT_USER_ADD referencing unknown"
                    " event ID: %s. Discarding.",
                    data["user_id"],
                )
        else:
            _log.debug(
                "GUILD_SCHEDULED_EVENT_USER_ADD referencing unknown" " guild ID: %s. Discarding.",
                data["guild_id"],
            )

    def parse_guild_scheduled_event_user_remove(self, data) -> None:
        if guild := self._get_guild(int(data["guild_id"])):
            if event := guild.get_scheduled_event(int(data["guild_scheduled_event_id"])):
                event._remove_user(int(data["user_id"]))
                self.dispatch(
                    "guild_scheduled_event_user_remove",
                    event,
                    ScheduledEventUser.from_id(
                        event=event, user_id=int(data["user_id"]), state=self
                    ),
                )
            else:
                _log.debug(
                    "GUILD_SCHEDULED_EVENT_USER_REMOVE referencing unknown"
                    " event ID: %s. Discarding.",
                    data["user_id"],
                )
        else:
            _log.debug(
                "GUILD_SCHEDULED_EVENT_USER_REMOVE referencing unknown"
                " guild ID: %s. Discarding.",
                data["guild_id"],
            )

    def add_automod_rule(self, data: AutoModerationRulePayload) -> AutoModerationRule:
        rule = AutoModerationRule(state=self, guild=self._get_guild(int(data["guild_id"])), data=data)  # type: ignore # automod rules can't be created in non-guilds
        self._automod_rules[int(data["id"])] = rule
        return rule

    def delete_automod_rule(self, id: int) -> None:
        self._automod_rules.pop(id, None)

    def get_automod_rule(self, id: int) -> Optional[AutoModerationRule]:
        return self._automod_rules.get(id)

    def update_automod_rule(self, data: AutoModerationRulePayload) -> None:
        self.delete_automod_rule(int(data["id"]))
        self.add_automod_rule(data)

    def parse_auto_moderation_rule_create(self, data: AutoModerationRulePayload) -> None:
        self.add_automod_rule(data)
        self.dispatch(
            "automod_rule_create",
            AutoModerationRule(state=self, guild=self._get_guild(int(data["guild_id"])), data=data),  # type: ignore
        )

    def parse_auto_moderation_rule_update(self, data: AutoModerationRulePayload) -> None:
        old_data = self.get_automod_rule(int(data["id"]))
        self.update_automod_rule(data)
        self.dispatch(
            "automod_rule_update",
            old_data,
            AutoModerationRule(state=self, guild=self._get_guild(int(data["guild_id"])), data=data),  # type: ignore
        )

    def parse_auto_moderation_rule_delete(self, data: AutoModerationRulePayload) -> None:
        self.delete_automod_rule(int(data["id"]))
        self.dispatch(
            "automod_rule_delete",
            AutoModerationRule(state=self, guild=self._get_guild(int(data["guild_id"])), data=data),  # type: ignore
        )

    def parse_auto_moderation_action_execution(
        self, data: AutoModerationActionExecutedEvent
    ) -> None:
        self.dispatch("automod_action_execution", AutoModerationAction(data["action"]))

    async def _add_automod_rule_from_guild_data(self, data: GuildPayload):
        id = int(data["id"])
        try:
            rules = await self.http.list_guild_automod_rules(guild_id=id)
            for rule in rules:
                self.add_automod_rule(data=rule)
        except (Forbidden, NotFound):
            pass


class AutoShardedConnectionState(ConnectionState):
    def __init__(self, *args: Any, **kwargs: Any) -> None:
        super().__init__(*args, **kwargs)
        self.shard_ids: Union[List[int], range] = []
        self.shards_launched: asyncio.Event = asyncio.Event()

    def _update_message_references(self) -> None:
        # self._messages won't be None when this is called
        for msg in self._messages:  # type: ignore
            if not msg.guild:
                continue

            new_guild = self._get_guild(msg.guild.id)
            if new_guild is not None and new_guild is not msg.guild:
                channel_id = msg.channel.id
                channel = new_guild._resolve_channel(channel_id) or Object(id=channel_id)
                # channel will either be a TextChannel, Thread or Object
                msg._rebind_cached_references(new_guild, channel)  # type: ignore

    async def chunker(
        self,
        guild_id: int,
        query: str = "",
        limit: int = 0,
        presences: bool = False,
        *,
        shard_id: Optional[int] = None,
        nonce: Optional[str] = None,
    ) -> None:
        ws = self._get_websocket(guild_id, shard_id=shard_id)
        await ws.request_chunks(
            guild_id, query=query, limit=limit, presences=presences, nonce=nonce
        )

    async def _delay_ready(self) -> None:
        await self.shards_launched.wait()
        processed = []
        max_concurrency = len(self.shard_ids) * 2
        current_bucket = []
        while True:
            # this snippet of code is basically waiting N seconds
            # until the last GUILD_CREATE was sent
            try:
                guild = await asyncio.wait_for(
                    self._ready_state.get(), timeout=self.guild_ready_timeout
                )
            except asyncio.TimeoutError:
                break
            else:
                if self._guild_needs_chunking(guild):
                    _log.debug(
                        "Guild ID %d requires chunking, will be done in the background.", guild.id
                    )
                    if len(current_bucket) >= max_concurrency:
                        try:
                            await utils.sane_wait_for(
                                current_bucket, timeout=max_concurrency * 70.0
                            )
                        except asyncio.TimeoutError:
                            fmt = "Shard ID %s failed to wait for chunks from a sub-bucket with length %d"
                            _log.warning(fmt, guild.shard_id, len(current_bucket))
                        finally:
                            current_bucket = []

                    # Chunk the guild in the background while we wait for GUILD_CREATE streaming
                    future = asyncio.ensure_future(self.chunk_guild(guild))
                    current_bucket.append(future)
                else:
                    future = self.loop.create_future()
                    future.set_result([])

                processed.append((guild, future))

        processed: list[tuple[Guild, Future]]
        key: Callable[[tuple[Guild, Future[list[Member]]]], int] = lambda g: g[0].shard_id
        guilds = sorted(processed, key=key)
        for shard_id, info in itertools.groupby(guilds, key=key):
            children, futures = zip(*info)
            # 110 reqs/minute w/ 1 req/guild plus some buffer
            timeout = 61 * (len(children) / 110)
            try:
                await utils.sane_wait_for(futures, timeout=timeout)
            except asyncio.TimeoutError:
                _log.warning(
                    "Shard ID %s failed to wait for chunks (timeout=%.2f) for %d guilds",
                    shard_id,
                    timeout,
                    len(guilds),
                )
            for guild in children:
                if guild.unavailable is False:  # type: ignore # pylance this is a guild :)
                    self.dispatch("guild_available", guild)
                else:
                    self.dispatch("guild_join", guild)

            self.dispatch("shard_ready", shard_id)

        # remove the state
        try:
            del self._ready_state
        except AttributeError:
            pass  # already been deleted somehow

        # regular users cannot shard so we won't worry about it here.

        # clear the current task
        self._ready_task = None

        # dispatch the event
        self.call_handlers("ready")
        self.dispatch("ready")

    def parse_ready(self, data) -> None:
        if not hasattr(self, "_ready_state"):
            self._ready_state = asyncio.Queue()

        self.user = user = ClientUser(state=self, data=data["user"])
        # self._users is a list of Users, we're setting a ClientUser
        self._users[user.id] = user  # type: ignore

        if self.application_id is None:
            try:
                application = data["application"]
            except KeyError:
                pass
            else:
                self.application_id = utils._get_as_snowflake(application, "id")
                self.application_flags = ApplicationFlags._from_value(application["flags"])

        for guild_data in data["guilds"]:
            self._add_guild_from_data(guild_data)

        if self._messages:
            self._update_message_references()

        self.dispatch("connect")
        self.dispatch("shard_connect", data["__shard_id__"])

        if self._ready_task is None:
            self._ready_task = asyncio.create_task(self._delay_ready())

    def parse_resumed(self, data) -> None:
        self.dispatch("resumed")
        self.dispatch("shard_resumed", data["__shard_id__"])<|MERGE_RESOLUTION|>--- conflicted
+++ resolved
@@ -1698,11 +1698,7 @@
             me = guild.me
             if member == me:
                 if member.guild_permissions.manage_guild is True:
-<<<<<<< HEAD
-                    asyncio.create_task(self._add_automod_rule_from_guild_data(data['guild']))
-=======
                     asyncio.create_task(self.__add_automod_rule_from_guild_data(data["guild"]))
->>>>>>> 8c6a9d96
             old_member = Member._copy(member)
             member._update(data)
             user_update = member._update_inner_user(user)
